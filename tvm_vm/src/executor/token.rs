use tvm_abi::TokenValue;
use tvm_abi::contract::ABI_VERSION_2_4;
use tvm_block::ACTION_BURNECC;
use tvm_block::ACTION_CNVRTSHELLQ;
use tvm_block::ACTION_MINT_SHELL_TOKEN;
use tvm_block::ACTION_MINTECC;
use tvm_block::ExtraCurrencyCollection;
use tvm_block::Serializable;
use tvm_block::VarUInteger32;
use tvm_types::BuilderData;
use tvm_types::Cell;
use tvm_types::ExceptionCode;
use tvm_types::SliceData;
use tvm_types::error;
use wasmtime::component::ResourceTable;
use wasmtime_wasi::p2::IoImpl;
use wasmtime_wasi::p2::IoView;
use wasmtime_wasi::p2::WasiCtx;
use wasmtime_wasi::p2::WasiCtxBuilder;
use wasmtime_wasi::p2::WasiImpl;
use wasmtime_wasi::p2::WasiView;

use crate::error::TvmError;
use crate::executor::blockchain::add_action;
use crate::executor::engine::Engine;
use crate::executor::engine::storage::fetch_stack;
use crate::executor::types::Instruction;
use crate::stack::StackItem;
use crate::stack::integer::IntegerData;
use crate::types::Exception;
use crate::types::Status;
use crate::utils::unpack_data_from_cell;

pub const ECC_NACKL_KEY: u32 = 1;
pub const ECC_SHELL_KEY: u32 = 2;
pub const INFINITY_CREDIT: i128 = -1;

pub const ARFC: f64 = 1000_f64;
pub const MINRC: f64 = 1_f64;
pub const MAXRC: f64 = 3_f64;
pub const TTMT: f64 = 2000000000_f64;
pub const TOTALSUPPLY: f64 = 10400000000000000000_f64;
pub const MAXRT: f64 = 157766400_f64;
pub const KF: f64 = 0.01_f64;
pub const KS: f64 = 0.001_f64;
pub const KM: f64 = 0.00001_f64;
pub const KRBK: f64 = 0.675_f64;
pub const KRBM: f64 = 0.1_f64;
pub const MAX_FREE_FLOAT_FRAC: f64 = 1_f64 / 3_f64;

pub const WASM_FUEL_MULTIPLIER: u64 = 8u64;
pub const WASM_200MS_FUEL: u64 = 2220000000u64;
pub const RUNWASM_GAS_PRICE: u64 = WASM_200MS_FUEL / WASM_FUEL_MULTIPLIER;
struct MyState {
    ctx: WasiCtx,
    table: ResourceTable,
}
impl IoView for MyState {
    fn table(&mut self) -> &mut ResourceTable {
        &mut self.table
    }
}
impl WasiView for MyState {
    fn ctx(&mut self) -> &mut WasiCtx {
        &mut self.ctx
    }
}

// Async IO annotator for WASI. Do not use unless you know what you're doing.
// fn io_type_annotate<T: IoView, F>(val: F) -> F
// where
//     F: Fn(&mut T) -> IoImpl<&mut T>,
// {
//     val
// }
// Sync annotator for WASI. Used in wasmtime linker
fn type_annotate<T: WasiView, F>(val: F) -> F
where
    F: Fn(&mut T) -> WasiImpl<&mut T>,
{
    val
}

<<<<<<< HEAD
// Method to manually encode bytes as bag of cells
pub(super) fn split_to_chain_of_cells(input: Vec<u8>) -> Result<Cell, failure::Error> {
    // TODO: Cell size can maybe be increased up to 128?
    let cellsize = 120usize;
    let len = input.len();
    let mut cell_vec = Vec::<Vec<u8>>::new();
    // Process the input in 1024-byte chunks
    for i in (0..len).step_by(cellsize) {
        let end = std::cmp::min(i + cellsize, len);
        let chunk = &input[i..end];

        // Convert slice to Vec<u8> and pass to omnom function
        let chunk_vec = chunk.to_vec();
        cell_vec.push(chunk_vec);

        assert!(
            cell_vec
                .last()
                .expect(
                    "error in split_to_chain_of_cells
function"
                )
                .len()
                == cellsize
                || i + cellsize > len
        );
    }
    let mut cell = BuilderData::with_raw(
        cell_vec[cell_vec.len() - 1].clone(),
        cell_vec[cell_vec.len() - 1].len() * 8,
    )?
    .into_cell()?;
    for i in (0..(cell_vec.len() - 1)).rev() {
        let mut builder = BuilderData::with_raw(cell_vec[i].clone(), cell_vec[i].len() * 8)?;
        let builder = builder.checked_append_reference(cell)?;
        cell = builder.clone().into_cell()?;
    }
    Ok(cell) // return first cell
}

// Method to manually decode bytes from bag of cells
pub(super) fn rejoin_chain_of_cells(input: &Cell) -> Result<Vec<u8>, failure::Error> {
    let mut data_vec = input.data().to_vec();
    let mut cur_cell: Cell = input.clone();
    while cur_cell.reference(0).is_ok() {
        let old_len = data_vec.len();
        cur_cell = cur_cell.reference(0)?;
        data_vec.append(&mut cur_cell.data().to_vec());

        assert!(data_vec.len() - old_len == cur_cell.data().len());
    }
    Ok(data_vec)
}

=======
>>>>>>> 1df9b758
pub(super) fn execute_ecc_mint(engine: &mut Engine) -> Status {
    engine.load_instruction(Instruction::new("MINTECC"))?;
    fetch_stack(engine, 2)?;
    let x: u32 = engine.cmd.var(0).as_integer()?.into(0..=255)?;
    let y: VarUInteger32 = VarUInteger32::from(engine.cmd.var(1).as_integer()?.into(0..=u64::MAX)?);
    let mut data = ExtraCurrencyCollection::new();
    data.set(&x, &y)?;
    let mut cell = BuilderData::new();
    data.write_to(&mut cell)?;
    add_action(engine, ACTION_MINTECC, None, cell)
}

// This is a custom linker method, adding only sync, non-io wasi dependencies.
// If more deps are needed, add them in there!
fn add_to_linker_gosh(
    wasm_linker: &mut wasmtime::component::Linker<MyState>,
) -> Result<(), wasmtime::Error> {
    let l = wasm_linker;

    // These are IO methods. DO NOT USE, I left them here as an example of what we
    // shouldn't add to the linker.
    // let io_closure = io_type_annotate::<MyState,
    // _>(|t| IoImpl(t));
    // wasmtime_wasi_io::bindings::wasi::io::error::add_to_linker_get_host(l,
    // io_closure)?;
    // wasmtime_wasi::p2::bindings::sync::io::streams::add_to_linker_get_host(l,
    // io_closure)?;

    let closure = type_annotate(|t| WasiImpl(IoImpl(t)));
    let options = wasmtime_wasi::p2::bindings::sync::LinkOptions::default();
    wasmtime_wasi::p2::bindings::sync::filesystem::types::add_to_linker_get_host(l, closure)?;

    wasmtime_wasi::p2::bindings::clocks::wall_clock::add_to_linker_get_host(l, closure)?;
    wasmtime_wasi::p2::bindings::clocks::monotonic_clock::add_to_linker_get_host(l, closure)?;
    wasmtime_wasi::p2::bindings::random::random::add_to_linker_get_host(l, closure)?;
    wasmtime_wasi::p2::bindings::filesystem::preopens::add_to_linker_get_host(l, closure)?;
    wasmtime_wasi::p2::bindings::random::insecure::add_to_linker_get_host(l, closure)?;
    wasmtime_wasi::p2::bindings::random::insecure_seed::add_to_linker_get_host(l, closure)?;
    wasmtime_wasi::p2::bindings::cli::exit::add_to_linker_get_host(l, &options.into(), closure)?;
    wasmtime_wasi::p2::bindings::cli::environment::add_to_linker_get_host(l, closure)?;
    wasmtime_wasi::p2::bindings::cli::stdin::add_to_linker_get_host(l, closure)?;
    wasmtime_wasi::p2::bindings::cli::stdout::add_to_linker_get_host(l, closure)?;
    wasmtime_wasi::p2::bindings::cli::stderr::add_to_linker_get_host(l, closure)?;
    wasmtime_wasi::p2::bindings::cli::terminal_input::add_to_linker_get_host(l, closure)?;
    wasmtime_wasi::p2::bindings::cli::terminal_output::add_to_linker_get_host(l, closure)?;
    wasmtime_wasi::p2::bindings::cli::terminal_stdin::add_to_linker_get_host(l, closure)?;
    wasmtime_wasi::p2::bindings::cli::terminal_stdout::add_to_linker_get_host(l, closure)?;
    wasmtime_wasi::p2::bindings::cli::terminal_stderr::add_to_linker_get_host(l, closure)?;
    Ok(())
}

// execute wasm binary
pub(super) fn execute_run_wasm(engine: &mut Engine) -> Status {
    engine.load_instruction(Instruction::new("RUNWASM"))?;
    fetch_stack(engine, 4)?;

    // load or access WASM engine
    let mut wasm_config = wasmtime::Config::new();
    wasm_config.wasm_component_model(true);
    wasm_config.consume_fuel(true);
    let wasm_engine = match wasmtime::Engine::new(&wasm_config) {
        Ok(module) => module,
        Err(e) => err!(ExceptionCode::WasmLoadFail, "Failed to init WASM engine {:?}", e)?,
    };
    let mut builder = WasiCtxBuilder::new();
    let mut wasm_store = wasmtime::Store::new(
        &wasm_engine,
        MyState { ctx: builder.build(), table: wasmtime::component::ResourceTable::new() },
    );
    // set WASM fuel limit based on available gas
    // TODO: Consider adding a constant offset to account for cell pack/unpack and
    // other actions to be run after WASM instruction
    // TODO: Add a catch for out-of-fuel and remove matching consumed gas from
    // instruction (or set to 0?)
    log::debug!("Starting gas: {:?}", engine.gas_remaining());
    let wasm_fuel: u64 = WASM_200MS_FUEL;

    // TODO: If switching to dunamic fuel limit, use this code:
    // let wasm_fuel: u64 = match engine.gas_remaining() > 0 {
    //     true => match
    // u64::try_from(engine.gas_remaining())?.checked_mul(WASM_FUEL_MULTIPLIER) {
    //         Some(k) => k,
    //         None => err!(ExceptionCode::IntegerOverflow, "Overflow when
    // calculating WASM fuel")?,     },
    //     false => err!(ExceptionCode::OutOfGas, "Engine out of gas.")?,
    // };

    match wasm_store.set_fuel(wasm_fuel) {
        Ok(module) => module,
        Err(e) => err!(ExceptionCode::OutOfGas, "Failed to set WASm fuel {:?}", e)?,
    };

    // load wasm component binary
    let s = engine.cmd.var(0).as_cell()?;
    let wasm_executable =
        match TokenValue::read_bytes(SliceData::load_cell(s.clone())?, true, &ABI_VERSION_2_4)?.0 {
            TokenValue::Bytes(items) => items,
            _ => err!(ExceptionCode::WasmLoadFail, "Failed to unpack wasm instruction")?,
        };

    // let s = engine.cmd.var(0).as_cell()?;
    // let wasm_executable = rejoin_chain_of_cells(s)?;

    let wasm_component =
        match wasmtime::component::Component::new(&wasm_engine, &wasm_executable.as_slice()) {
            Ok(module) => module,
            Err(e) => err!(
                ExceptionCode::WasmLoadFail,
                "Failed to load WASM
    component {:?}",
                e
            )?,
        };
    let component_type = wasm_component.component_type();

    let mut exports = component_type.exports(&wasm_engine);
    let arg = exports.next();
    log::debug!("List of exports from WASM: {:?}", arg);
    if let Some(arg) = arg {
        log::debug!("{:?}", arg);

        for arg in exports {
            log::debug!(" {:?}", arg);
        }
    }

    // Add wasi-cli libs to linker
    let mut wasm_linker = wasmtime::component::Linker::<MyState>::new(&wasm_engine);

    // This is a custom linker method, adding only sync, non-io wasi dependencies.
    // If more deps are needed, add them in there!
    match add_to_linker_gosh(&mut wasm_linker) {
        Ok(_) => {}
        Err(e) => err!(ExceptionCode::WasmLoadFail, "Failed to instantiate WASM instance {:?}", e)?,
    };

    // This is the default add to linker method, we dont use it as it will add async
    // calls for IO stuff, which fails inside out Tokio runtime
    // match wasmtime_wasi::p2::add_to_linker_sync(&mut wasm_linker) {
    //     Ok(_) => {}
    //     Err(e) => err!(ExceptionCode::WasmLoadFail, "Failed to add WASI libs to
    // linker {:?}", e)?, };

    // Instantiate WASM component. Will error if missing some wasm deps from linker
    let wasm_instance = match wasm_linker.instantiate(&mut wasm_store, &wasm_component) {
        Ok(instance) => instance,
        Err(e) => err!(
            ExceptionCode::WasmLoadFail,
            "Failed to instantiate WASM instance
    {:?}",
            e
        )?,
    };

    // get exported instance name to call
    let s = SliceData::load_cell_ref(engine.cmd.var(1).as_cell()?)?;
    let wasm_instance_name = unpack_data_from_cell(s, engine)?;
    let wasm_instance_name = String::from_utf8(wasm_instance_name)?;

    // get exported func to call from within instance
    let s = SliceData::load_cell_ref(engine.cmd.var(2).as_cell()?)?;
    let wasm_func_name = unpack_data_from_cell(s, engine)?;
    let wasm_func_name = String::from_utf8(wasm_func_name)?;

    // get callable wasm func
    log::debug!("Callable funcs found:");
    for export in wasm_component.component_type().exports(&wasm_engine) {
        log::debug!("{:?}", export.0);
    }
    let instance_index = wasm_instance.get_export_index(&mut wasm_store, None, &wasm_instance_name);
    log::debug!("Instance Index {:?}", instance_index);
    let func_index = match wasm_instance.get_export_index(
        &mut wasm_store,
        instance_index.as_ref(),
        &wasm_func_name,
    ) {
        Some(index) => index,
        None => {
            err!(ExceptionCode::WasmLoadFail, "Failed to find WASM exported function or component",)?
        }
    };
    log::debug!("Func Index {:?}", func_index);
    let wasm_function = wasm_instance
        .get_func(&mut wasm_store, func_index)
        .expect(&format!("`{}` was not an exported function", wasm_func_name));
    let wasm_function = match wasm_function.typed::<(Vec<u8>,), (Vec<u8>,)>(&wasm_store) {
        Ok(answer) => answer,
        Err(e) => err!(ExceptionCode::WasmLoadFail, "Failed to get WASM answer function {:?}", e)?,
    };

    // execute wasm func
    // collect result
    // substract gas based on wasm fuel used
    let s = engine.cmd.var(3).as_cell()?;
    log::debug!("Loading WASM Args");
    let wasm_func_args =
        match TokenValue::read_bytes(SliceData::load_cell(s.clone())?, true, &ABI_VERSION_2_4)?.0 {
            TokenValue::Bytes(items) => items,
            _ => err!(ExceptionCode::WasmLoadFail, "Failed to unpack wasm instruction")?,
        };
    log::debug!("WASM Args loaded {:?}", wasm_func_args);
    let result = match wasm_function.call(&mut wasm_store, (wasm_func_args,)) {
        Ok(result) => result,
        Err(e) => {
            log::debug!("Failed to execute WASM function {:?}", e);
            err!(ExceptionCode::WasmExecFail, "Failed to execute WASM function {:?}", e)?
        }
    };
    log::debug!("WASM Execution result: {:?}", result);

    let gas_used: i64 = RUNWASM_GAS_PRICE.try_into()?;
    // TODO: If we switch to dynamic gas usage, reenable this code
    // let gas_used: i64 = match wasm_store.get_fuel() {
    //     Ok(new_fuel) => i64::try_from((wasm_fuel -
    // new_fuel).div_ceil(WASM_FUEL_MULTIPLIER))?,     Err(e) => err!(
    //         ExceptionCode::WasmLoadFail,
    //         "Failed to get WASM engine fuel after execution {:?}",
    //         e
    //     )?,
    // };
    engine.use_gas(gas_used);
    log::debug!("Remaining gas: {:?}", engine.gas_remaining());
    match engine.gas_remaining() > 0 {
        true => {}
        false => err!(ExceptionCode::OutOfGas, "Engine out of gas.")?,
    }

    // return result
    log::debug!("EXEC Wasm execution result: {:?}", result);
    let res_vec = result.0;

    let cell = TokenValue::write_bytes(res_vec.as_slice(), &ABI_VERSION_2_4)?.into_cell()?;
    log::debug!("Pushing cell");

    engine.cc.stack.push(StackItem::cell(cell));

    log::debug!("OK");

    Ok(())
}

pub(super) fn execute_ecc_burn(engine: &mut Engine) -> Status {
    engine.load_instruction(Instruction::new("BURNECC"))?;
    fetch_stack(engine, 2)?;
    let x: u32 = engine.cmd.var(0).as_integer()?.into(0..=255)?;
    let y = engine.cmd.var(1).as_integer()?.into(0..=u64::MAX)?;
    let mut cell = BuilderData::new();
    y.write_to(&mut cell)?;
    x.write_to(&mut cell)?;
    add_action(engine, ACTION_BURNECC, None, cell)
}

pub(super) fn execute_exchange_shell(engine: &mut Engine) -> Status {
    engine.load_instruction(Instruction::new("CNVRTSHELLQ"))?;
    fetch_stack(engine, 1)?;
    let x: u64 = engine.cmd.var(0).as_integer()?.into(0..=u64::MAX)?;
    let mut cell = BuilderData::new();
    x.write_to(&mut cell)?;
    add_action(engine, ACTION_CNVRTSHELLQ, None, cell)
}

#[allow(clippy::excessive_precision)]
pub(super) fn execute_calculate_repcoef(engine: &mut Engine) -> Status {
    engine.load_instruction(Instruction::new("CALCREPCOEF"))?;
    fetch_stack(engine, 1)?;
    let bkrt = engine.cmd.var(0).as_integer()?.into(0..=u128::MAX)? as f64;
    let mut repcoef = if bkrt < MAXRT {
        MINRC
            + (MAXRC - MINRC) / (1_f64 - 1_f64 / ARFC)
                * (1_f64 - (-1_f64 * ARFC.ln() * bkrt / MAXRT).exp())
    } else {
        MAXRC
    };
    repcoef *= 1e9_f64;
    engine.cc.stack.push(int!(repcoef as u128));
    Ok(())
}

#[allow(clippy::excessive_precision)]
pub(super) fn execute_calculate_adjustment_reward(engine: &mut Engine) -> Status {
    engine.load_instruction(Instruction::new("CALCBKREWARDADJ"))?;
    fetch_stack(engine, 5)?;
    let t = engine.cmd.var(0).as_integer()?.into(0..=u128::MAX)? as f64; //time from network start
    let rbkprev = engine.cmd.var(1).as_integer()?.into(0..=u128::MAX)? as f64; //previous value of rewardadjustment (not minimum)
    let drbkavg = engine.cmd.var(2).as_integer()?.into(0..=u128::MAX)? as f64;
    //_delta_reward = (_delta_reward * _calc_reward_num + (block.timestamp -
    //_delta_reward _reward_last_time)) / (_calc_reward_num + 1);
    //_delta_reward - average time between reward adj calculate
    //_calc_reward_num - number of calculate
    //_reward_last_time - time of last calculate
    let repavgbig = engine.cmd.var(3).as_integer()?.into(0..=u128::MAX)? as f64; //Average ReputationCoef
    let mbkt = engine.cmd.var(4).as_integer()?.into(0..=u128::MAX)? as f64; //sum of reward token (minted, include slash token)
    let um = (-1_f64 / TTMT) * (KM / (KM + 1_f64)).ln();
    let repavg = repavgbig / 1e9_f64;
    let rbkmin;
    if t <= TTMT - 1_f64 {
        rbkmin = TOTALSUPPLY
            * 0.675_f64
            * (1_f64 + KM)
            * ((-1_f64 * um * t).exp() - (-1_f64 * um * (t + 1_f64)).exp())
            / 3.5_f64;
    } else {
        rbkmin = 0_f64;
    }
    let rbk = (((calc_mbk(t + drbkavg, KRBK) - mbkt) / drbkavg / repavg).max(rbkmin)).min(rbkprev);
    engine.cc.stack.push(int!(rbk as u128));
    Ok(())
}

#[allow(clippy::excessive_precision)]
pub(super) fn execute_calculate_adjustment_reward_bm(engine: &mut Engine) -> Status {
    engine.load_instruction(Instruction::new("CALCBMREWARDADJ"))?;
    fetch_stack(engine, 4)?;
    let t = engine.cmd.var(0).as_integer()?.into(0..=u128::MAX)? as f64; //time from network start
    let rbmprev = engine.cmd.var(1).as_integer()?.into(0..=u128::MAX)? as f64; //previous value of rewardadjustment (not minimum)
    let drbmavg = engine.cmd.var(2).as_integer()?.into(0..=u128::MAX)? as f64;
    let mbmt = engine.cmd.var(3).as_integer()?.into(0..=u128::MAX)? as f64; //sum of reward token (minted, include slash token)
    let um = (-1_f64 / TTMT) * (KM / (KM + 1_f64)).ln();
    let rbmmin;
    if t <= TTMT - 1_f64 {
        rbmmin = TOTALSUPPLY
            * 0.1_f64
            * (1_f64 + KM)
            * ((-1_f64 * um * t).exp() - (-1_f64 * um * (t + 1_f64)).exp())
            / 3.5_f64;
    } else {
        rbmmin = 0_f64;
    }
    let rbm = (((calc_mbk(t + drbmavg, KRBM) - mbmt) / drbmavg).max(rbmmin)).min(rbmprev);
    engine.cc.stack.push(int!(rbm as u128));
    Ok(())
}

#[allow(clippy::excessive_precision)]
fn calc_mbk(t: f64, krk: f64) -> f64 {
    let um = (-1_f64 / TTMT) * (KM / (KM + 1_f64)).ln();
    let mt;
    if t > TTMT {
        mt = TOTALSUPPLY;
    } else {
        mt = TOTALSUPPLY * (1_f64 + KM) * (1_f64 - (-1_f64 * um * t).exp());
    }
    let mbk = krk * mt;
    return mbk;
}

#[allow(clippy::excessive_precision)]
pub(super) fn execute_calculate_validator_reward(engine: &mut Engine) -> Status {
    engine.load_instruction(Instruction::new("CALCBKREWARD"))?;
    fetch_stack(engine, 7)?;
    let mut repcoef = engine.cmd.var(0).as_integer()?.into(0..=u128::MAX)? as f64; //average reputation coef of licenses in one stake
    let bkstake = engine.cmd.var(1).as_integer()?.into(0..=u128::MAX)? as f64; //value of stake
    let totalbkstake = engine.cmd.var(2).as_integer()?.into(0..=u128::MAX)? as f64; //sum of stakes at start of epoch
    let t = engine.cmd.var(3).as_integer()?.into(0..=u128::MAX)? as f64; //duration of epoch
    let mbk = engine.cmd.var(4).as_integer()?.into(0..=u128::MAX)? as f64; //sum of reward token (minted, include slash token)
    let nbk = engine.cmd.var(5).as_integer()?.into(0..=u128::MAX)? as f64; //numberOfActiveBlockKeepers
    let rbk = engine.cmd.var(6).as_integer()?.into(0..=u128::MAX)? as f64; //last calculated reward_adjustment
    repcoef = repcoef / 1e9_f64;
    let reward;
    if mbk == 0_f64 {
        reward = rbk * t * repcoef / nbk;
    } else if mbk < TOTALSUPPLY {
        reward = rbk * t * repcoef * bkstake / totalbkstake;
    } else {
        reward = 0_f64;
    }
    engine.cc.stack.push(int!(reward as u128));
    Ok(())
}

#[allow(clippy::excessive_precision)]
pub(super) fn execute_calculate_block_manager_reward(engine: &mut Engine) -> Status {
    engine.load_instruction(Instruction::new("CALCBMREWARD"))?;
    fetch_stack(engine, 4)?;
    let radj = engine.cmd.var(0).as_integer()?.into(0..=u128::MAX)? as f64;
    let depoch = engine.cmd.var(1).as_integer()?.into(0..=u128::MAX)? as f64;
    let mbm = engine.cmd.var(2).as_integer()?.into(0..=u128::MAX)? as f64;
    let count_bm = engine.cmd.var(3).as_integer()?.into(0..=u128::MAX)? as f64;
    let reward;
    if mbm >= TOTALSUPPLY * 0.1_f64 {
        reward = 0_f64;
    } else {
        reward = radj * depoch / count_bm;
    }
    engine.cc.stack.push(int!(reward as u128));
    Ok(())
}

#[allow(clippy::excessive_precision)]
pub(super) fn execute_calculate_min_stake(engine: &mut Engine) -> Status {
    engine.mark_execution_as_block_related()?;
    engine.load_instruction(Instruction::new("CALCMINSTAKE"))?;
    fetch_stack(engine, 4)?;
    let nbkreq = engine.cmd.var(0).as_integer()?.into(0..=u128::MAX)? as f64; // needNumberOfActiveBlockKeepers = 10000
    let nbk = engine.cmd.var(1).as_integer()?.into(0..=u128::MAX)? as f64; //numberOfActiveBlockKeepersAtBlockStart
    let tstk = engine.cmd.var(2).as_integer()?.into(0..=u128::MAX)? as f64; //time from network start + uint128(_waitStep / 3) where waitStep - number of block duration of preEpoch
    let mbkav = engine.cmd.var(3).as_integer()?.into(0..=u128::MAX)? as f64; //sum of reward token without slash tokens
    let sbkbase;
    if mbkav != 0_f64 {
        let fstk;
        if tstk > TTMT {
            fstk = MAX_FREE_FLOAT_FRAC;
        } else {
            let uf = (-1_f64 / TTMT) * (KF / (1_f64 + KF)).ln();
            fstk = MAX_FREE_FLOAT_FRAC * (1_f64 + KF) * (1_f64 - (-1_f64 * tstk * uf).exp());
        }
        sbkbase = (mbkav * (1_f64 - fstk) / 2_f64) / nbkreq;
    } else {
        sbkbase = 0_f64;
    }
    let sbkmin;
    let us = -1_f64 * (KS / (KS + 1_f64)).ln() / nbkreq;
    if (nbk >= 0_f64) && (nbk <= nbkreq) {
        sbkmin = sbkbase * (1_f64 + KS) * (1_f64 - (-1_f64 * us * nbk).exp());
    } else {
        let unbk = 2_f64 * nbkreq - nbk;
        sbkmin = sbkbase * (2_f64 - (1_f64 + KS) * (1_f64 - (-1_f64 * us * unbk).exp()));
    }
    engine.cc.stack.push(int!(sbkmin as u128));
    Ok(())
}

#[allow(clippy::excessive_precision)]
pub(super) fn execute_calculate_min_stake_bm(engine: &mut Engine) -> Status {
    engine.mark_execution_as_block_related()?;
    engine.load_instruction(Instruction::new("CALCMINSTAKEBM"))?;
    fetch_stack(engine, 2)?;
    let tstk = engine.cmd.var(0).as_integer()?.into(0..=u128::MAX)? as f64; //time from network start 
    let mbkav = engine.cmd.var(1).as_integer()?.into(0..=u128::MAX)? as f64; //sum of reward token without slash tokens
    let fstk;
    if tstk > TTMT {
        fstk = MAX_FREE_FLOAT_FRAC;
    } else {
        let uf = (-1_f64 / TTMT) * (KF / (1_f64 + KF)).ln();
        fstk = MAX_FREE_FLOAT_FRAC * (1_f64 + KF) * (1_f64 - (-1_f64 * tstk * uf).exp());
    }
    let sbkmin = mbkav * (1_f64 - fstk);
    engine.cc.stack.push(int!(sbkmin as u128));
    Ok(())
}

pub(super) fn execute_mint_shell(engine: &mut Engine) -> Status {
    engine.mark_execution_as_block_related()?;
    engine.load_instruction(Instruction::new("MINTSHELL"))?;
    fetch_stack(engine, 1)?;
    let x: u64 = engine.cmd.var(0).as_integer()?.into(0..=u64::MAX)?;
    let mut cell = BuilderData::new();
    x.write_to(&mut cell)?;
    add_action(engine, ACTION_MINT_SHELL_TOKEN, None, cell)
}<|MERGE_RESOLUTION|>--- conflicted
+++ resolved
@@ -8,7 +8,6 @@
 use tvm_block::Serializable;
 use tvm_block::VarUInteger32;
 use tvm_types::BuilderData;
-use tvm_types::Cell;
 use tvm_types::ExceptionCode;
 use tvm_types::SliceData;
 use tvm_types::error;
@@ -81,63 +80,6 @@
     val
 }
 
-<<<<<<< HEAD
-// Method to manually encode bytes as bag of cells
-pub(super) fn split_to_chain_of_cells(input: Vec<u8>) -> Result<Cell, failure::Error> {
-    // TODO: Cell size can maybe be increased up to 128?
-    let cellsize = 120usize;
-    let len = input.len();
-    let mut cell_vec = Vec::<Vec<u8>>::new();
-    // Process the input in 1024-byte chunks
-    for i in (0..len).step_by(cellsize) {
-        let end = std::cmp::min(i + cellsize, len);
-        let chunk = &input[i..end];
-
-        // Convert slice to Vec<u8> and pass to omnom function
-        let chunk_vec = chunk.to_vec();
-        cell_vec.push(chunk_vec);
-
-        assert!(
-            cell_vec
-                .last()
-                .expect(
-                    "error in split_to_chain_of_cells
-function"
-                )
-                .len()
-                == cellsize
-                || i + cellsize > len
-        );
-    }
-    let mut cell = BuilderData::with_raw(
-        cell_vec[cell_vec.len() - 1].clone(),
-        cell_vec[cell_vec.len() - 1].len() * 8,
-    )?
-    .into_cell()?;
-    for i in (0..(cell_vec.len() - 1)).rev() {
-        let mut builder = BuilderData::with_raw(cell_vec[i].clone(), cell_vec[i].len() * 8)?;
-        let builder = builder.checked_append_reference(cell)?;
-        cell = builder.clone().into_cell()?;
-    }
-    Ok(cell) // return first cell
-}
-
-// Method to manually decode bytes from bag of cells
-pub(super) fn rejoin_chain_of_cells(input: &Cell) -> Result<Vec<u8>, failure::Error> {
-    let mut data_vec = input.data().to_vec();
-    let mut cur_cell: Cell = input.clone();
-    while cur_cell.reference(0).is_ok() {
-        let old_len = data_vec.len();
-        cur_cell = cur_cell.reference(0)?;
-        data_vec.append(&mut cur_cell.data().to_vec());
-
-        assert!(data_vec.len() - old_len == cur_cell.data().len());
-    }
-    Ok(data_vec)
-}
-
-=======
->>>>>>> 1df9b758
 pub(super) fn execute_ecc_mint(engine: &mut Engine) -> Status {
     engine.load_instruction(Instruction::new("MINTECC"))?;
     fetch_stack(engine, 2)?;
