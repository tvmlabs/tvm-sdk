--- conflicted
+++ resolved
@@ -1,8 +1,5 @@
 use std::sync::Arc;
-<<<<<<< HEAD
-
-=======
->>>>>>> ec1663ab
+
 use byte_slice_cast::AsByteSlice;
 use tvm_abi::TokenValue;
 use tvm_abi::contract::ABI_VERSION_2_4;
@@ -476,7 +473,7 @@
     engine.mark_execution_as_block_related()?;
     engine.load_instruction(Instruction::new("CALCMINSTAKEBM"))?;
     fetch_stack(engine, 2)?;
-    let tstk = engine.cmd.var(0).as_integer()?.into(0..=u128::MAX)?; //time from network start 
+    let tstk = engine.cmd.var(0).as_integer()?.into(0..=u128::MAX)?; //time from network start
     let mbkav = engine.cmd.var(1).as_integer()?.into(0..=u128::MAX)?; //sum of reward token without slash tokens
     let one_minus_fstk_q32 = calc_one_minus_fstk_q32_int(tstk);
     let sbkmin = ((mbkav as u128 * one_minus_fstk_q32 as u128) >> 32) as u128;
@@ -714,13 +711,9 @@
         Some(dapp_id) => dapp_id.clone(),
         None => err!(ExceptionCode::DAppIdNotSet)?,
     };
-<<<<<<< HEAD
     engine.cc.stack.push(StackItem::Integer(Arc::new(IntegerData::from_unsigned_bytes_be(
         dapp_id.as_byte_slice(),
     ))));
-=======
-    engine.cc.stack.push(StackItem::Integer(Arc::new(IntegerData::from_unsigned_bytes_be(dapp_id.as_byte_slice()))));
->>>>>>> ec1663ab
     Ok(())
 }
 
