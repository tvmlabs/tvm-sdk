--- conflicted
+++ resolved
@@ -40,13 +40,6 @@
 // pub const KM: f64 = 0.00001_f64;
 // pub const KRMV: f64 = 0.225_f64;
 // pub const MAX_FREE_FLOAT_FRAC: f64 = 1_f64 / 3_f64;
-<<<<<<< HEAD
-
-pub const WASM_FUEL_MULTIPLIER: u64 = 2220000u64;
-pub const WASM_200MS_FUEL: u64 = 2220000000u64;
-pub const RUNWASM_GAS_PRICE: u64 = WASM_200MS_FUEL / WASM_FUEL_MULTIPLIER;
-=======
->>>>>>> 7ac7d6e0
 
 const RC_ONE_Q32: i64 = 1i64 << 32;
 const RC_POW2_COEFF: [i64; 6] = [
@@ -109,428 +102,6 @@
 const ONE_PLUS_KF_Q32: i64 = ONE_Q32 + KF_Q32;
 const MAX_FREE_FLOAT_FRAC_Q32: i64 = ONE_Q32 / 3;
 const UF_Q64: i64 = 42_566_973_522; // -ln(KF / (KF + 1)) / TTMT * 2^64 = -ln(1e-2 / (1 + 1e-2)) / 2e9 * 2^64
-<<<<<<< HEAD
-
-// wasmtime::component::bindgen!({
-//     inline: r#"
-//         package wasi:io@0.2.3;
-
-//             interface error {
-//                 resource error;
-//             }
-//             interface streams {
-//                 use error.{error};
-
-//                 resource output-stream {
-//                     check-write: func() -> result<u64, stream-error>;
-//                     write: func(contents: list<u8>) -> result<_,
-// stream-error>;                     blocking-write-and-flush: func(contents:
-// list<u8>) -> result<_, stream-error>;                     blocking-flush:
-// func() -> result<_, stream-error>;                 }
-
-//                 resource input-stream;
-
-//                 variant stream-error {
-//                     last-operation-failed(error),
-//                     closed,
-//                 }
-//             }
-
-//         world ioer {
-//             import error;
-//             import streams;
-//         }
-//     "#,
-// });
-
-wasmtime::component::bindgen!({
-    inline: r#"
-        package local:demo;
-        package wasi:io@0.2.3{
-
-            interface error {
-                resource error;
-            }
-            interface streams {
-                use error.{error};
-
-                resource output-stream {
-                    check-write: func() -> result<u64, stream-error>;
-                    write: func(contents: list<u8>) -> result<_, stream-error>;
-                    blocking-write-and-flush: func(contents: list<u8>) -> result<_, stream-error>;
-                    blocking-flush: func() -> result<_, stream-error>;
-                }
-
-                resource input-stream;
-
-                variant stream-error {
-                    last-operation-failed(error),
-                    closed,
-                }
-            }
-                    
-            world ioer {
-            import error;
-            import streams;
-            }
-        }
-        package wasi:cli@0.2.3 {
-            interface stdin {
-                use wasi:io/streams@0.2.3.{input-stream};
-
-                get-stdin: func() -> input-stream;
-            }
-            interface stdout {
-                use wasi:io/streams@0.2.3.{output-stream};
-
-                get-stdout: func() -> output-stream;
-            }
-            interface stderr {
-                use wasi:io/streams@0.2.3.{output-stream};
-
-                get-stderr: func() -> output-stream;
-            }
-            world iocli {
-            import stdin;
-            import stdout;
-            import stderr;
-            import wasi:io/streams@0.2.3;
-        }
-        }
-        package wasi:filesystem@0.2.3 {
-            interface types {
-                use wasi:io/streams@0.2.3.{error, output-stream};
-                use wasi:clocks/wall-clock@0.2.3.{datetime};
-
-                resource descriptor {
-                write-via-stream: func(offset: filesize) -> result<output-stream, error-code>;
-                append-via-stream: func() -> result<output-stream, error-code>;
-                get-type: func() -> result<descriptor-type, error-code>;
-                stat: func() -> result<descriptor-stat, error-code>;
-                }
-
-                enum error-code {
-                access,
-                would-block,
-                already,
-                bad-descriptor,
-                busy,
-                deadlock,
-                quota,
-                exist,
-                file-too-large,
-                illegal-byte-sequence,
-                in-progress,
-                interrupted,
-                invalid,
-                io,
-                is-directory,
-                loop,
-                too-many-links,
-                message-size,
-                name-too-long,
-                no-device,
-                no-entry,
-                no-lock,
-                insufficient-memory,
-                insufficient-space,
-                not-directory,
-                not-empty,
-                not-recoverable,
-                unsupported,
-                no-tty,
-                no-such-device,
-                overflow,
-                not-permitted,
-                pipe,
-                read-only,
-                invalid-seek,
-                text-file-busy,
-                cross-device,
-                }
-
-                type filesize = u64;
-
-                enum descriptor-type {
-                unknown,
-                block-device,
-                character-device,
-                directory,
-                fifo,
-                symbolic-link,
-                regular-file,
-                socket,
-                }
-
-                type link-count = u64;
-
-                record descriptor-stat {
-                %type: descriptor-type,
-                link-count: link-count,
-                size: filesize,
-                data-access-timestamp: option<datetime>,
-                data-modification-timestamp: option<datetime>,
-                status-change-timestamp: option<datetime>,
-                }
-
-                filesystem-error-code: func(err: borrow<error>) -> option<error-code>;
-            }
-            interface preopens {
-                use types.{descriptor};
-
-                get-directories: func() -> list<tuple<descriptor, string>>;
-            }
-
-            world filesystemtypes {
-                import types;
-                import preopens;
-            }
-        }
-
-        package wasi:clocks@0.2.3 {
-            interface wall-clock {
-                record datetime {
-                seconds: u64,
-                nanoseconds: u32,
-                }
-            }
-        }
-
-        world localworld {
-            import wasi:io/streams@0.2.3;
-            import wasi:io/error@0.2.3;
-            import wasi:cli/stdin@0.2.3;
-            import wasi:cli/stdout@0.2.3;
-            import wasi:cli/stderr@0.2.3;
-            import wasi:filesystem/types@0.2.3;
-            import wasi:filesystem/preopens@0.2.3;
-            import wasi:clocks/wall-clock@0.2.3;
-        }
-    "#,
-    // with: {
-    //     "wasi:clocks/wall-clock@0.2.3" : wasmtime_wasi::p2::bindings::clocks::wall_clock,
-    // }
-        // with: {
-        // // Specify that our host resource is going to point to the `MyLogger`
-        // // which is defined just below this macro.
-        // "wasi:io/streams@0.2.3": MyState,
-        // },
-});
-// wasmtime::component::bindgen!({
-//     inline: r#"
-//         package wasi:cli@0.2.3;
-//         interface stdin {
-//             use wasi:io/streams@0.2.3.{input-stream};
-
-//             get-stdin: func() -> input-stream;
-//         }
-//         interface stdout {
-//             use wasi:io/streams@0.2.3.{output-stream};
-
-//             get-stdout: func() -> output-stream;
-//         }
-//         interface stderr {
-//             use wasi:io/streams@0.2.3.{output-stream};
-
-//             get-stderr: func() -> output-stream;
-//         }
-//         world clier {
-//             import stdin;
-//             import stdout;
-//             import stderr;
-//         }
-//     "#,
-// });
-pub(crate) struct MyState {
-    ctx: WasiCtx,
-    table: ResourceTable,
-    limiter: wasmtime::StoreLimits,
-}
-impl IoView for MyState {
-    fn table(&mut self) -> &mut ResourceTable {
-        &mut self.table
-    }
-}
-impl WasiView for MyState {
-    fn ctx(&mut self) -> &mut WasiCtx {
-        &mut self.ctx
-    }
-}
-pub struct MyWasiIoError;
-pub enum StreamError {
-    Default,
-}
-
-impl wasi::filesystem::preopens::Host for MyState {
-    fn get_directories(
-        &mut self,
-    ) -> wasmtime::component::__internal::Vec<(
-        wasmtime::component::Resource<wasi::filesystem::types::Descriptor>,
-        wasmtime::component::__internal::String,
-    )> {
-        Vec::<(
-            wasmtime::component::Resource<wasi::filesystem::types::Descriptor>,
-            wasmtime::component::__internal::String,
-        )>::new()
-    }
-}
-
-impl wasi::clocks::wall_clock::Host for MyState {}
-
-impl wasi::filesystem::types::Host for MyState {
-    fn filesystem_error_code(
-        &mut self,
-        err: wasmtime::component::Resource<wasi::io::streams::Error>,
-    ) -> Option<wasi::filesystem::types::ErrorCode> {
-        match err {
-            _ => Some(wasi::filesystem::types::ErrorCode::Unsupported),
-        }
-    }
-}
-
-impl wasi::filesystem::types::HostDescriptor for MyState {
-    fn write_via_stream(
-        &mut self,
-        _self_: wasmtime::component::Resource<wasi::filesystem::types::Descriptor>,
-        _offset: wasi::filesystem::types::Filesize,
-    ) -> Result<
-        wasmtime::component::Resource<wasi::filesystem::types::OutputStream>,
-        wasi::filesystem::types::ErrorCode,
-    > {
-        Err(wasi::filesystem::types::ErrorCode::Unsupported)
-    }
-
-    fn append_via_stream(
-        &mut self,
-        _self_: wasmtime::component::Resource<wasi::filesystem::types::Descriptor>,
-    ) -> Result<
-        wasmtime::component::Resource<wasi::filesystem::types::OutputStream>,
-        wasi::filesystem::types::ErrorCode,
-    > {
-        Err(wasi::filesystem::types::ErrorCode::Unsupported)
-    }
-
-    fn get_type(
-        &mut self,
-        _self_: wasmtime::component::Resource<wasi::filesystem::types::Descriptor>,
-    ) -> Result<wasi::filesystem::types::DescriptorType, wasi::filesystem::types::ErrorCode> {
-        Ok(wasi::filesystem::types::DescriptorType::Unknown)
-    }
-
-    fn stat(
-        &mut self,
-        _self_: wasmtime::component::Resource<wasi::filesystem::types::Descriptor>,
-    ) -> Result<wasi::filesystem::types::DescriptorStat, wasi::filesystem::types::ErrorCode> {
-        Err(wasi::filesystem::types::ErrorCode::Unsupported)
-    }
-
-    fn drop(
-        &mut self,
-        _rep: wasmtime::component::Resource<wasi::filesystem::types::Descriptor>,
-    ) -> wasmtime::Result<()> {
-        Ok(())
-    }
-}
-
-impl wasi::cli::stderr::Host for MyState {
-    fn get_stderr(&mut self) -> wasmtime::component::Resource<wasi::io::streams::OutputStream> {
-        wasmtime::component::Resource::<wasi::io::streams::OutputStream>::new_own(10000)
-    }
-}
-
-impl wasi::cli::stdout::Host for MyState {
-    fn get_stdout(&mut self) -> wasmtime::component::Resource<wasi::io::streams::OutputStream> {
-        wasmtime::component::Resource::<wasi::io::streams::OutputStream>::new_own(10000)
-    }
-}
-
-impl wasi::cli::stdin::Host for MyState {
-    fn get_stdin(&mut self) -> wasmtime::component::Resource<wasi::io::streams::InputStream> {
-        wasmtime::component::Resource::<wasi::io::streams::InputStream>::new_own(10000)
-    }
-}
-
-impl wasi::io::streams::OutputStream {}
-
-impl wasi::io::streams::HostOutputStream for MyState {
-    fn check_write(
-        &mut self,
-        _self_: wasmtime::component::Resource<wasi::io::streams::OutputStream>,
-    ) -> Result<u64, wasi::io::streams::StreamError> {
-        Ok(0) //Err(wasi::io::streams::StreamError::Closed)
-    }
-
-    fn write(
-        &mut self,
-        _self_: wasmtime::component::Resource<wasi::io::streams::OutputStream>,
-        _contents: wasmtime::component::__internal::Vec<u8>,
-    ) -> Result<(), wasi::io::streams::StreamError> {
-        Ok(()) //Err(wasi::io::streams::StreamError::Closed)
-    }
-
-    fn blocking_write_and_flush(
-        &mut self,
-        _self_: wasmtime::component::Resource<wasi::io::streams::OutputStream>,
-        _contents: wasmtime::component::__internal::Vec<u8>,
-    ) -> Result<(), wasi::io::streams::StreamError> {
-        Ok(()) //Err(wasi::io::streams::StreamError::Closed)
-    }
-
-    fn blocking_flush(
-        &mut self,
-        _self_: wasmtime::component::Resource<wasi::io::streams::OutputStream>,
-    ) -> Result<(), wasi::io::streams::StreamError> {
-        Ok(()) //Err(wasi::io::streams::StreamError::Closed)
-    }
-
-    fn drop(
-        &mut self,
-        _rep: wasmtime::component::Resource<wasi::io::streams::OutputStream>,
-    ) -> wasmtime::Result<()> {
-        Ok(())
-    }
-}
-
-impl wasi::io::streams::HostInputStream for MyState {
-    fn drop(
-        &mut self,
-        _rep: wasmtime::component::Resource<wasi::io::streams::InputStream>,
-    ) -> wasmtime::Result<()> {
-        Ok(())
-    }
-}
-
-impl wasi::io::streams::Host for MyState {}
-impl wasi::io::error::HostError for MyState {
-    fn drop(
-        &mut self,
-        _rep: wasmtime::component::Resource<wasi::io::error::Error>,
-    ) -> wasmtime::Result<()> {
-        Ok(())
-    }
-}
-impl wasi::io::error::Host for MyState {}
-
-// Async IO annotator for WASI. Do not use unless you know what you're doing.
-// fn io_type_annotate<T: IoView, F>(val: F) -> F
-// where
-//     F: Fn(&mut T) -> IoImpl<&mut T>,
-// {
-//     val
-// }
-// Sync annotator for WASI. Used in wasmtime linker
-// fn type_annotate<T: WasiView, F>(val: F) -> F
-// where
-//     F: Fn(&mut T) -> WasiImpl<&mut T>,
-// {
-//     val
-// }
-
-// fn get_wasm_binary_by_hash(wasm_hash: Vec<u8>, engine: &mut Engine) ->
-// Vec<u8> {     engine.get_wasm_binary_by_hash(wasm_hash)
-// }
-=======
->>>>>>> 7ac7d6e0
 
 pub(super) fn execute_ecc_mint(engine: &mut Engine) -> Status {
     engine.load_instruction(Instruction::new("MINTECC"))?;
