--- conflicted
+++ resolved
@@ -1,9 +1,3 @@
-<<<<<<< HEAD
-=======
-use std::time::Duration;
-use std::time::Instant;
-
->>>>>>> b1cee79e
 use tvm_abi::TokenValue;
 use tvm_abi::contract::ABI_VERSION_2_4;
 use tvm_block::ACTION_BURNECC;
@@ -14,10 +8,7 @@
 use tvm_block::Serializable;
 use tvm_block::VarUInteger32;
 use tvm_types::BuilderData;
-<<<<<<< HEAD
-=======
 use tvm_types::Cell;
->>>>>>> b1cee79e
 use tvm_types::ExceptionCode;
 use tvm_types::SliceData;
 use tvm_types::error;
@@ -28,11 +19,6 @@
 use wasmtime_wasi::p2::WasiCtxBuilder;
 use wasmtime_wasi::p2::WasiImpl;
 use wasmtime_wasi::p2::WasiView;
-<<<<<<< HEAD
-=======
-use wasmtime_wasi::runtime::with_ambient_tokio_runtime;
-use wasmtime_wasi_io;
->>>>>>> b1cee79e
 
 use crate::error::TvmError;
 use crate::executor::blockchain::add_action;
@@ -63,17 +49,11 @@
 pub const MAX_FREE_FLOAT_FRAC: f64 = 1_f64 / 3_f64;
 
 pub const WASM_FUEL_MULTIPLIER: u64 = 8u64;
-<<<<<<< HEAD
 pub const WASM_200MS_FUEL: u64 = 2220000000u64;
 pub const RUNWASM_GAS_PRICE: u64 = WASM_200MS_FUEL / WASM_FUEL_MULTIPLIER;
 struct MyState {
     ctx: WasiCtx,
     table: ResourceTable,
-=======
-pub struct MyState {
-    pub ctx: WasiCtx,
-    pub table: ResourceTable,
->>>>>>> b1cee79e
 }
 impl IoView for MyState {
     fn table(&mut self) -> &mut ResourceTable {
@@ -87,21 +67,12 @@
 }
 
 // Async IO annotator for WASI. Do not use unless you know what you're doing.
-<<<<<<< HEAD
 // fn io_type_annotate<T: IoView, F>(val: F) -> F
 // where
 //     F: Fn(&mut T) -> IoImpl<&mut T>,
 // {
 //     val
 // }
-=======
-fn io_type_annotate<T: IoView, F>(val: F) -> F
-where
-    F: Fn(&mut T) -> IoImpl<&mut T>,
-{
-    val
-}
->>>>>>> b1cee79e
 // Sync annotator for WASI. Used in wasmtime linker
 fn type_annotate<T: WasiView, F>(val: F) -> F
 where
@@ -110,54 +81,6 @@
     val
 }
 
-<<<<<<< HEAD
-// Method to manually encode bytes as bag of cells
-// pub(super) fn split_to_chain_of_cells(input: Vec<u8>) -> Result<Cell,
-// failure::Error> {     // TODO: Cell size can maybe be increased up to 128?
-//     let cellsize = 120usize;
-//     let len = input.len();
-//     let mut cell_vec = Vec::<Vec<u8>>::new();
-//     // Process the input in 1024-byte chunks
-//     for i in (0..len).step_by(cellsize) {
-//         let end = std::cmp::min(i + cellsize, len);
-//         let chunk = &input[i..end];
-
-//         // Convert slice to Vec<u8> and pass to omnom function
-//         let chunk_vec = chunk.to_vec();
-//         cell_vec.push(chunk_vec);
-
-//         assert!(
-//             cell_vec.last().expect("error in split_to_chain_of_cells
-// function").len() == cellsize                 || i + cellsize > len
-//         );
-//     }
-//     let mut cell = BuilderData::with_raw(
-//         cell_vec[cell_vec.len() - 1].clone(),
-//         cell_vec[cell_vec.len() - 1].len() * 8,
-//     )?
-//     .into_cell()?;
-//     for i in (0..(cell_vec.len() - 1)).rev() {
-//         let mut builder = BuilderData::with_raw(cell_vec[i].clone(),
-// cell_vec[i].len() * 8)?;         let builder =
-// builder.checked_append_reference(cell)?;         cell =
-// builder.clone().into_cell()?;     }
-//     Ok(cell) // return first cell
-// }
-
-// Method to manually decode bytes from bag of cells
-// pub(super) fn rejoin_chain_of_cells(input: &Cell) -> Result<Vec<u8>,
-// failure::Error> {     let mut data_vec = input.data().to_vec();
-//     let mut cur_cell: Cell = input.clone();
-//     while cur_cell.reference(0).is_ok() {
-//         let old_len = data_vec.len();
-//         cur_cell = cur_cell.reference(0)?;
-//         data_vec.append(&mut cur_cell.data().to_vec());
-
-//         assert!(data_vec.len() - old_len == cur_cell.data().len());
-//     }
-//     Ok(data_vec)
-// }
-=======
 pub(super) fn split_to_chain_of_cells(input: Vec<u8>) -> Result<Cell, failure::Error> {
     // TODO: Cell size can maybe be increased up to 128?
     let cellsize = 120usize;
@@ -202,7 +125,6 @@
     }
     Ok(data_vec)
 }
->>>>>>> b1cee79e
 
 pub(super) fn execute_ecc_mint(engine: &mut Engine) -> Status {
     engine.load_instruction(Instruction::new("MINTECC"))?;
@@ -218,11 +140,7 @@
 
 // This is a custom linker method, adding only sync, non-io wasi dependencies.
 // If more deps are needed, add them in there!
-<<<<<<< HEAD
 fn add_to_linker_gosh(
-=======
-pub fn add_to_linker_gosh(
->>>>>>> b1cee79e
     wasm_linker: &mut wasmtime::component::Linker<MyState>,
 ) -> Result<(), wasmtime::Error> {
     let l = wasm_linker;
@@ -261,10 +179,6 @@
 
 // execute wasm binary
 pub(super) fn execute_run_wasm(engine: &mut Engine) -> Status {
-<<<<<<< HEAD
-=======
-    let start = Instant::now();
->>>>>>> b1cee79e
     engine.load_instruction(Instruction::new("RUNWASM"))?;
     fetch_stack(engine, 4)?;
 
@@ -286,7 +200,6 @@
     // other actions to be run after WASM instruction
     // TODO: Add a catch for out-of-fuel and remove matching consumed gas from
     // instruction (or set to 0?)
-<<<<<<< HEAD
     log::debug!("Starting gas: {:?}", engine.gas_remaining());
     let wasm_fuel: u64 = WASM_200MS_FUEL;
 
@@ -299,16 +212,7 @@
     // calculating WASM fuel")?,     },
     //     false => err!(ExceptionCode::OutOfGas, "Engine out of gas.")?,
     // };
-=======
-    println!("Starting gas: {:?}", engine.gas_remaining());
-    let wasm_fuel: u64 = match engine.gas_remaining() > 0 {
-        true => match u64::try_from(engine.gas_remaining())?.checked_mul(WASM_FUEL_MULTIPLIER) {
-            Some(k) => k,
-            None => err!(ExceptionCode::IntegerOverflow, "Overflow when calculating WASM fuel")?,
-        },
-        false => err!(ExceptionCode::OutOfGas, "Engine out of gas.")?,
-    };
->>>>>>> b1cee79e
+
     match wasm_store.set_fuel(wasm_fuel) {
         Ok(module) => module,
         Err(e) => err!(ExceptionCode::OutOfGas, "Failed to set WASm fuel {:?}", e)?,
@@ -339,21 +243,12 @@
 
     let mut exports = component_type.exports(&wasm_engine);
     let arg = exports.next();
-<<<<<<< HEAD
     log::debug!("List of exports from WASM: {:?}", arg);
     if let Some(arg) = arg {
         log::debug!("{:?}", arg);
 
         for arg in exports {
             log::debug!(" {:?}", arg);
-=======
-    println!("List of exports from WASM: {:?}", arg);
-    if let Some(arg) = arg {
-        println!("{:?}", arg);
-
-        for arg in exports {
-            println!(" {:?}", arg);
->>>>>>> b1cee79e
         }
     }
 
@@ -364,16 +259,7 @@
     // If more deps are needed, add them in there!
     match add_to_linker_gosh(&mut wasm_linker) {
         Ok(_) => {}
-        Err(e) => err!(
-            ExceptionCode::WasmLoadFail,
-            "Failed to instantiate WASM instance
-<<<<<<< HEAD
-    {:?}",
-            e
-=======
-    {:?}"
->>>>>>> b1cee79e
-        )?,
+        Err(e) => err!(ExceptionCode::WasmLoadFail, "Failed to instantiate WASM instance {:?}", e)?,
     };
 
     // This is the default add to linker method, we dont use it as it will add async
@@ -405,21 +291,12 @@
     let wasm_func_name = String::from_utf8(wasm_func_name)?;
 
     // get callable wasm func
-<<<<<<< HEAD
     log::debug!("Callable funcs found:");
     for export in wasm_component.component_type().exports(&wasm_engine) {
         log::debug!("{:?}", export.0);
     }
     let instance_index = wasm_instance.get_export_index(&mut wasm_store, None, &wasm_instance_name);
     log::debug!("Instance Index {:?}", instance_index);
-=======
-    println!("Callable funcs found:");
-    for export in wasm_component.component_type().exports(&wasm_engine) {
-        println!("{:?}", export.0);
-    }
-    let instance_index = wasm_instance.get_export_index(&mut wasm_store, None, &wasm_instance_name);
-    println!("Instance Index {:?}", instance_index);
->>>>>>> b1cee79e
     let func_index = match wasm_instance.get_export_index(
         &mut wasm_store,
         instance_index.as_ref(),
@@ -430,11 +307,7 @@
             err!(ExceptionCode::WasmLoadFail, "Failed to find WASM exported function or component",)?
         }
     };
-<<<<<<< HEAD
     log::debug!("Func Index {:?}", func_index);
-=======
-    println!("Func Index {:?}", func_index);
->>>>>>> b1cee79e
     let wasm_function = wasm_instance
         .get_func(&mut wasm_store, func_index)
         .expect(&format!("`{}` was not an exported function", wasm_func_name));
@@ -447,17 +320,12 @@
     // collect result
     // substract gas based on wasm fuel used
     let s = engine.cmd.var(3).as_cell()?;
-<<<<<<< HEAD
     log::debug!("Loading WASM Args");
-=======
-    println!("Loading WASM Args");
->>>>>>> b1cee79e
     let wasm_func_args =
         match TokenValue::read_bytes(SliceData::load_cell(s.clone())?, true, &ABI_VERSION_2_4)?.0 {
             TokenValue::Bytes(items) => items,
             _ => err!(ExceptionCode::WasmLoadFail, "Failed to unpack wasm instruction")?,
         };
-<<<<<<< HEAD
     log::debug!("WASM Args loaded {:?}", wasm_func_args);
     let result = match wasm_function.call(&mut wasm_store, (wasm_func_args,)) {
         Ok(result) => result,
@@ -480,35 +348,12 @@
     // };
     engine.use_gas(gas_used);
     log::debug!("Remaining gas: {:?}", engine.gas_remaining());
-=======
-    println!("WASM Args loaded {:?}", wasm_func_args);
-    let result = match wasm_function.call(&mut wasm_store, (wasm_func_args,)) {
-        Ok(result) => result,
-        Err(e) => {
-            println!("Failed to execute WASM function {:?}", e);
-            err!(ExceptionCode::WasmLoadFail, "Failed to execute WASM function {:?}", e)?
-        }
-    };
-    println!("WASM Execution result: {:?}", result);
-
-    let gas_used: i64 = match wasm_store.get_fuel() {
-        Ok(new_fuel) => i64::try_from((wasm_fuel - new_fuel).div_ceil(WASM_FUEL_MULTIPLIER))?,
-        Err(e) => err!(
-            ExceptionCode::WasmLoadFail,
-            "Failed to get WASM engine fuel after execution {:?}",
-            e
-        )?,
-    };
-    engine.use_gas(gas_used);
-    println!("Remaining gas: {:?}", engine.gas_remaining());
->>>>>>> b1cee79e
     match engine.gas_remaining() > 0 {
         true => {}
         false => err!(ExceptionCode::OutOfGas, "Engine out of gas.")?,
     }
 
     // return result
-<<<<<<< HEAD
     log::debug!("EXEC Wasm execution result: {:?}", result);
     let res_vec = result.0;
 
@@ -518,18 +363,6 @@
     engine.cc.stack.push(StackItem::cell(cell));
 
     log::debug!("OK");
-=======
-    println!("EXEC Wasm execution result: {:x?}", result);
-    let res_vec = result.0;
-
-    let cell = TokenValue::write_bytes(res_vec.as_slice(), &ABI_VERSION_2_4)?.into_cell()?;
-    println!("Pushing cell");
-
-    engine.cc.stack.push(StackItem::cell(cell));
-
-    println!("OK");
-    println!("Duration: {:?}", Instant::now().duration_since(start));
->>>>>>> b1cee79e
 
     Ok(())
 }
