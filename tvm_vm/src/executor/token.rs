--- conflicted
+++ resolved
@@ -166,15 +166,7 @@
         let unbk = 2_f64 * nbkreq - nbk;
         sbkmin = sbkbase * (2_f64 - (1_f64 + KS) * (1_f64 - (-1_f64 * us * unbk).exp()));
     }
-<<<<<<< HEAD
-    // todo: we should resolve warning below
-    #[allow(clippy::if_same_then_else)]
-    let min_val_stake =
-        if bk_num > need_bk_num { base_min_val_stake as u128 } else { base_min_val_stake as u128 };
-    engine.cc.stack.push(int!(min_val_stake));
-=======
     engine.cc.stack.push(int!(sbkmin as u128));
->>>>>>> f4c43f91
     Ok(())
 }
 
