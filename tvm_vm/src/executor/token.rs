--- conflicted
+++ resolved
@@ -1,13 +1,10 @@
 use tvm_abi::TokenValue;
 use tvm_abi::contract::ABI_VERSION_2_4;
+// use tvm_block::ACTION_RUNWASM;
+use tvm_block::ACTION_BURNECC;
 use tvm_block::ACTION_CNVRTSHELLQ;
 use tvm_block::ACTION_MINT_SHELL_TOKEN;
 use tvm_block::ACTION_MINTECC;
-<<<<<<< HEAD
-// use tvm_block::ACTION_RUNWASM;
-=======
-use tvm_block::ACTION_BURNECC;
->>>>>>> ed00d4d6
 use tvm_block::ExtraCurrencyCollection;
 use tvm_block::Serializable;
 use tvm_block::VarUInteger32;
@@ -174,7 +171,6 @@
     add_action(engine, ACTION_MINTECC, None, cell)
 }
 
-<<<<<<< HEAD
 fn add_to_linker_gosh(
     wasm_linker: &mut wasmtime::component::Linker<MyState>,
 ) -> Result<(), wasmtime::Error> {
@@ -396,7 +392,8 @@
     // add_action(engine, ACTION_RUNWASM, None, cell) // todo change to OK
 
     Ok(())
-=======
+}
+
 pub(super) fn execute_ecc_burn(engine: &mut Engine) -> Status {
     engine.load_instruction(Instruction::new("BURNECC"))?;
     fetch_stack(engine, 2)?;
@@ -407,7 +404,6 @@
     let mut cell = BuilderData::new();
     data.write_to(&mut cell)?;
     add_action(engine, ACTION_BURNECC, None, cell)
->>>>>>> ed00d4d6
 }
 
 pub(super) fn execute_exchange_shell(engine: &mut Engine) -> Status {
