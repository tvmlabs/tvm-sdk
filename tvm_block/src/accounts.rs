--- conflicted
+++ resolved
@@ -25,8 +25,6 @@
 use tvm_types::error;
 use tvm_types::fail;
 
-use crate::AccountCell;
-use crate::AccountCellStruct;
 use crate::ConfigParams;
 use crate::Deserializable;
 use crate::GetRepresentationHash;
@@ -1304,11 +1302,7 @@
 /// struct ShardAccount
 #[derive(Clone, Debug, Eq, PartialEq, Default)]
 pub struct ShardAccount {
-<<<<<<< HEAD
-    account: AccountCell<Account>,
-=======
     account: OptionalAccount,
->>>>>>> f6903cc0
     last_trans_hash: UInt256,
     last_trans_lt: u64,
     dapp_id: Option<UInt256>,
@@ -1322,11 +1316,7 @@
         dapp_id: Option<UInt256>,
     ) -> Self {
         ShardAccount {
-<<<<<<< HEAD
-            account: AccountCell::with_cell(account_root),
-=======
             account: OptionalAccount::with_account(ExternalCell::with_cell(account_root)),
->>>>>>> f6903cc0
             last_trans_hash,
             last_trans_lt,
             dapp_id,
@@ -1340,9 +1330,6 @@
         dapp_id: Option<UInt256>,
     ) -> Result<Self> {
         Ok(ShardAccount {
-<<<<<<< HEAD
-            account: AccountCell::with_struct(account)?,
-=======
             account: OptionalAccount::with_account(ExternalCell::with_struct(account)?),
             last_trans_hash,
             last_trans_lt,
@@ -1357,20 +1344,14 @@
     ) -> Result<Self> {
         Ok(ShardAccount {
             account: OptionalAccount::with_redirect(),
->>>>>>> f6903cc0
             last_trans_hash,
             last_trans_lt,
             dapp_id,
         })
     }
 
-<<<<<<< HEAD
-    pub fn read_account(&self) -> Result<AccountCellStruct<Account>> {
-        self.account.read_struct()
-=======
     pub fn read_account(&self) -> Result<ExternalCellStruct<Account>> {
         self.account.get_account()?.read_struct()
->>>>>>> f6903cc0
     }
 
     pub fn last_trans_hash(&self) -> &UInt256 {
@@ -1394,37 +1375,22 @@
         self.dapp_id.as_ref()
     }
 
-<<<<<<< HEAD
     pub fn replace_with_unloaded_account(&mut self) -> Result<Cell> {
-        let original = self.account.cell();
+        let original = self.account.get_account()?.cell();
         if original.cell_type() != CellType::Ordinary {
             fail!("Only ordinary account cells can be unloaded")
         }
         let unloaded = original.to_unloaded_account()?;
-        self.account = AccountCell::with_cell(unloaded);
-        Ok(original)
+        self.account = OptionalAccount::with_account(AccountCell::with_cell(unloaded));
+        Ok(cell)
     }
 
     pub fn is_unloaded(&self) -> bool {
-        self.account.is_unloaded()
-=======
-    pub fn replace_with_external(&mut self) -> Result<Cell> {
-        let cell = self.account.get_account()?.cell();
-        if cell.cell_type() != CellType::Ordinary {
-            fail!("Only ordinary cells can be replaced with external")
-        }
-        let external = cell.to_external()?;
-        self.account = OptionalAccount::with_account(ExternalCell::with_cell(external));
-        Ok(cell)
-    }
-
-    pub fn is_external(&self) -> bool {
-        self.account.get_account().map(|a| a.is_external()).unwrap_or(false)
+        self.account.get_account().map(|a| a.is_unloaded()).unwrap_or(false)
     }
 
     pub fn is_redirect(&self) -> bool {
         self.account.is_redirect()
->>>>>>> f6903cc0
     }
 }
 
