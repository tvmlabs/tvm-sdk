// Copyright (C) 2019-2021 TON Labs. All Rights Reserved.
//
// Licensed under the SOFTWARE EVALUATION License (the "License"); you may not
// use this file except in compliance with the License.
//
// Unless required by applicable law or agreed to in writing, software
// distributed under the License is distributed on an "AS IS" BASIS,
// WITHOUT WARRANTIES OR CONDITIONS OF ANY KIND, either express or implied.
// See the License for the specific TON DEV software governing permissions and
// limitations under the License.

use std::collections::LinkedList;

use tvm_types::AccountId;
use tvm_types::BuilderData;
use tvm_types::Cell;
use tvm_types::IBitstring;
use tvm_types::Result;
use tvm_types::SliceData;
use tvm_types::UInt256;
use tvm_types::error;
use tvm_types::fail;

use crate::Deserializable;
use crate::ExtraCurrencyCollection;
use crate::Serializable;
use crate::error::BlockError;
use crate::messages::Message;
use crate::types::CurrencyCollection;

pub const ACTION_SEND_MSG: u32 = 0x0ec3c86d;
pub const ACTION_SET_CODE: u32 = 0xad4de08e;
pub const ACTION_RESERVE: u32 = 0x36e6b809;
pub const ACTION_CHANGE_LIB: u32 = 0x26fa1dd4;
pub const ACTION_COPYLEFT: u32 = 0x24486f7a;
pub const ACTION_MINTECC: u32 = 0xc2bc6dd8;
// pub const ACTION_RUNWASM: u32 = 0x92bc6dd8; // TODO added arbitrary address,
// maybe not needed
pub const ACTION_CNVRTSHELLQ: u32 = 0x90d8ae28;
pub const ACTION_MINT_SHELL_TOKEN: u32 = 0xcb9b9a2f;
pub const ACTION_BURNECC: u32 = 0x130efdee;

#[cfg(test)]
#[path = "tests/test_out_actions.rs"]
mod tests;

// out_list_empty$_ = OutList 0;
// out_list$_ {n:#} prev:^(OutList n) action:OutAction = OutList (n+1);
// action_reserve#ad4de08e = OutAction;
// action_send_msg#0ec3c86d out_msg:^Message = OutAction;
// action_set_code#ad4de08e new_code:^Cell = OutAction;

/// List of output actions
pub type OutActions = LinkedList<OutAction>;

/// Implementation of Serializable for OutActions
impl Serializable for OutActions {
    fn write_to(&self, cell: &mut BuilderData) -> Result<()> {
        let mut builder = BuilderData::new();

        for action in self.iter() {
            let mut next_builder = BuilderData::new();

            next_builder.checked_append_reference(builder.into_cell()?)?;
            action.write_to(&mut next_builder)?;

            builder = next_builder;
        }

        cell.append_builder(&builder)?;
        Ok(())
    }
}

/// Implementation of Deserializable for OutActions
impl Deserializable for OutActions {
    fn read_from(&mut self, cell: &mut SliceData) -> Result<()> {
        let mut cell = cell.clone();
        while cell.remaining_references() != 0 {
            let prev_cell = cell.checked_drain_reference()?;
            let action = OutAction::construct_from(&mut cell)?;
            self.push_front(action);
            cell = SliceData::load_cell(prev_cell)?;
        }
        if !cell.is_empty() {
            fail!(BlockError::Other("cell is not empty".to_string()))
        }
        Ok(())
    }
}

/// Enum OutAction
#[derive(Clone, Debug, Default, Eq, PartialEq)]
#[allow(clippy::large_enum_variant)]
pub enum OutAction {
    /// Action for send message
    SendMsg { mode: u8, out_msg: Message },

    /// Action for set new code of smart-contract
    SetCode { new_code: Cell },

    /// Action for reserving some account balance.
    /// It is roughly equivalent to creating an output
    /// message carrying x nanograms to oneself,so that
    /// the subsequent output actions would not be able
    /// to spend more money than the remainder.
    ReserveCurrency { mode: u8, value: CurrencyCollection },

    /// Action for mint some token into account
    MintToken { value: ExtraCurrencyCollection },

<<<<<<< HEAD
    /// Probably not needed
    // RunWasm { value: u64 },
=======
    /// Action for burn some token into account
    BurnToken { value: u64, key: u32 },
>>>>>>> 1773fc7f

    /// Action for exchange some token into shell in account
    ExchangeShell { value: u64 },

    /// Action for change library.
    ChangeLibrary { mode: u8, code: Option<Cell>, hash: Option<UInt256> },

    /// Action for mint some shell token into account
    MintShellToken { value: u64 },

    /// Action for revert reward for code to code creater.
    CopyLeft { license: u8, address: AccountId },

    #[default]
    None,
}

/// Flags of SendMsg action
pub const SENDMSG_ORDINARY: u8 = 0;
pub const SENDMSG_PAY_FEE_SEPARATELY: u8 = 1;
pub const SENDMSG_IGNORE_ERROR: u8 = 2;
pub const SENDMSG_DELETE_IF_EMPTY: u8 = 32;
pub const SENDMSG_REMAINING_MSG_BALANCE: u8 = 64;
pub const SENDMSG_ALL_BALANCE: u8 = 128;
// mask for cheking valid flags
pub const SENDMSG_VALID_FLAGS: u8 =
    SENDMSG_ORDINARY | SENDMSG_PAY_FEE_SEPARATELY | SENDMSG_DELETE_IF_EMPTY | SENDMSG_ALL_BALANCE;

/// variants of reserve action
pub const RESERVE_EXACTLY: u8 = 0;
pub const RESERVE_ALL_BUT: u8 = 1;
pub const RESERVE_IGNORE_ERROR: u8 = 2;

pub const CHANGE_LIB_REMOVE: u8 = 0;
pub const SET_LIB_CODE_REMOVE: u8 = 1;
pub const SET_LIB_CODE_ADD_PRIVATE: u8 = 2 + 1;
pub const SET_LIB_CODE_ADD_PUBLIC: u8 = 2 * 2 + 1;

/// Implementation of Output Actions
impl OutAction {
    /// Create new instance OutAction::ActionSend
    pub fn new_send(mode: u8, out_msg: Message) -> Self {
        OutAction::SendMsg { mode, out_msg }
    }

    /// Create new instance OutAction::ActionCode
    pub fn new_set(new_code: Cell) -> Self {
        OutAction::SetCode { new_code }
    }

    /// Create new instance OutAction::ReserveCurrency
    pub fn new_reserve(mode: u8, value: CurrencyCollection) -> Self {
        OutAction::ReserveCurrency { mode, value }
    }

    /// Create new instance OutAction::MintToken
    pub fn new_mint(value: ExtraCurrencyCollection) -> Self {
        OutAction::MintToken { value }
    }

<<<<<<< HEAD
    // /// Create new instance OutAction::RunWasm
    // pub fn new_run_wasm(value: u64) -> Self {
    //     // TODO store reuslt in cell?
    //     OutAction::RunWasm { value }
    // }
=======
    /// Create new instance OutAction::MintToken
    pub fn new_burn(value: u64, key: u32) -> Self {
        OutAction::BurnToken { value, key }
    }
>>>>>>> 1773fc7f

    /// Create new instance OutAction::ExchangeShell
    pub fn new_exchange_shell(value: u64) -> Self {
        OutAction::ExchangeShell { value }
    }

    /// Create new instance OutAction::ChangeLibrary
    pub fn new_change_library(mode: u8, code: Option<Cell>, hash: Option<UInt256>) -> Self {
        debug_assert!(match mode {
            CHANGE_LIB_REMOVE => code.is_none() && hash.is_some(),
            SET_LIB_CODE_REMOVE | SET_LIB_CODE_ADD_PRIVATE | SET_LIB_CODE_ADD_PUBLIC =>
                code.is_some() && hash.is_none(),
            _ => false,
        });
        OutAction::ChangeLibrary { mode, code, hash }
    }

    /// Create new instance OutAction::ExchangeShell
    pub fn new_mint_shell(value: u64) -> Self {
        OutAction::MintShellToken { value }
    }

    /// Create new instance OutAction::Copyleft
    pub fn new_copyleft(license: u8, address: AccountId) -> Self {
        OutAction::CopyLeft { license, address }
    }
}

impl Serializable for OutAction {
    fn write_to(&self, cell: &mut BuilderData) -> Result<()> {
        match self {
            OutAction::SendMsg { ref mode, ref out_msg } => {
                ACTION_SEND_MSG.write_to(cell)?; // tag
                mode.write_to(cell)?;
                cell.checked_append_reference(out_msg.serialize()?)?;
            }
            OutAction::SetCode { ref new_code } => {
                ACTION_SET_CODE.write_to(cell)?; // tag
                cell.checked_append_reference(new_code.clone())?;
            }
            OutAction::ReserveCurrency { ref mode, ref value } => {
                ACTION_RESERVE.write_to(cell)?; // tag
                mode.write_to(cell)?;
                value.write_to(cell)?;
            }
            OutAction::MintToken { ref value } => {
                ACTION_MINTECC.write_to(cell)?; // tag
                value.write_to(cell)?;
            }
<<<<<<< HEAD
            // OutAction::RunWasm { ref value } => {
            //     ACTION_RUNWASM.write_to(cell)?; // tag
            //     value.write_to(cell)?;
            // }
=======
            OutAction::BurnToken { ref value , ref key} => {
                ACTION_BURNECC.write_to(cell)?; // tag
                value.write_to(cell)?;
                key.write_to(cell)?;
            }
>>>>>>> 1773fc7f
            OutAction::ExchangeShell { ref value } => {
                ACTION_CNVRTSHELLQ.write_to(cell)?;
                value.write_to(cell)?;
            }
            OutAction::ChangeLibrary { ref mode, ref code, ref hash } => {
                ACTION_CHANGE_LIB.write_to(cell)?; // tag
                mode.write_to(cell)?;
                if let Some(value) = hash {
                    value.write_to(cell)?;
                }
                if let Some(value) = code {
                    cell.checked_append_reference(value.clone())?;
                }
            }
            OutAction::MintShellToken { ref value } => {
                ACTION_MINT_SHELL_TOKEN.write_to(cell)?;
                value.write_to(cell)?;
            }
            OutAction::CopyLeft { ref license, ref address } => {
                ACTION_COPYLEFT.write_to(cell)?; // tag
                license.write_to(cell)?;
                address.write_to(cell)?;
            }
            OutAction::None => fail!(BlockError::InvalidOperation("self is None".to_string())),
        }
        Ok(())
    }
}

impl Deserializable for OutAction {
    fn read_from(&mut self, cell: &mut SliceData) -> Result<()> {
        if cell.remaining_bits() < std::mem::size_of::<u32>() * 8 {
            fail!(BlockError::InvalidArg("cell can't be shorter than 32 bits".to_string()))
        }
        let tag = cell.get_next_u32()?;
        match tag {
            ACTION_SEND_MSG => {
                let mode = cell.get_next_byte()?;
                let msg = Message::construct_from_reference(cell)?;
                *self = OutAction::new_send(mode, msg);
            }
            ACTION_SET_CODE => *self = OutAction::new_set(cell.checked_drain_reference()?),
            ACTION_RESERVE => {
                let mut mode = 0u8;
                let mut value = CurrencyCollection::default();
                mode.read_from(cell)?;
                value.read_from(cell)?;
                *self = OutAction::new_reserve(mode, value);
            }
            ACTION_MINTECC => {
                let mut value = ExtraCurrencyCollection::default();
                value.read_from(cell)?;
                *self = OutAction::new_mint(value);
            }
<<<<<<< HEAD
            // ACTION_RUNWASM => {
            //     let mut value = 0u64;
            //     value.read_from(cell)?;
            //     *self = OutAction::new_run_wasm(value); // TODO
            // }
=======
            ACTION_BURNECC => {
                let mut value: u64 = 0;
                let mut key: u32 = 0;
                value.read_from(cell)?;
                key.read_from(cell)?;
                *self = OutAction::new_burn(value, key);
            }
>>>>>>> 1773fc7f
            ACTION_CNVRTSHELLQ => {
                let mut value = u64::default();
                value.read_from(cell)?;
                *self = OutAction::new_exchange_shell(value);
            }
            ACTION_CHANGE_LIB => {
                let mut mode = 0u8;
                mode.read_from(cell)?;
                match mode & 1 {
                    0 => {
                        let hash = cell.get_next_hash()?;
                        *self = OutAction::new_change_library(mode, None, Some(hash));
                    }
                    _ => {
                        let code = cell.checked_drain_reference()?;
                        *self = OutAction::new_change_library(mode, Some(code), None);
                    }
                }
            }
            ACTION_MINT_SHELL_TOKEN => {
                let mut value = u64::default();
                value.read_from(cell)?;
                *self = OutAction::new_mint_shell(value);
            }
            ACTION_COPYLEFT => {
                let license = cell.get_next_byte()?;
                let mut address = AccountId::default();
                address.read_from(cell)?;
                *self = OutAction::new_copyleft(license, address);
            }
            tag => fail!(BlockError::InvalidConstructorTag { t: tag, s: "OutAction".to_string() }),
        }
        Ok(())
    }
}<|MERGE_RESOLUTION|>--- conflicted
+++ resolved
@@ -109,13 +109,8 @@
     /// Action for mint some token into account
     MintToken { value: ExtraCurrencyCollection },
 
-<<<<<<< HEAD
-    /// Probably not needed
-    // RunWasm { value: u64 },
-=======
     /// Action for burn some token into account
     BurnToken { value: u64, key: u32 },
->>>>>>> 1773fc7f
 
     /// Action for exchange some token into shell in account
     ExchangeShell { value: u64 },
@@ -176,18 +171,10 @@
         OutAction::MintToken { value }
     }
 
-<<<<<<< HEAD
-    // /// Create new instance OutAction::RunWasm
-    // pub fn new_run_wasm(value: u64) -> Self {
-    //     // TODO store reuslt in cell?
-    //     OutAction::RunWasm { value }
-    // }
-=======
     /// Create new instance OutAction::MintToken
     pub fn new_burn(value: u64, key: u32) -> Self {
         OutAction::BurnToken { value, key }
     }
->>>>>>> 1773fc7f
 
     /// Create new instance OutAction::ExchangeShell
     pub fn new_exchange_shell(value: u64) -> Self {
@@ -237,18 +224,11 @@
                 ACTION_MINTECC.write_to(cell)?; // tag
                 value.write_to(cell)?;
             }
-<<<<<<< HEAD
-            // OutAction::RunWasm { ref value } => {
-            //     ACTION_RUNWASM.write_to(cell)?; // tag
-            //     value.write_to(cell)?;
-            // }
-=======
-            OutAction::BurnToken { ref value , ref key} => {
+            OutAction::BurnToken { ref value, ref key } => {
                 ACTION_BURNECC.write_to(cell)?; // tag
                 value.write_to(cell)?;
                 key.write_to(cell)?;
             }
->>>>>>> 1773fc7f
             OutAction::ExchangeShell { ref value } => {
                 ACTION_CNVRTSHELLQ.write_to(cell)?;
                 value.write_to(cell)?;
@@ -303,13 +283,6 @@
                 value.read_from(cell)?;
                 *self = OutAction::new_mint(value);
             }
-<<<<<<< HEAD
-            // ACTION_RUNWASM => {
-            //     let mut value = 0u64;
-            //     value.read_from(cell)?;
-            //     *self = OutAction::new_run_wasm(value); // TODO
-            // }
-=======
             ACTION_BURNECC => {
                 let mut value: u64 = 0;
                 let mut key: u32 = 0;
@@ -317,7 +290,6 @@
                 key.read_from(cell)?;
                 *self = OutAction::new_burn(value, key);
             }
->>>>>>> 1773fc7f
             ACTION_CNVRTSHELLQ => {
                 let mut value = u64::default();
                 value.read_from(cell)?;
