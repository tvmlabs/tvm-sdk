// Copyright (C) 2019-2021 TON Labs. All Rights Reserved.
//
// Licensed under the SOFTWARE EVALUATION License (the "License"); you may not
// use this file except in compliance with the License.
//
// Unless required by applicable law or agreed to in writing, software
// distributed under the License is distributed on an "AS IS" BASIS,
// WITHOUT WARRANTIES OR CONDITIONS OF ANY KIND, either express or implied.
// See the License for the specific TON DEV software governing permissions and
// limitations under the License.

use std::fmt;

use tvm_types::AccountId;
use tvm_types::BuilderData;
use tvm_types::Cell;
use tvm_types::HashmapRemover;
use tvm_types::HashmapSubtree;
use tvm_types::HashmapType;
use tvm_types::IBitstring;
use tvm_types::Result;
use tvm_types::SliceData;
use tvm_types::UInt256;
use tvm_types::error;
use tvm_types::fail;
use tvm_types::hm_label;

use crate::Augmentation;
use crate::Deserializable;
use crate::Serializable;
use crate::accounts::ShardAccount;
use crate::define_HashmapAugE;
use crate::hashmapaug::Augmentable;
use crate::hashmapaug::HashmapAugType;
use crate::types::CurrencyCollection;
use crate::types::Number5;

#[cfg(test)]
#[path = "tests/test_shard_accounts.rs"]
mod tests;

/////////////////////////////////////////////////////////////////////////////////////////
// 4.1.9. The combined state of all accounts in a shard. The split part
// of the shardchain state (cf. 1.2.1 and 1.2.2) is given by (upd from Lite
// Client v11): _ (HashmapAugE 256 ShardAccount DepthBalanceInfo) =
// ShardAccounts;
define_HashmapAugE!(ShardAccountsMap, 256, UInt256, ShardAccount, DepthBalanceInfo);
impl HashmapSubtree for ShardAccountsMap {}

#[derive(Debug, Default, Clone, Eq, PartialEq)]
pub struct ShardAccounts {
    shard_accounts: ShardAccountsMap,
}

impl ShardAccounts {
    pub fn insert(&mut self, account_id: &UInt256, shard_account: &ShardAccount) -> Result<()> {
        let depth_balance_info = shard_account.aug()?;
        self.shard_accounts.set(account_id, shard_account, &depth_balance_info)
    }

    pub fn insert_with_aug(
        &mut self,
        account_id: &UInt256,
        shard_account: &ShardAccount,
        aug: &DepthBalanceInfo,
    ) -> Result<()> {
        self.shard_accounts.set(account_id, shard_account, aug)
    }

    pub fn account(&self, account_id: &AccountId) -> Result<Option<ShardAccount>> {
        self.shard_accounts.get_serialized(account_id.clone())
    }

    pub fn balance(&self, account_id: &AccountId) -> Result<Option<DepthBalanceInfo>> {
        match self.shard_accounts.get_serialized_raw(account_id.clone())? {
            Some(mut slice) => Ok(Some(DepthBalanceInfo::construct_from(&mut slice)?)),
            None => Ok(None),
        }
    }

    pub fn full_balance(&self) -> &CurrencyCollection {
        &self.shard_accounts.root_extra().balance
    }

    pub fn split_for(&mut self, split_key: &SliceData) -> Result<&DepthBalanceInfo> {
        self.shard_accounts.into_subtree_with_prefix(split_key, &mut 0)?;
        self.shard_accounts.update_root_extra()
    }

    pub fn iterate_accounts<F>(&self, f: F) -> Result<bool>
    where
        F: FnMut(UInt256, ShardAccount, DepthBalanceInfo) -> Result<bool>,
    {
        self.shard_accounts.iterate_with_keys_and_aug(f)
    }

    pub fn replace_with_unloaded_account(&mut self, account_id: &UInt256) -> Result<Cell> {
        let (mut shard_account, aug) = self
            .shard_accounts
            .get_with_aug(account_id)?
            .ok_or_else(|| error!("Account not found"))?;
        let cell = shard_account.replace_with_unloaded_account()?;
        self.shard_accounts.set(account_id, &shard_account, &aug)?;
        Ok(cell)
    }

<<<<<<< HEAD
    pub fn replace_all_with_unloaded_account(&mut self) -> Result<()> {
=======
    pub fn replace_with_redirect(&mut self, account_id: &UInt256) -> Result<()> {
        let account =
            self.shard_accounts.get(account_id)?.ok_or_else(|| error!("Account not found"))?;
        let redirect = ShardAccount::with_redirect(
            account.last_trans_hash().clone(),
            account.last_trans_lt().clone(),
            account.get_dapp_id().cloned(),
        )?;
        self.shard_accounts.set(account_id, &redirect, &DepthBalanceInfo::default())
    }

    pub fn replace_all_with_external(&mut self) -> Result<()> {
>>>>>>> f6903cc0
        let copy = self.shard_accounts.clone();
        copy.iterate_with_keys_and_aug(|account_id, mut shard_account, aug| {
            if !shard_account.is_unloaded() {
                shard_account.replace_with_unloaded_account()?;
                self.shard_accounts.set(&account_id, &shard_account, &aug)?;
            }
            Ok(true)
        })?;
        Ok(())
    }

    pub fn is_unloaded(&self, account_id: &UInt256) -> Result<bool> {
        Ok(self
            .shard_accounts
            .get(account_id)?
            .map(|account| account.is_unloaded())
            .unwrap_or(false))
    }

    pub fn remove(&mut self, account_id: &UInt256) -> Result<Option<SliceData>> {
        self.shard_accounts.remove(account_id.into())
    }
}

impl Deserializable for ShardAccounts {
    fn read_from(&mut self, cell: &mut SliceData) -> Result<()> {
        self.shard_accounts.read_from(cell)?;
        Ok(())
    }
}

impl Serializable for ShardAccounts {
    fn write_to(&self, cell: &mut BuilderData) -> Result<()> {
        self.shard_accounts.write_to(cell)?;
        Ok(())
    }
}

impl Augmentation<DepthBalanceInfo> for ShardAccount {
    fn aug(&self) -> Result<DepthBalanceInfo> {
        self.read_account()?.as_struct()?.aug()
    }
}

/// depth_balance$_ split_depth:(#<= 30) balance:CurrencyCollection =
/// DepthBalanceInfo;
#[derive(Default, Clone, Debug, Eq, PartialEq)]
pub struct DepthBalanceInfo {
    split_depth: Number5,
    balance: CurrencyCollection,
}

impl DepthBalanceInfo {
    pub fn new(split_depth: u8, balance: &CurrencyCollection) -> Result<Self> {
        Ok(Self {
            split_depth: Number5::new_checked(split_depth as u32, 30)?,
            balance: balance.clone(),
        })
    }

    pub fn set_split_depth(&mut self, split_depth: Number5) {
        self.split_depth = split_depth
    }

    pub fn set_balance(&mut self, balance: CurrencyCollection) {
        self.balance = balance
    }

    pub fn balance(&self) -> &CurrencyCollection {
        &self.balance
    }
}

impl Augmentable for DepthBalanceInfo {
    fn calc(&mut self, other: &Self) -> Result<bool> {
        self.balance.calc(&other.balance)
        // TODO: do something with split_depth
    }
}

impl Deserializable for DepthBalanceInfo {
    fn read_from(&mut self, cell: &mut SliceData) -> Result<()> {
        self.split_depth.read_from(cell)?;
        self.balance.read_from(cell)?;
        Ok(())
    }
}

impl Serializable for DepthBalanceInfo {
    fn write_to(&self, cell: &mut BuilderData) -> Result<()> {
        self.split_depth.write_to(cell)?;
        self.balance.write_to(cell)?;
        Ok(())
    }
}<|MERGE_RESOLUTION|>--- conflicted
+++ resolved
@@ -104,10 +104,7 @@
         Ok(cell)
     }
 
-<<<<<<< HEAD
-    pub fn replace_all_with_unloaded_account(&mut self) -> Result<()> {
-=======
-    pub fn replace_with_redirect(&mut self, account_id: &UInt256) -> Result<()> {
+        pub fn replace_with_redirect(&mut self, account_id: &UInt256) -> Result<()> {
         let account =
             self.shard_accounts.get(account_id)?.ok_or_else(|| error!("Account not found"))?;
         let redirect = ShardAccount::with_redirect(
@@ -118,8 +115,7 @@
         self.shard_accounts.set(account_id, &redirect, &DepthBalanceInfo::default())
     }
 
-    pub fn replace_all_with_external(&mut self) -> Result<()> {
->>>>>>> f6903cc0
+    pub fn replace_all_with_unloaded_account(&mut self) -> Result<()> {
         let copy = self.shard_accounts.clone();
         copy.iterate_with_keys_and_aug(|account_id, mut shard_account, aug| {
             if !shard_account.is_unloaded() {
