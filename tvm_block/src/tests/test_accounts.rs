--- conflicted
+++ resolved
@@ -634,50 +634,39 @@
     (state, root)
 }
 
-// #[test]
-// #[ignore]
-// fn test_real_account_serde() {
-//     let state_files =
-//         ["src/tests/data/
-// 7992DD77CEB677577A7D5A8B6F388CDA76B4D0DDE16FF5004C87215E6ADF84DD.boc"];
-
-//     for state_file in state_files {
-//         println!("state file: {}", state_file);
-
-//         let (state, _) = get_real_tvm_state(state_file);
-
-<<<<<<< HEAD
-//         state
-//             .read_accounts()
-//             .unwrap()
-//             .iterate_accounts(|_, sa, _| {
-//                 let acc_cell = sa.account_cell().unwrap();
-//                 let acc = sa.read_account().unwrap().as_struct().unwrap();
-=======
+#[test]
+#[ignore]
+fn test_real_account_serde() {
+    let state_files = ["src/tests/data/
+7992DD77CEB677577A7D5A8B6F388CDA76B4D0DDE16FF5004C87215E6ADF84DD.boc"];
+
+    for state_file in state_files {
+        println!("state file: {}", state_file);
+
+        let (state, _) = get_real_tvm_state(state_file);
+
         state
             .read_accounts()
             .unwrap()
             .iterate_accounts(|_, sa| {
                 let acc_cell = sa.account_cell().unwrap();
                 let acc = sa.read_account().unwrap().as_struct().unwrap();
->>>>>>> 7cf6c6ba
-
-//                 let cell = acc.serialize().unwrap();
-//                 let acc2 =
-// Account::construct_from_cell(cell.clone()).unwrap();
-
-//                 println!("orig:\n{:#.1}\n\n", acc_cell);
-//                 println!("our:\n{:#.1}\n\n", cell);
-
-//                 assert_eq!(acc, acc2);
-
-//                 assert_eq!(acc_cell.repr_hash(), cell.repr_hash());
-
-//                 Ok(true)
-//             })
-//             .unwrap();
-//     }
-// }
+
+                let cell = acc.serialize().unwrap();
+                let acc2 = Account::construct_from_cell(cell.clone()).unwrap();
+
+                println!("orig:\n{:#.1}\n\n", acc_cell);
+                println!("our:\n{:#.1}\n\n", cell);
+
+                assert_eq!(acc, acc2);
+
+                assert_eq!(acc_cell.repr_hash(), cell.repr_hash());
+
+                Ok(true)
+            })
+            .unwrap();
+    }
+}
 
 #[test]
 fn test_account_modify_state() {
