--- conflicted
+++ resolved
@@ -17,11 +17,8 @@
 use ApiSdkErrorCode::*;
 use ton_block::{AccStatusChange, ComputeSkipReason, MsgAddressInt};
 use ton_sdk::SdkError;
-<<<<<<< HEAD
 use ton_types::ExceptionCode;
-=======
 use chrono::TimeZone;
->>>>>>> 1aff5a56
 
 pub fn hex_decode(hex: &String) -> ApiResult<Vec<u8>> {
     if hex.starts_with("x") || hex.starts_with("X") {
@@ -159,17 +156,10 @@
 
         error.data = serde_json::json!({
             "message_id": msg_id,
-<<<<<<< HEAD
-            "send_time": send_time,
-            "expiration_time": expire,
-            "block_time": block_time
-        });
-=======
             "send_time": format_time(send_time),
             "expiration_time": format_time(expire),
             "block_time": format_time(block_time)
-        }));
->>>>>>> 1aff5a56
+        });
         error
     }
 
@@ -187,24 +177,17 @@
 
         error.data = serde_json::json!({
             "message_id": msg_id,
-<<<<<<< HEAD
-            "send_time": send_time,
-            "expiration_time": expire,
-            "timeout": timeout
-        });
-=======
             "send_time": format_time(send_time),
             "expiration_time": format_time(expire),
             "timeout": format_time(timeout),
-        }));
->>>>>>> 1aff5a56
+        });
         error
     }
 
     pub fn transactions_lag(msg_id: String, send_time: u32, block_id: String, timeout: u32) -> Self {
         let mut error = ApiError::new(
             ApiErrorSource::Node,
-            &ApiSdkErrorCode::MessageExpired,
+            &ApiSdkErrorCode::TransactionsLag,
             "Existing block transaction not found".to_owned(),
         );
 
@@ -212,13 +195,8 @@
             "message_id": msg_id,
             "send_time": format_time(send_time),
             "block_id": block_id,
-<<<<<<< HEAD
-            "timeout": timeout
+            "timeout": format_time(timeout)
         });
-=======
-            "timeout": format_time(timeout)
-        }));
->>>>>>> 1aff5a56
         error
     }
 
@@ -231,9 +209,8 @@
 
         error.data = serde_json::json!({
             "message_id": msg_id,
-<<<<<<< HEAD
-            "send_time": send_time,
-            "timeout": timeout
+            "send_time": format_time(send_time),
+            "timeout": format_time(timeout)
         });
         error
     }
@@ -290,11 +267,6 @@
             "address": address.to_string(),
             "tip": "You have to prepaid this account to have a positive balance on them and then deploy a contract code."
         });
-=======
-            "send_time": format_time(send_time),
-            "timeout": format_time(timeout)
-        }));
->>>>>>> 1aff5a56
         error
     }
 
@@ -842,13 +814,8 @@
 {
     match err.downcast_ref::<SdkError>() {
         Some(SdkError::WaitForTimeout) => ApiError::wait_for_timeout(),
-<<<<<<< HEAD
         Some(SdkError::MessageExpired{msg_id, msg: _, expire, send_time, block_time}) => 
-            ApiError::message_expired(msg_id.to_string(), *expire, *send_time, *block_time),
-=======
-        Some(SdkError::MessageExpired{msg_id, expire, send_time, block_time}) => 
             ApiError::message_expired(msg_id.to_string(), *send_time, *expire, *block_time),
->>>>>>> 1aff5a56
         Some(SdkError::NetworkSilent{msg_id, send_time, expire, timeout}) =>
             ApiError::network_silent(msg_id.to_string(), *send_time, *expire, *timeout),
         Some(SdkError::TransactionsLag{msg_id, send_time, block_id, timeout}) =>
