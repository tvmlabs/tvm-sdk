--- conflicted
+++ resolved
@@ -144,8 +144,8 @@
         &self,
         params: P,
         callback: impl Fn(CR, CT) -> CF + Send + Sync + 'static
-    ) -> R 
-    where 
+    ) -> R
+    where
         CF: Future<Output = ()> + Send + Sync + 'static,
         CT: FromPrimitive,
         CR: DeserializeOwned
@@ -380,10 +380,10 @@
         // we have to process callback in another thread because:
         // 1. processing must be async because sender which resolves funtion result is async
         // 2. `rt_handle.enter` function processes task in backgroud without ability to wait for its completion.
-        //  But we need to preserve the order of `on_result` calls processing, otherwise call with 
+        //  But we need to preserve the order of `on_result` calls processing, otherwise call with
         //  `finished` = true can be processed before previous call and remove callback handler
         //  while it's still needed
-        // 3. `rt_handle.block_on` function can't be used in current thread because thread is in async 
+        // 3. `rt_handle.block_on` function can't be used in current thread because thread is in async
         //  context so we have spawn antoher thread and use `rt_handle.block_on` function there
         //  and then wait for thread completion
         let rt_handle = tokio::runtime::Handle::current();
@@ -446,7 +446,7 @@
     pub(crate) async fn request_json_async_callback<CR, CT, CF>(
         &self, method: &str, params: Value, callback: impl Fn(CR, CT) -> CF + Send + Sync + 'static
     ) -> ApiResult<Value>
-    where 
+    where
         CF: Future<Output = ()> + Send + Sync + 'static,
         CT: FromPrimitive,
         CR: DeserializeOwned
@@ -537,19 +537,14 @@
     pub(crate) async fn net_process_message<CF, CT, CR>(
         &self,
         params: ParamsOfProcessMessage,
-<<<<<<< HEAD
-    ) -> ResultOfProcessMessage {
-        let process = self.wrap_async(
-=======
         callback: impl Fn(CR, CT) -> CF + Send + Sync + 'static
     ) -> TransactionOutput
-    where 
+    where
         CF: Future<Output = ()> + Send + Sync + 'static,
         CT: FromPrimitive,
         CR: DeserializeOwned
     {
         let process = self.wrap_async_callback(
->>>>>>> 8fc079d0
             crate::processing::process_message,
             ProcessingModule::api(),
             crate::processing::process_message::process_message_api(),
@@ -585,22 +580,6 @@
         signer: Signer,
     ) -> ResultOfProcessMessage {
         self.net_process_message(ParamsOfProcessMessage {
-<<<<<<< HEAD
-            message: MessageSource::EncodingParams(ParamsOfEncodeMessage {
-                address: Some(address),
-                abi,
-                call_set: Some(CallSet {
-                    function_name: function_name.into(),
-                    input: Some(input),
-                    ..Default::default()
-                }),
-                signer,
-                deploy_set: None,
-                processing_try_index: None,
-            }),
-            events_handler: None,
-        })
-=======
                 message: MessageSource::AbiEncodingParams(ParamsOfEncodeMessage {
                     address: Some(address),
                     abi,
@@ -617,7 +596,6 @@
             },
             Self::default_callback
         )
->>>>>>> 8fc079d0
         .await
     }
     pub(crate) async fn get_grams_from_giver_async(&self, account: &str, value: Option<u64>) {
@@ -669,27 +647,6 @@
         }
     }
 
-<<<<<<< HEAD
-    pub(crate) async fn deploy_with_giver(
-        &self,
-        params: ParamsOfEncodeMessage,
-        value: Option<u64>,
-    ) -> String {
-        let msg = self.encode_message(params.clone()).await;
-
-        self.get_grams_from_giver(&msg.address, value).await;
-
-        let _ = self
-            .net_process_message(ParamsOfProcessMessage {
-                message: MessageSource::EncodingParams(params.clone()),
-                events_handler: None,
-            })
-            .await;
-        msg.address
-    }
-
-=======
->>>>>>> 8fc079d0
     pub(crate) async fn deploy_with_giver_async(
         &self,
         params: ParamsOfEncodeMessage,
@@ -701,17 +658,11 @@
 
         let _ = self
             .net_process_message(ParamsOfProcessMessage {
-<<<<<<< HEAD
-                message: MessageSource::EncodingParams(params.clone()),
-                events_handler: None,
-            })
-=======
                     message: MessageSource::AbiEncodingParams(params.clone()),
                     send_events: false,
                 },
                 Self::default_callback
             )
->>>>>>> 8fc079d0
             .await;
 
         msg.address
