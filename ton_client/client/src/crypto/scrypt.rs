--- conflicted
+++ resolved
@@ -21,18 +21,11 @@
 
 #[derive(Serialize, Deserialize, TypeInfo)]
 pub struct ParamsOfScrypt {
-<<<<<<< HEAD
-    /// Password encoded with 'base64'.
+    /// The string of characters to be hashed
     pub password: String,
-    /// Salt encoded with `base64`.
+    /// A string of characters that modifies the hash to protect against Rainbow table attacks
     pub salt: String,
-=======
-    /// The string of characters to be hashed
-    pub password: InputData,
-    /// A string of characters that modifies the hash to protect against Rainbow table attacks
-    pub salt: InputData,
     /// CPU/memory cost parameter
->>>>>>> fc5660ad
     pub log_n: u8,
     /// The blocksize parameter, which fine-tunes sequential memory read size and performance. 8 is commonly used
     pub r: u32,
@@ -40,20 +33,11 @@
     pub p: u32,
     /// Intended output length in octets of the derived key
     pub dk_len: usize,
-<<<<<<< HEAD
-=======
-    /// Encoding format
-    pub output_encoding: Option<OutputEncoding>,
->>>>>>> fc5660ad
 }
 
 #[derive(Serialize, Deserialize, TypeInfo)]
 pub struct ResultOfScrypt {
-<<<<<<< HEAD
-    /// Bytes encoded with `Base64`.
-=======
-    /// scrypt result
->>>>>>> fc5660ad
+    /// Scrypt result hash. Encoded with `hex`.
     pub bytes: String,
 }
 
