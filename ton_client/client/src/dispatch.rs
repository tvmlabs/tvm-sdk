/*
* Copyright 2018-2020 TON DEV SOLUTIONS LTD.
*
* Licensed under the SOFTWARE EVALUATION License (the "License"); you may not use
* this file except in compliance with the License.
*
* Unless required by applicable law or agreed to in writing, software
* distributed under the License is distributed on an "AS IS" BASIS,
* WITHOUT WARRANTIES OR CONDITIONS OF ANY KIND, either express or implied.
* See the License for the specific TON DEV software governing permissions and
* limitations under the License.
*/

use super::JsonResponse;
<<<<<<< HEAD
use crate::client::{Callback, ClientContext, CoreModule};
=======
use crate::client::{Callback, ClientContext};
>>>>>>> bda0829a
use crate::error::{ApiError, ApiResult};
use api_doc::reflect::TypeInfo;
use serde::de::DeserializeOwned;
use serde::Serialize;
use std::collections::HashMap;
use std::marker::PhantomData;

use api_doc::api::{Module, API};
#[cfg(feature = "node_interaction")]
use std::future::Future;

impl JsonResponse {
    pub(crate) fn from_result(result_json: String) -> Self {
        Self {
            result_json,
            error_json: String::new(),
        }
    }

    pub(crate) fn from_error(err: ApiError) -> Self {
        JsonResponse {
            result_json: String::new(),
            error_json: serde_json::to_string(&err)
                .unwrap_or(r#"{"category": "sdk", "code": 1, "message": ""}"#.to_string()),
        }
    }
}

trait SyncHandler {
    fn handle(&self, context: std::sync::Arc<ClientContext>, params_json: &str) -> JsonResponse;
}

trait AsyncHandler {
    fn handle(
        &self,
        context: std::sync::Arc<ClientContext>,
        params_json: String,
        request_id: u32,
        on_result: Box<Callback>,
    );
}

pub(crate) struct DispatchTable {
<<<<<<< HEAD
    pub(crate) api: api_doc::api::API,
=======
    pub(crate) api: API,

>>>>>>> bda0829a
    sync_runners: HashMap<String, Box<dyn SyncHandler + Sync>>,
    async_runners: HashMap<String, Box<dyn AsyncHandler + Sync>>,
}

pub(crate) fn parse_params<P: DeserializeOwned>(params_json: &str) -> ApiResult<P> {
    serde_json::from_str(params_json).map_err(|err| ApiError::invalid_params(params_json, err))
}

struct RawAsyncHandler<F>
where
    F: Fn(std::sync::Arc<ClientContext>, String, u32, Box<Callback>),
{
    handler: F,
}

impl<F> RawAsyncHandler<F>
where
    F: Fn(std::sync::Arc<ClientContext>, String, u32, Box<Callback>),
{
    pub fn new(handler: F) -> Self {
        Self { handler }
    }
}

impl<F> AsyncHandler for RawAsyncHandler<F>
where
    F: Fn(std::sync::Arc<ClientContext>, String, u32, Box<Callback>),
{
    fn handle(
        &self,
        context: std::sync::Arc<ClientContext>,
        params_json: String,
        request_id: u32,
        on_result: Box<Callback>,
    ) {
        (self.handler)(context, params_json, request_id, on_result)
    }
}

#[cfg(feature = "node_interaction")]
struct SpawnHandler<P, R, Fut, F>
where
    P: Send + DeserializeOwned + 'static,
    R: Send + Serialize + 'static,
    Fut: Future<Output = ApiResult<R>> + 'static,
    F: Send + Fn(std::sync::Arc<ClientContext>, P) -> Fut + 'static,
{
    handler: std::sync::Arc<F>,
    // Mutex is needed to have Sync trait implemented for struct
    phantom: PhantomData<std::sync::Mutex<(P, R, Fut)>>,
}

#[cfg(feature = "node_interaction")]
impl<P, R, Fut, F> SpawnHandler<P, R, Fut, F>
where
    P: Send + DeserializeOwned + 'static,
    R: Send + Serialize + 'static,
    Fut: Future<Output = ApiResult<R>> + 'static,
    F: Send + Fn(std::sync::Arc<ClientContext>, P) -> Fut + 'static,
{
    pub fn new(handler: F) -> Self {
        Self {
            handler: std::sync::Arc::new(handler),
            phantom: PhantomData,
        }
    }
}

#[cfg(feature = "node_interaction")]
impl<P, R, Fut, F> AsyncHandler for SpawnHandler<P, R, Fut, F>
where
    P: Send + DeserializeOwned + 'static,
    R: Send + Serialize + 'static,
    Fut: Send + Future<Output = ApiResult<R>> + 'static,
    F: Send + Sync + Fn(std::sync::Arc<ClientContext>, P) -> Fut + 'static,
{
    fn handle(
        &self,
        context: std::sync::Arc<ClientContext>,
        params_json: String,
        request_id: u32,
        on_result: Box<Callback>,
    ) {
        let handler = self.handler.clone();
        let context_copy = context.clone();
        context.async_runtime_handle.enter(move || {
            tokio::spawn(async move {
                let result = match parse_params(&params_json) {
                    Ok(params) => {
                        let result = handler(context_copy, params).await;
                        match result {
                            Ok(result) => {
                                JsonResponse::from_result(serde_json::to_string(&result).unwrap())
                            }
                            Err(err) => JsonResponse::from_error(err),
                        }
                    }
                    Err(err) => JsonResponse::from_error(err),
                };
                result.send(&*on_result, request_id, 1);
            });
        });
    }
}

#[cfg(feature = "node_interaction")]
struct SpawnNoArgsHandler<R, Fut, F>
where
    R: Send + Serialize + 'static,
    Fut: Future<Output = ApiResult<R>> + 'static,
    F: Send + Fn(std::sync::Arc<ClientContext>) -> Fut + 'static,
{
    handler: std::sync::Arc<F>,
    // Mutex is needed to have Sync trait implemented for struct
    phantom: PhantomData<std::sync::Mutex<(R, Fut)>>,
}

#[cfg(feature = "node_interaction")]
impl<R, Fut, F> SpawnNoArgsHandler<R, Fut, F>
where
    R: Send + Serialize + 'static,
    Fut: Future<Output = ApiResult<R>> + 'static,
    F: Send + Fn(std::sync::Arc<ClientContext>) -> Fut + 'static,
{
    pub fn new(handler: F) -> Self {
        Self {
            handler: std::sync::Arc::new(handler),
            phantom: PhantomData,
        }
    }
}

#[cfg(feature = "node_interaction")]
impl<R, Fut, F> AsyncHandler for SpawnNoArgsHandler<R, Fut, F>
where
    R: Send + Serialize + 'static,
    Fut: Send + Future<Output = ApiResult<R>> + 'static,
    F: Send + Sync + Fn(std::sync::Arc<ClientContext>) -> Fut + 'static,
{
    fn handle(
        &self,
        context: std::sync::Arc<ClientContext>,
        _params_json: String,
        request_id: u32,
        on_result: Box<Callback>,
    ) {
        let handler = self.handler.clone();
        let context_copy = context.clone();
        context.async_runtime_handle.enter(move || {
            tokio::spawn(async move {
                let result = handler(context_copy).await;
                let result = match result {
                    Ok(result) => {
                        JsonResponse::from_result(serde_json::to_string(&result).unwrap())
                    }
                    Err(err) => JsonResponse::from_error(err),
                };
                result.send(&*on_result, request_id, 1);
            });
        });
    }
}

struct CallHandler<P, R, F>
where
    P: Send + DeserializeOwned,
    R: Send + Serialize,
    F: Fn(std::sync::Arc<ClientContext>, P) -> ApiResult<R>,
{
    handler: F,
    phantom: PhantomData<std::sync::Mutex<(P, R)>>,
}

impl<P, R, F> CallHandler<P, R, F>
where
    P: Send + DeserializeOwned,
    R: Send + Serialize,
    F: Fn(std::sync::Arc<ClientContext>, P) -> ApiResult<R>,
{
    pub fn new(handler: F) -> Self {
        Self {
            handler,
            phantom: PhantomData,
        }
    }
}

impl<P, R, F> SyncHandler for CallHandler<P, R, F>
where
    P: Send + DeserializeOwned,
    R: Send + Serialize,
    F: Fn(std::sync::Arc<ClientContext>, P) -> ApiResult<R>,
{
    fn handle(&self, context: std::sync::Arc<ClientContext>, params_json: &str) -> JsonResponse {
        match parse_params(params_json) {
            Ok(params) => {
                let result = (self.handler)(context, params);
                match result {
                    Ok(result) => {
                        JsonResponse::from_result(serde_json::to_string(&result).unwrap())
                    }
                    Err(err) => JsonResponse::from_error(err),
                }
            }
            Err(err) => JsonResponse::from_error(err),
        }
    }
}

struct CallNoArgsHandler<R, F>
where
    R: Send + Serialize,
    F: Fn(std::sync::Arc<ClientContext>) -> ApiResult<R>,
{
    handler: F,
    phantom: PhantomData<std::sync::Mutex<R>>,
}

impl<R, F> CallNoArgsHandler<R, F>
where
    R: Send + Serialize,
    F: Fn(std::sync::Arc<ClientContext>) -> ApiResult<R>,
{
    pub fn new(handler: F) -> Self {
        Self {
            handler,
            phantom: PhantomData,
        }
    }
}

impl<R, F> SyncHandler for CallNoArgsHandler<R, F>
where
    R: Send + Serialize,
    F: Fn(std::sync::Arc<ClientContext>) -> ApiResult<R>,
{
    fn handle(&self, context: std::sync::Arc<ClientContext>, _params_json: &str) -> JsonResponse {
        let result = (self.handler)(context);
        match result {
            Ok(result) => JsonResponse::from_result(serde_json::to_string(&result).unwrap()),
            Err(err) => JsonResponse::from_error(err),
        }
    }
}

impl DispatchTable {
    pub fn new() -> DispatchTable {
        DispatchTable {
<<<<<<< HEAD
            api: api_doc::api::API {
                version: "1.0.0".into(),
                methods: Vec::new(),
                types: Vec::new(),
=======
            api: API {
                version: "1.0.0".into(),
                modules: vec![],
>>>>>>> bda0829a
            },
            sync_runners: HashMap::new(),
            #[cfg(feature = "node_interaction")]
            async_runners: HashMap::new(),
        }
    }

<<<<<<< HEAD
    pub fn register_api_type_info(&mut self, module: &str, type_info: api_doc::api::Field) {
        self.api.types.push(if type_info.name.contains(".") {
            type_info
        } else {
            let mut new_info = type_info.clone();
            new_info.name = format!("{}.{}", module, type_info.name);
            new_info
        });
    }

    pub fn register_api_type<M: CoreModule, T: TypeInfo>(&mut self) {
        self.register_api_type_info(M::name(), T::type_info())
    }

    pub fn register_api_types<M: CoreModule>(
        &mut self,
        mut type_infos: Vec<fn() -> api_doc::api::Field>,
    ) {
        let module = M::name();
        for f in type_infos {
            self.register_api_type_info(module, f());
        }
    }

    pub fn register_api_method<M, P, R>(&mut self, builder: fn() -> api_doc::api::Method) -> String
    where
        M: CoreModule,
        P: TypeInfo + Send + DeserializeOwned + 'static,
        R: TypeInfo + Send + Serialize + 'static,
    {
        self.register_api_type::<M, P>();
        self.register_api_type::<M, R>();
        let method = builder();
        let name = method.name.clone();
        self.api.methods.push(method);
=======
    pub fn register_api_function<P, R>(
        &mut self,
        module: &mut Module,
        info: fn() -> api_doc::api::Function,
    ) -> String
    where
        P: TypeInfo + Send + DeserializeOwned + 'static,
        R: TypeInfo + Send + Serialize + 'static,
    {
        module.types.push(P::type_info());
        module.types.push(R::type_info());
        let function = info();
        let name = format!("{}.{}", module.name, function.name);
        module.functions.push(function);
>>>>>>> bda0829a
        name
    }

    pub fn register_api_function_no_args<R>(
        &mut self,
        module: &mut Module,
        info: fn() -> api_doc::api::Function,
    ) -> String
    where
        R: TypeInfo + Send + Serialize + 'static,
    {
<<<<<<< HEAD
        self.sync_runners
            .insert(method.into(), Box::new(CallHandler::new(handler)));

        #[cfg(feature = "node_interaction")]
        self.async_runners.insert(
            method.into(),
            Box::new(SpawnHandler::new(move |context, params| async move {
                handler(context, params)
            })),
        );
=======
        module.types.push(R::type_info());
        let function = info();
        let name = format!("{}.{}", module.name, function.name);
        module.functions.push(function);
        name
>>>>>>> bda0829a
    }

    pub fn call_no_api<P, R>(
        &mut self,
        name: &str,
        handler: fn(context: std::sync::Arc<ClientContext>, params: P) -> ApiResult<R>,
    ) where
        P: Send + DeserializeOwned + 'static,
        R: Send + Serialize + 'static,
    {
        self.sync_runners
<<<<<<< HEAD
            .insert(method.into(), Box::new(CallHandler::new(handler)));

        #[cfg(feature = "node_interaction")]
        self.async_runners.insert(
            method.into(),
=======
            .insert(name.into(), Box::new(CallHandler::new(handler)));

        #[cfg(feature = "node_interaction")]
        self.async_runners.insert(
            name.into(),
>>>>>>> bda0829a
            Box::new(SpawnHandler::new(move |context, params| async move {
                handler(context, params)
            })),
        );
    }

    pub fn register_sync<P, R>(
        &mut self,
        module: &mut Module,
        handler: fn(context: std::sync::Arc<ClientContext>, params: P) -> ApiResult<R>,
        info: fn() -> api_doc::api::Function,
    ) where
        P: TypeInfo + Send + DeserializeOwned + 'static,
        R: TypeInfo + Send + Serialize + 'static,
    {
<<<<<<< HEAD
        self.sync_runners
            .insert(method.into(), Box::new(CallNoArgsHandler::new(handler)));

        #[cfg(feature = "node_interaction")]
        self.async_runners.insert(
            method.into(),
            Box::new(SpawnNoArgsHandler::new(move |context| async move {
                handler(context)
=======
        let name = self.register_api_function::<P, R>(module, info);
        self.sync_runners
            .insert(name.clone(), Box::new(CallHandler::new(handler)));

        #[cfg(feature = "node_interaction")]
        self.async_runners.insert(
            name.clone(),
            Box::new(SpawnHandler::new(move |context, params| async move {
                handler(context, params)
>>>>>>> bda0829a
            })),
        );
    }

    pub fn register_sync_no_args<R>(
        &mut self,
        module: &mut Module,
        handler: fn(context: std::sync::Arc<ClientContext>) -> ApiResult<R>,
        info: fn() -> api_doc::api::Function,
    ) where
        R: TypeInfo + Send + Serialize + 'static,
    {
<<<<<<< HEAD
        self.async_runners
            .insert(method.into(), Box::new(SpawnHandler::new(handler)));

        self.sync_runners.insert(
            method.into(),
            Box::new(CallHandler::new(move |context, params| {
                context
                    .clone()
                    .async_runtime_handle
                    .block_on(handler(context, params))
            })),
        );
    }

    pub fn spawn_method<M, P, R, F>(
=======
        let name = self.register_api_function_no_args::<R>(module, info);
        self.sync_runners
            .insert(name.clone(), Box::new(CallNoArgsHandler::new(handler)));

        #[cfg(feature = "node_interaction")]
        self.async_runners.insert(
            name.clone(),
            Box::new(SpawnNoArgsHandler::new(move |context| async move {
                handler(context)
            })),
        );
    }

    pub fn register_async<P, R, F>(
>>>>>>> bda0829a
        &mut self,
        module: &mut Module,
        handler: fn(context: std::sync::Arc<ClientContext>, params: P) -> F,
        info: fn() -> api_doc::api::Function,
    ) where
        M: CoreModule,
        P: TypeInfo + Send + DeserializeOwned + 'static,
        R: TypeInfo + Send + Serialize + 'static,
        F: Send + Future<Output = ApiResult<R>> + 'static,
    {
<<<<<<< HEAD
        let name = self.register_api_method::<M, P, R>(api);
=======
        let name = self.register_api_function::<P, R>(module, info);
>>>>>>> bda0829a
        self.async_runners
            .insert(name.clone(), Box::new(SpawnHandler::new(handler)));

        self.sync_runners.insert(
            name,
            Box::new(CallHandler::new(move |context, params| {
                context
                    .clone()
                    .async_runtime_handle
                    .block_on(handler(context, params))
            })),
        );
    }

    #[cfg(feature = "node_interaction")]
    pub fn spawn_no_api<P, R, F>(
        &mut self,
        name: &str,
        handler: fn(context: std::sync::Arc<ClientContext>, params: P) -> F,
    ) where
        P: Send + DeserializeOwned + 'static,
        R: Send + Serialize + 'static,
        F: Send + Future<Output = ApiResult<R>> + 'static,
    {
        self.async_runners
<<<<<<< HEAD
            .insert(method.into(), Box::new(SpawnHandler::new(handler)));
=======
            .insert(name.into(), Box::new(SpawnHandler::new(handler)));
>>>>>>> bda0829a

        self.sync_runners.insert(
            name.into(),
            Box::new(CallHandler::new(
                move |context: std::sync::Arc<ClientContext>, params: P| -> ApiResult<R> {
                    context
                        .clone()
                        .async_runtime_handle
                        .block_on(handler(context, params))
                },
            )),
        );
    }

    pub fn call_raw_async(
        &mut self,
        name: &str,
        handler: fn(
            context: std::sync::Arc<ClientContext>,
            params_json: String,
            request_id: u32,
            on_result: Box<Callback>,
        ),
    ) {
        self.async_runners
<<<<<<< HEAD
            .insert(method.into(), Box::new(RawAsyncHandler::new(handler)));
=======
            .insert(name.into(), Box::new(RawAsyncHandler::new(handler)));
>>>>>>> bda0829a
    }

    pub fn sync_dispatch(
        &self,
        context: std::sync::Arc<ClientContext>,
        name: String,
        params_json: String,
    ) -> JsonResponse {
        match self.sync_runners.get(&name) {
            Some(handler) => handler.handle(context, params_json.as_str()),
            None => JsonResponse::from_error(ApiError::unknown_function(&name)),
        }
    }

    #[cfg(feature = "node_interaction")]
    pub fn async_dispatch(
        &self,
        context: std::sync::Arc<ClientContext>,
        function: String,
        params_json: String,
        request_id: u32,
        on_result: Box<Callback>,
    ) {
        match self.async_runners.get(&function) {
            Some(handler) => handler.handle(context, params_json, request_id, on_result),
            None => JsonResponse::from_error(ApiError::unknown_function(&function)).send(
                &*on_result,
                request_id,
                1,
            ),
        }
    }

    #[cfg(not(feature = "node_interaction"))]
    pub fn async_dispatch(
        &self,
        context: std::sync::Arc<ClientContext>,
        function: String,
        params_json: String,
        request_id: u32,
        on_result: Box<Callback>,
    ) {
        self.sync_dispatch(context, function, params_json)
            .send(&on_result, request_id, 1);
    }

    pub(crate) fn register_module<'h, M: TypeInfo>(
        &'h mut self,
        reg: fn(register: &mut Registrar<'h>) -> (),
    ) {
        let mut registrar = Registrar::<'h> {
            dispatcher: self,
            module: Module::new::<M>(),
        };
        reg(&mut registrar);
        registrar.dispatcher.api.modules.push(registrar.module);
    }
}

pub(crate) struct Registrar<'a> {
    module: Module,
    dispatcher: &'a mut DispatchTable,
}

impl Registrar<'_> {
    pub fn t<T: TypeInfo>(&mut self) {
        self.module.types.push(T::type_info());
    }

    pub fn async_f<P, R, F>(
        &mut self,
        handler: fn(context: std::sync::Arc<ClientContext>, params: P) -> F,
        info: fn() -> api_doc::api::Function,
    ) where
        P: TypeInfo + Send + DeserializeOwned + 'static,
        R: TypeInfo + Send + Serialize + 'static,
        F: Send + Future<Output = ApiResult<R>> + 'static,
    {
        self.dispatcher
            .register_async(&mut self.module, handler, info);
    }

    pub fn f<P, R>(
        &mut self,
        handler: fn(context: std::sync::Arc<ClientContext>, params: P) -> ApiResult<R>,
        info: fn() -> api_doc::api::Function,
    ) where
        P: TypeInfo + Send + DeserializeOwned + 'static,
        R: TypeInfo + Send + Serialize + 'static,
    {
        self.dispatcher
            .register_sync(&mut self.module, handler, info);
    }

    pub fn f_no_args<R>(
        &mut self,
        handler: fn(context: std::sync::Arc<ClientContext>) -> ApiResult<R>,
        info: fn() -> api_doc::api::Function,
    ) where
        R: TypeInfo + Send + Serialize + 'static,
    {
        self.dispatcher
            .register_sync_no_args(&mut self.module, handler, info);
    }
}<|MERGE_RESOLUTION|>--- conflicted
+++ resolved
@@ -12,11 +12,7 @@
 */
 
 use super::JsonResponse;
-<<<<<<< HEAD
-use crate::client::{Callback, ClientContext, CoreModule};
-=======
 use crate::client::{Callback, ClientContext};
->>>>>>> bda0829a
 use crate::error::{ApiError, ApiResult};
 use api_doc::reflect::TypeInfo;
 use serde::de::DeserializeOwned;
@@ -60,12 +56,8 @@
 }
 
 pub(crate) struct DispatchTable {
-<<<<<<< HEAD
-    pub(crate) api: api_doc::api::API,
-=======
     pub(crate) api: API,
 
->>>>>>> bda0829a
     sync_runners: HashMap<String, Box<dyn SyncHandler + Sync>>,
     async_runners: HashMap<String, Box<dyn AsyncHandler + Sync>>,
 }
@@ -314,16 +306,9 @@
 impl DispatchTable {
     pub fn new() -> DispatchTable {
         DispatchTable {
-<<<<<<< HEAD
-            api: api_doc::api::API {
-                version: "1.0.0".into(),
-                methods: Vec::new(),
-                types: Vec::new(),
-=======
             api: API {
                 version: "1.0.0".into(),
                 modules: vec![],
->>>>>>> bda0829a
             },
             sync_runners: HashMap::new(),
             #[cfg(feature = "node_interaction")]
@@ -331,43 +316,6 @@
         }
     }
 
-<<<<<<< HEAD
-    pub fn register_api_type_info(&mut self, module: &str, type_info: api_doc::api::Field) {
-        self.api.types.push(if type_info.name.contains(".") {
-            type_info
-        } else {
-            let mut new_info = type_info.clone();
-            new_info.name = format!("{}.{}", module, type_info.name);
-            new_info
-        });
-    }
-
-    pub fn register_api_type<M: CoreModule, T: TypeInfo>(&mut self) {
-        self.register_api_type_info(M::name(), T::type_info())
-    }
-
-    pub fn register_api_types<M: CoreModule>(
-        &mut self,
-        mut type_infos: Vec<fn() -> api_doc::api::Field>,
-    ) {
-        let module = M::name();
-        for f in type_infos {
-            self.register_api_type_info(module, f());
-        }
-    }
-
-    pub fn register_api_method<M, P, R>(&mut self, builder: fn() -> api_doc::api::Method) -> String
-    where
-        M: CoreModule,
-        P: TypeInfo + Send + DeserializeOwned + 'static,
-        R: TypeInfo + Send + Serialize + 'static,
-    {
-        self.register_api_type::<M, P>();
-        self.register_api_type::<M, R>();
-        let method = builder();
-        let name = method.name.clone();
-        self.api.methods.push(method);
-=======
     pub fn register_api_function<P, R>(
         &mut self,
         module: &mut Module,
@@ -382,7 +330,6 @@
         let function = info();
         let name = format!("{}.{}", module.name, function.name);
         module.functions.push(function);
->>>>>>> bda0829a
         name
     }
 
@@ -394,24 +341,11 @@
     where
         R: TypeInfo + Send + Serialize + 'static,
     {
-<<<<<<< HEAD
-        self.sync_runners
-            .insert(method.into(), Box::new(CallHandler::new(handler)));
-
-        #[cfg(feature = "node_interaction")]
-        self.async_runners.insert(
-            method.into(),
-            Box::new(SpawnHandler::new(move |context, params| async move {
-                handler(context, params)
-            })),
-        );
-=======
         module.types.push(R::type_info());
         let function = info();
         let name = format!("{}.{}", module.name, function.name);
         module.functions.push(function);
         name
->>>>>>> bda0829a
     }
 
     pub fn call_no_api<P, R>(
@@ -423,19 +357,11 @@
         R: Send + Serialize + 'static,
     {
         self.sync_runners
-<<<<<<< HEAD
-            .insert(method.into(), Box::new(CallHandler::new(handler)));
-
-        #[cfg(feature = "node_interaction")]
-        self.async_runners.insert(
-            method.into(),
-=======
             .insert(name.into(), Box::new(CallHandler::new(handler)));
 
         #[cfg(feature = "node_interaction")]
         self.async_runners.insert(
             name.into(),
->>>>>>> bda0829a
             Box::new(SpawnHandler::new(move |context, params| async move {
                 handler(context, params)
             })),
@@ -451,16 +377,6 @@
         P: TypeInfo + Send + DeserializeOwned + 'static,
         R: TypeInfo + Send + Serialize + 'static,
     {
-<<<<<<< HEAD
-        self.sync_runners
-            .insert(method.into(), Box::new(CallNoArgsHandler::new(handler)));
-
-        #[cfg(feature = "node_interaction")]
-        self.async_runners.insert(
-            method.into(),
-            Box::new(SpawnNoArgsHandler::new(move |context| async move {
-                handler(context)
-=======
         let name = self.register_api_function::<P, R>(module, info);
         self.sync_runners
             .insert(name.clone(), Box::new(CallHandler::new(handler)));
@@ -470,7 +386,6 @@
             name.clone(),
             Box::new(SpawnHandler::new(move |context, params| async move {
                 handler(context, params)
->>>>>>> bda0829a
             })),
         );
     }
@@ -483,23 +398,6 @@
     ) where
         R: TypeInfo + Send + Serialize + 'static,
     {
-<<<<<<< HEAD
-        self.async_runners
-            .insert(method.into(), Box::new(SpawnHandler::new(handler)));
-
-        self.sync_runners.insert(
-            method.into(),
-            Box::new(CallHandler::new(move |context, params| {
-                context
-                    .clone()
-                    .async_runtime_handle
-                    .block_on(handler(context, params))
-            })),
-        );
-    }
-
-    pub fn spawn_method<M, P, R, F>(
-=======
         let name = self.register_api_function_no_args::<R>(module, info);
         self.sync_runners
             .insert(name.clone(), Box::new(CallNoArgsHandler::new(handler)));
@@ -514,22 +412,16 @@
     }
 
     pub fn register_async<P, R, F>(
->>>>>>> bda0829a
         &mut self,
         module: &mut Module,
         handler: fn(context: std::sync::Arc<ClientContext>, params: P) -> F,
         info: fn() -> api_doc::api::Function,
     ) where
-        M: CoreModule,
         P: TypeInfo + Send + DeserializeOwned + 'static,
         R: TypeInfo + Send + Serialize + 'static,
         F: Send + Future<Output = ApiResult<R>> + 'static,
     {
-<<<<<<< HEAD
-        let name = self.register_api_method::<M, P, R>(api);
-=======
         let name = self.register_api_function::<P, R>(module, info);
->>>>>>> bda0829a
         self.async_runners
             .insert(name.clone(), Box::new(SpawnHandler::new(handler)));
 
@@ -555,11 +447,7 @@
         F: Send + Future<Output = ApiResult<R>> + 'static,
     {
         self.async_runners
-<<<<<<< HEAD
-            .insert(method.into(), Box::new(SpawnHandler::new(handler)));
-=======
             .insert(name.into(), Box::new(SpawnHandler::new(handler)));
->>>>>>> bda0829a
 
         self.sync_runners.insert(
             name.into(),
@@ -585,11 +473,7 @@
         ),
     ) {
         self.async_runners
-<<<<<<< HEAD
-            .insert(method.into(), Box::new(RawAsyncHandler::new(handler)));
-=======
             .insert(name.into(), Box::new(RawAsyncHandler::new(handler)));
->>>>>>> bda0829a
     }
 
     pub fn sync_dispatch(
