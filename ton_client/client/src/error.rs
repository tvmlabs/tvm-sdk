--- conflicted
+++ resolved
@@ -2,11 +2,7 @@
 use chrono::TimeZone;
 use std::fmt::Display;
 use ton_block::{AccStatusChange, ComputeSkipReason, MsgAddressInt};
-<<<<<<< HEAD
 use ton_sdk::{MessageProcessingState, SdkError};
-=======
-use ton_sdk::{MessageProcessingState};
->>>>>>> 2675fa45
 use ton_types::ExceptionCode;
 
 fn format_time(time: u32) -> String {
@@ -886,100 +882,12 @@
     }
 }
 
-<<<<<<< HEAD
-pub struct ApiActionCode {
-    pub result_code: i32,
-    pub valid: bool,
-    pub no_funds: bool,
-}
-
-impl ApiErrorCode for ApiActionCode {
-    fn as_number(&self) -> isize {
-        self.result_code as isize
-    }
-}
-
-impl ApiActionCode {
-    pub fn new(result_code: i32, valid: bool, no_funds: bool) -> Self {
-        Self {
-            result_code,
-            valid,
-            no_funds,
-        }
-    }
-    pub fn as_string(&self) -> String {
-        if self.no_funds {
-            "Too low balance to send an outbound message"
-        } else if !self.valid {
-            "Outbound message is invalid"
-        } else {
-            "Action phase failed"
-        }
-        .to_string()
-    }
-}
-
-=======
->>>>>>> 2675fa45
 impl ApiErrorCode for i32 {
     fn as_number(&self) -> isize {
         self.clone() as isize
     }
 }
 
-<<<<<<< HEAD
-pub fn apierror_from_sdkerror<F>(
-    err: &failure::Error,
-    default_err: F,
-    client: Option<&ton_sdk::NodeClient>,
-) -> ApiError
-where
-    F: Fn(String) -> ApiError,
-{
-    let err = match err.downcast_ref::<SdkError>() {
-        Some(SdkError::WaitForTimeout) => ApiError::wait_for_timeout(),
-        Some(SdkError::MessageExpired {
-            msg_id,
-            expire,
-            sending_time,
-            block_time,
-            block_id,
-        }) => ApiError::message_expired(
-            msg_id.to_string(),
-            *sending_time,
-            *expire,
-            *block_time,
-            block_id.to_string(),
-        ),
-        Some(SdkError::NetworkSilent {
-            msg_id,
-            timeout,
-            block_id,
-            state,
-        }) => ApiError::network_silent(
-            msg_id.to_string(),
-            *timeout,
-            block_id.to_string(),
-            state.clone(),
-        ),
-        Some(SdkError::TransactionWaitTimeout {
-            msg_id,
-            sending_time,
-            timeout,
-            state,
-        }) => ApiError::transaction_wait_timeout(
-            msg_id.to_string(),
-            *sending_time,
-            *timeout,
-            state.clone(),
-        ),
-        Some(SdkError::ClockOutOfSync {
-            delta_ms,
-            threshold_ms,
-            expiration_timeout,
-        }) => ApiError::clock_out_of_sync(*delta_ms, *threshold_ms, *expiration_timeout),
-        Some(SdkError::ResumableNetworkError { state, error }) => {
-=======
 #[cfg(feature = "node_interaction")]
 pub fn apierror_from_sdkerror<F>(err: &failure::Error, default_err: F, client: Option<&ton_sdk::NodeClient>) -> ApiError
     where
@@ -996,7 +904,6 @@
         Some(ton_sdk::SdkError::ClockOutOfSync { delta_ms, threshold_ms }) =>
             ApiError::clock_out_of_sync(*delta_ms, *threshold_ms),
         Some(ton_sdk::SdkError::ResumableNetworkError { state, error }) => {
->>>>>>> 2675fa45
             let mut api_error = apierror_from_sdkerror(error, default_err, client);
             api_error.message_processing_state = Some(state.clone());
             api_error
