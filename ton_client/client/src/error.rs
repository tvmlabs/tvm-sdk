--- conflicted
+++ resolved
@@ -495,12 +495,8 @@
     }
 
     pub fn queries_get_next_failed<E: Display>(err: E) -> Self {
-<<<<<<< HEAD
-        sdk_err!(QueriesGetNextFailed, "Get next failed: {}", err)
-=======
         sdk_err!(QueriesGetSubscriptionResultFailed,
             "Receive subscription result failed: {}", err)
->>>>>>> e99d85b6
     }
 
     // Failed transaction phases
