/*
* Copyright 2018-2020 TON DEV SOLUTIONS LTD.
*
* Licensed under the SOFTWARE EVALUATION License (the "License"); you may not use
* this file except in compliance with the License.
*
* Unless required by applicable law or agreed to in writing, software
* distributed under the License is distributed on an "AS IS" BASIS,
* WITHOUT WARRANTIES OR CONDITIONS OF ANY KIND, either express or implied.
* See the License for the specific TON DEV software governing permissions and
* limitations under the License.
*/

extern crate api_info;
#[macro_use]
extern crate api_derive;
#[macro_use]
extern crate serde_json;
#[macro_use]
extern crate serde_derive;
#[macro_use]
extern crate lazy_static;
#[macro_use]
extern crate log;

pub mod abi;
pub mod boc;
pub mod client;
pub mod crypto;
pub mod encoding;
pub mod error;
<<<<<<< HEAD
=======
pub mod json_interface;
#[cfg(feature = "node_interaction")]
>>>>>>> 7ffa7ef7
pub mod net;
pub mod processing;
pub mod tvm;
pub mod utils;

#[cfg(test)]
mod tests;

pub use self::json_interface::interop::*;
pub use client::{ClientConfig, ClientContext};<|MERGE_RESOLUTION|>--- conflicted
+++ resolved
@@ -29,11 +29,7 @@
 pub mod crypto;
 pub mod encoding;
 pub mod error;
-<<<<<<< HEAD
-=======
 pub mod json_interface;
-#[cfg(feature = "node_interaction")]
->>>>>>> 7ffa7ef7
 pub mod net;
 pub mod processing;
 pub mod tvm;
