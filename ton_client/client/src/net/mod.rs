--- conflicted
+++ resolved
@@ -11,13 +11,8 @@
 * limitations under the License.
 */
 
-<<<<<<< HEAD
 use crate::client::ClientContext;
-use crate::dispatch::{Callback, DispatchTable};
-=======
-use crate::client::{ClientContext};
-use crate::dispatch::{ModuleReg, Registrar};
->>>>>>> f3e83e36
+use crate::dispatch::{Callback, ModuleReg, Registrar};
 use crate::error::ApiResult;
 use futures::{Future, FutureExt, StreamExt};
 use rand::RngCore;
@@ -75,17 +70,13 @@
     pub result: serde_json::Value,
 }
 
-<<<<<<< HEAD
 #[derive(Serialize, Deserialize, Clone, num_derive::FromPrimitive)]
 pub enum SubscriptionResponseType {
     Ok = 100,
     Error = 101
 }
 
-#[derive(Serialize, Deserialize, TypeInfo, Clone)]
-=======
-#[derive(Serialize, Deserialize, ApiType, Clone)]
->>>>>>> f3e83e36
+#[derive(Serialize, Deserialize, ApiType, Clone)]
 pub struct ParamsOfSubscribeCollection {
     /// collection name (accounts, blocks, transactions, messages, block_signatures)
     pub collection: String,
@@ -165,12 +156,8 @@
     Ok(ResultOfWaitForCollection { result })
 }
 
-<<<<<<< HEAD
+#[api_function]
 pub(crate) async fn subscribe_collection_api(
-=======
-#[api_function]
-pub async fn subscribe_collection(
->>>>>>> f3e83e36
     context: std::sync::Arc<ClientContext>,
     params: ParamsOfSubscribeCollection,
     callback: std::sync::Arc<Callback>,
@@ -240,13 +227,6 @@
     Ok(())
 }
 
-<<<<<<< HEAD
-pub(crate) fn register(handlers: &mut DispatchTable) {
-    handlers.spawn("net.query_collection", query_collection);
-    handlers.spawn("net.wait_for_collection", wait_for_collection);
-    handlers.spawn_with_callback("net.subscribe_collection", subscribe_collection_api);
-    handlers.spawn("net.unsubscribe", unsubscribe);
-=======
 /// Network access.
 #[derive(ApiModule)]
 #[api_module(name = "net")]
@@ -259,5 +239,4 @@
         reg.async_f(subscribe_collection, subscribe_collection_api);
         reg.async_f(unsubscribe, unsubscribe_api);
     }
->>>>>>> f3e83e36
 }