/*
* Copyright 2018-2020 TON DEV SOLUTIONS LTD.
*
* Licensed under the SOFTWARE EVALUATION License (the "License"); you may not use
* this file except in compliance with the License.
*
* Unless required by applicable law or agreed to in writing, software
* distributed under the License is distributed on an "AS IS" BASIS,
* WITHOUT WARRANTIES OR CONDITIONS OF ANY KIND, either express or implied.
* See the License for the specific TON DEV software governing permissions and
* limitations under the License.
*/

use ton_sdk::{Contract, MessageType, AbiContract, FunctionCallSet, Transaction, Message,
    TransactionFees, LocalRunContext};
use ton_sdk::json_abi::encode_function_call;
use ton_types::cells_serialization::BagOfCells;
use ton_block::{AccStatusChange, Message as TvmMessage, MsgAddressInt};

use crate::contracts::{EncodedMessage, EncodedUnsignedMessage};
use crate::client::ClientContext;
use crate::crypto::keys::{KeyPair, account_decode};
use crate::types::{
    ApiResult,
    ApiError,
    base64_decode,
    long_num_to_json_string};

#[cfg(feature = "node_interaction")]
use ton_sdk::{NodeClient, ReceivedTransaction, SdkError};
#[cfg(feature = "node_interaction")]
use ed25519_dalek::Keypair;
#[cfg(feature = "node_interaction")]
use crate::types::{apierror_from_sdkerror, ApiErrorCode, ApiSdkErrorCode, StdContractError};


fn bool_false() -> bool { false }

#[derive(Clone, Debug, Deserialize, Serialize)]
#[serde(rename_all = "camelCase")]
pub struct RunFunctionCallSet {
    // contract ABI
    pub abi: serde_json::Value,
    // function name
    pub function_name: String,
    // header parameters
    pub header: Option<serde_json::Value>,
    // input parameters
    pub input: serde_json::Value,
}

impl Into<FunctionCallSet> for RunFunctionCallSet {
    fn into(self) -> FunctionCallSet {
        FunctionCallSet {
            func: self.function_name.clone(),
            header: self.header.map(|value| value.to_string().to_owned()),
            input: self.input.to_string(),
            abi: self.abi.to_string(),
        }
    }
}

#[derive(Serialize, Deserialize)]
#[serde(rename_all = "camelCase")]
pub(crate) struct ParamsOfRun {
    /// account address
    pub address: String,
    #[serde(flatten)]
    pub call_set: RunFunctionCallSet,
    /// key pair to sign the message
    pub key_pair: Option<KeyPair>,
    // ???
    pub try_index: Option<u8>,
}

#[derive(Serialize, Deserialize)]
#[serde(rename_all = "camelCase")]
pub(crate) struct ParamsOfLocalRun {
    /// account address (used if boc is not defined to load it)
    pub address: String,
    /// [1.0.0] account boc 
    pub account: Option<serde_json::Value>,
    #[serde(flatten)]
    pub call_set: RunFunctionCallSet,
    /// key pair to sign the message
    pub key_pair: Option<KeyPair>,
    #[serde(default)]
    /// flag that enables/disables full run with transaction executor. 
    pub full_run: bool,
<<<<<<< HEAD
    /// ???(will be changed to context)
    pub time: Option<u32>,
=======
    #[serde(flatten)]
    pub context: LocalRunContext,
>>>>>>> c81217f2
}

#[derive(Serialize, Deserialize)]
#[serde(rename_all = "camelCase")]
pub(crate) struct ParamsOfLocalRunWithMsg {
    // account address
    pub address: String,
    // ???
    pub account: Option<serde_json::Value>,
    // contract ABI
    pub abi: Option<serde_json::Value>,
    // function name
    pub function_name: Option<String>,
    // message boc
    pub message_base64: String,
    #[serde(default)]
    // flag that enables/disables full run with transaction executor. 
    pub full_run: bool,
<<<<<<< HEAD
    /// ??? (will be changed to context)
    pub time: Option<u32>,
=======
    #[serde(flatten)]
    pub context: LocalRunContext,
>>>>>>> c81217f2
}

#[derive(Serialize, Deserialize)]
#[serde(rename_all = "camelCase")]
pub(crate) struct ParamsOfEncodeUnsignedRunMessage {
    // account address
    pub address: String,
    #[serde(flatten)]
    // ???
    pub call_set: RunFunctionCallSet,
    // ???
    pub try_index: Option<u8>,
}

#[derive(Serialize, Deserialize)]
#[serde(rename_all = "camelCase")]
pub(crate) struct ParamsOfDecodeRunOutput {
    // contract ABI
    pub abi: serde_json::Value,
    // contract's function name
    pub function_name: String,
    // boc of message body
    pub body_base64: String,
    #[serde(default = "bool_false")]
    // flag that specifies the message type: internal or not
    pub internal: bool,
}

#[derive(Serialize, Deserialize)]
#[serde(rename_all = "camelCase")]
pub struct ParamsOfDecodeUnknownRun {
    // contract ABI
    pub abi: serde_json::Value,
    // message body
    pub body_base64: String,
    #[serde(default = "bool_false")]
    // flag that specifies the message type: internal or not
    pub internal: bool,
}

#[derive(Serialize, Deserialize)]
pub(crate) struct ResultOfRun {
    // list of decoded parameters returned by the contract's function
    pub output: serde_json::Value,
    // fees spent on transaction
    pub fees: RunFees,
    // transaction object
    pub transaction: serde_json::Value,
}

#[derive(Serialize, Deserialize)]
pub(crate) struct ResultOfLocalRun {
    // list of decoded parameters returned by the contract's function
    pub output: serde_json::Value,
    // fees spent on transaction
    pub fees: Option<RunFees>,
    // ??
    pub account: Option<Contract>,
}

#[derive(Serialize, Deserialize)]
pub(crate) struct ResultOfDecode {
    // list of decoded parameters
    pub output: serde_json::Value,
}

#[derive(Serialize, Deserialize)]
#[serde(rename_all = "camelCase")]
pub struct RunFees {
    // fee paid for internal message delivery
    pub in_msg_fwd_fee: String,
    // storage fee
    pub storage_fee: String,
    // gas fee for transaction execution
    pub gas_fee: String,
    //fee paid for external message delivery
    pub out_msgs_fwd_fee: String,
    // total fee
    pub total_account_fees: String,
    // ??
    pub total_output: String,
}

impl From<TransactionFees> for RunFees {
    fn from(value: TransactionFees) -> Self {
        RunFees {
            in_msg_fwd_fee: long_num_to_json_string(value.in_msg_fwd_fee),
            storage_fee: long_num_to_json_string(value.storage_fee),
            gas_fee: long_num_to_json_string(value.gas_fee),
            out_msgs_fwd_fee: long_num_to_json_string(value.out_msgs_fwd_fee),
            total_account_fees: long_num_to_json_string(value.total_account_fees),
            total_output: long_num_to_json_string(value.total_output),
        }
    }
}

#[derive(Serialize, Deserialize)]
pub struct ResultOfDecodeUnknownRun {
    // function name
    pub function: String,
    // list of decoded parameters returned by the contract's function
    pub output: serde_json::Value,
}

#[derive(Serialize, Deserialize)]
#[serde(rename_all = "camelCase")]
pub(crate) struct ParamsOfGetRunBody {
    // contract ABI
    pub abi: serde_json::Value,
    // function name
    pub function: String,
    // message header
    pub header: Option<serde_json::Value>,
    // function parameters
    pub params: serde_json::Value,
    #[serde(default = "bool_false")]
    // ???
    pub internal: bool,
    // key pair for signature
    pub key_pair: Option<KeyPair>,
}

// impl DescribeMethodParams for ParamsOfGetRunBody {
//     fn describe_method_params() -> Vec<DocContentDescriptor> {
//         DocMethod::params(vec![
//             ("abi", DocSchema::any(true)),
//             ("function", DocSchema::string(true)),
//             ("header", DocSchema::any(false)),
//             ("params", DocSchema::any(true)),
//             ("internal", DocSchema::boolean(false)),
//             ("key_pair", DocSchema::any(false))
//         ])
//     }
// }

#[derive(Serialize, Deserialize)]
#[serde(rename_all = "camelCase")]
pub(crate) struct ResultOfGetRunBody {
    // message body boc
    pub body_base64: String,
}

#[derive(Deserialize)]
#[serde(rename_all = "camelCase")]
pub(crate) struct ParamsOfResolveError {
    // account address
    pub address: String,
    // ???
    pub account: Contract,
    // message boc (header+body)
    pub message_base64: String,
    // ???
    pub time: u32,
    // original error
    pub main_error: ApiError,
}

#[cfg(feature = "node_interaction")]
pub(crate) async fn run(context: &mut ClientContext, params: ParamsOfRun) -> ApiResult<ResultOfRun> {
    trace!("-> contracts.run({}, {:?})",
        params.address.clone(),
        params.call_set.clone(),
    );

    let address = account_decode(&params.address)?;
    let key_pair = if let Some(ref keys) = params.key_pair { Some(keys.decode()?) } else { None };

    let client = context.get_client()?;
    trace!("run contract");
    let tr = call_contract(client, address.clone(), &params, key_pair.as_ref()).await
        .map_err(|err| err
            .add_function(Some(&params.call_set.function_name))
            .add_network_url(client)
        )?;

    process_transaction(
        tr.parsed,
        tr.value,
        Some(params.call_set.abi),
        Some(params.call_set.function_name),
        &address,
        None,
        true)
        .map_err(|err| err
            .add_network_url(client)
        )
}

pub(crate) fn process_out_messages(
    messages: &Vec<Message>,
    abi: Option<serde_json::Value>,
    function: Option<String>,
) -> ApiResult<serde_json::Value> {
    if let Some(abi) = abi {
        let function = function.ok_or(ApiError::contracts_decode_run_output_failed("No function name provided", None))?;

        let abi_contract = AbiContract::load(abi.to_string().as_bytes()).expect("Couldn't parse ABI");
        let abi_function = abi_contract.function(&function).expect("Couldn't find function");

        if messages.len() == 0 || !abi_function.has_output() {
            trace!("out messages missing");
            Ok(serde_json::Value::Null)
        } else {
            trace!("processing out messages");

            for msg in messages {
                if msg.msg_type() == MessageType::ExternalOutbound &&
                    abi_function.is_my_output_message(
                        msg.body().ok_or(ApiError::contracts_decode_run_output_failed(
                            "Message has no body", Some(&function)))?,
                        false)
                        .map_err(|err|
                            ApiError::contracts_decode_run_output_failed(err, Some(&function)))?
                {
                    let output = Contract::decode_function_response_json(
                        abi.to_string(), function.clone(), msg.body().expect("Message has no body"), false)
                        .map_err(|err| ApiError::contracts_decode_run_output_failed(err, Some(&function)))?;

                    let output: serde_json::Value = serde_json::from_str(&output)
                        .map_err(|err|
                            ApiError::contracts_decode_run_output_failed(err, Some(&function)))?;

                    return Ok(output);
                }
            }
            return Err(ApiError::contracts_decode_run_output_failed(
                "No external output messages", Some(&function)));
        }
    } else {
        trace!("No abi provided");
        Ok(serde_json::Value::Null)
    }
}

pub(crate) fn process_transaction(
    transaction: Transaction,
    json: serde_json::Value,
    abi: Option<serde_json::Value>,
    function: Option<String>,
    address: &MsgAddressInt,
    balance: Option<u64>,
    real_tr: bool,
) -> ApiResult<ResultOfRun> {
    check_transaction_status(&transaction, real_tr, address, balance)
        .map_err(|err| err.add_function(function.as_ref().map(|string| string.as_str())))?;
    let fees = transaction.calc_fees().into();
    let output = process_out_messages(&transaction.out_messages, abi, function.clone())
        .map_err(|err| err
            .add_function(function.as_ref().map(|string| string.as_str()))
            .add_address(address)
        )?;

    Ok(ResultOfRun { output, fees: fees, transaction: json })
}

pub(crate) fn local_run(context: &mut ClientContext, params: ParamsOfLocalRun) -> ApiResult<ResultOfLocalRun> {
    trace!("-> contracts.run.local({}, {:?})",
        params.address.clone(),
        params.call_set.clone()
    );

    let address = account_decode(&params.address)?;

    let key_pair = params.key_pair.map(|pair| pair.decode()).transpose()?;

    let account = params.account
        .as_ref()
        .map(|acc|
            Contract::from_json(&acc.to_string())
                .map_err(|err| ApiError::invalid_params(&acc.to_string(), err))
        )
        .transpose()?;

    do_local_run(
        Some(context),
        params.call_set,
        key_pair.as_ref(),
        address,
        account,
        params.full_run,
        params.context,
    ).map_err(|err| match context.get_client() {
        Ok(client) => err.add_network_url(client),
        Err(_) => err
    })
}

pub(crate) fn local_run_msg(context: &mut ClientContext, params: ParamsOfLocalRunWithMsg) -> ApiResult<ResultOfLocalRun> {
    trace!("-> contracts.run.local.msg({}, {}, {})",
        params.address.clone(),
        params.function_name.clone().unwrap_or_default(),
        params.message_base64
    );

    let address = account_decode(&params.address)?;

    let account = params.account
        .as_ref()
        .map(|acc|
            Contract::from_json(&acc.to_string())
                .map_err(|err| ApiError::invalid_params(&acc.to_string(), err))
        )
        .transpose()?;

    let msg = Contract::deserialize_message(&base64::decode(&params.message_base64)
        .map_err(|err| ApiError::crypto_invalid_base64(&params.message_base64, err))?)
        .map_err(|err| ApiError::invalid_params(&params.message_base64, err))?;

    do_local_run_msg(
        Some(context),
        address,
        account,
        params.abi,
        params.function_name,
        msg,
        params.full_run,
        params.context,
    ).map_err(|err| match context.get_client() {
        Ok(client) => err.add_network_url(client),
        Err(_) => err
    })
}

pub(crate) fn encode_message(context: &mut ClientContext, params: ParamsOfRun) -> ApiResult<EncodedMessage> {
    trace!("-> contracts.run.message({}, {:?})",
        params.address.clone(),
        params.call_set.clone()
    );

    let address = account_decode(&params.address)?;
    let key_pair = if let Some(keys) = params.key_pair { Some(keys.decode()?) } else { None };
    let function = params.call_set.function_name.clone();

    let msg = Contract::construct_call_message_json(
        address,
        params.call_set.into(),
        false,
        key_pair.as_ref(),
        Some(context.get_client()?.timeouts()),
        None)
        .map_err(|err| ApiError::contracts_create_run_message_failed(err, &function))?;

    trace!("<-");
    Ok(EncodedMessage::from_sdk_msg(msg))
}

pub(crate) fn encode_unsigned_message(context: &mut ClientContext, params: ParamsOfEncodeUnsignedRunMessage) -> ApiResult<EncodedUnsignedMessage> {
    let function = params.call_set.function_name.clone();
    let encoded = ton_sdk::Contract::get_call_message_bytes_for_signing(
        account_decode(&params.address)?,
        params.call_set.into(),
        Some(context.get_client()?.timeouts()),
        None,
    ).map_err(|err| ApiError::contracts_create_run_message_failed(err, &function))?;
    Ok(EncodedUnsignedMessage {
        unsigned_bytes_base64: base64::encode(&encoded.message),
        bytes_to_sign_base64: base64::encode(&encoded.data_to_sign),
        expire: encoded.expire,
    })
}

pub(crate) fn decode_output(_context: &mut ClientContext, params: ParamsOfDecodeRunOutput) -> ApiResult<ResultOfDecode> {
    let body = base64_decode(&params.body_base64)?;
    let result = Contract::decode_function_response_from_bytes_json(
        params.abi.to_string().to_owned(),
        params.function_name.to_owned(),
        &body,
        params.internal)
        .map_err(|err| ApiError::contracts_decode_run_output_failed(err, Some(&params.function_name)))?;
    Ok(ResultOfDecode {
        output: serde_json::from_str(result.as_str())
            .map_err(|err| ApiError::contracts_decode_run_output_failed(err, Some(&params.function_name)))?
    })
}

pub(crate) fn decode_unknown_input(_context: &mut ClientContext, params: ParamsOfDecodeUnknownRun) -> ApiResult<ResultOfDecodeUnknownRun> {
    let body = base64_decode(&params.body_base64)?;
    let result = Contract::decode_unknown_function_call_from_bytes_json(
        params.abi.to_string().to_owned(),
        &body,
        params.internal)
        .map_err(|err| ApiError::contracts_decode_run_input_failed(err, None))?;
    Ok(ResultOfDecodeUnknownRun {
        output: serde_json::from_str(result.params.as_str())
            .map_err(|err| ApiError::contracts_decode_run_input_failed(err, Some(&result.function_name)))?,
        function: result.function_name,
    })
}

pub(crate) fn decode_unknown_output(_context: &mut ClientContext, params: ParamsOfDecodeUnknownRun) -> ApiResult<ResultOfDecodeUnknownRun> {
    let body = base64_decode(&params.body_base64)?;
    let result = Contract::decode_unknown_function_response_from_bytes_json(
        params.abi.to_string().to_owned(),
        &body,
        params.internal)
        .map_err(|err| ApiError::contracts_decode_run_output_failed(err, None))?;
    Ok(ResultOfDecodeUnknownRun {
        output: serde_json::from_str(result.params.as_str())
            .map_err(|err| ApiError::contracts_decode_run_output_failed(err, Some(&result.function_name)))?,
        function: result.function_name,
    })
}

pub(crate) fn get_run_body(_context: &mut ClientContext, params: ParamsOfGetRunBody) -> ApiResult<ResultOfGetRunBody> {
    trace!("-> contracts.run.body({})", params.params.to_string());

    let keys = match params.key_pair {
        Some(str_pair) => Some(str_pair.decode()?),
        None => None
    };

    let body = encode_function_call(
        params.abi.to_string(),
        params.function,
        params.header.map(|value| value.to_string().to_owned()),
        params.params.to_string(),
        params.internal,
        keys.as_ref())
        .map_err(|err| ApiError::contracts_run_body_creation_failed(err))?;

    let mut data = Vec::new();
    let bag = BagOfCells::with_root(&body.into());
    bag.write_to(&mut data, false)
        .map_err(|err| ApiError::contracts_run_body_creation_failed(err))?;

    trace!("<-");
    Ok(ResultOfGetRunBody {
        body_base64: base64::encode(&data)
    })
}


pub(crate) fn resolve_error(_context: &mut ClientContext, params: ParamsOfResolveError) -> ApiResult<()> {
    let address = account_decode(&params.address)?;
    let msg = base64_decode(&params.message_base64)?;
    Err(resolve_msg_error(address, params.account, &msg, params.time, params.main_error))
}

pub(crate) fn check_transaction_status(
    transaction: &Transaction,
    real_tr: bool,
    address: &MsgAddressInt,
    balance: Option<u64>,
) -> ApiResult<()> {
    if !transaction.is_aborted() {
        return Ok(());
    }

    let id = if real_tr {
        Some(transaction.id().to_string())
    } else {
        None
    };

    if let Some(storage) = &transaction.storage {
        if storage.status_change != AccStatusChange::Unchanged {
            Err(ApiError::storage_phase_failed(id.clone(), &storage.status_change, address, balance))?;
        }
    }


    if let Some(reason) = &transaction.compute.skipped_reason {
        Err(ApiError::tvm_execution_skipped(id.clone(), &reason, address, balance))?;
    }

    if transaction.compute.success.is_none() || !transaction.compute.success.unwrap() {
        Err(ApiError::tvm_execution_failed(
            id.clone(), transaction.compute.exit_code.unwrap_or(-1), address))?;
    }

    if let Some(action) = &transaction.action {
        if !action.success {
            Err(ApiError::action_phase_failed(
                id.clone(),
                action.result_code,
                action.valid,
                action.no_funds,
                address,
                balance,
            ))?;
        }
    }


    Err(ApiError::transaction_aborted(id))
}

#[cfg(feature = "node_interaction")]
pub(crate) async fn load_contract(context: &ClientContext, address: &MsgAddressInt, deployed: bool) -> ApiResult<Contract> {
    let client = context.get_client()?;
    let result = Contract::load_wait(client, address, deployed, None)
        .await
        .map_err(|err| crate::types::apierror_from_sdkerror(
            &err, ApiError::contracts_run_contract_load_failed, Some(client)));
    if let Err(err) = result {
        if err.code == crate::types::ApiSdkErrorCode::WaitForTimeout.as_number() {
            let result = Contract::load(context.get_client()?, address).await
                .map_err(|err| crate::types::apierror_from_sdkerror(
                    &err, ApiError::contracts_run_contract_load_failed, Some(client)))?;
            if let Some(contract) = result {
                if contract.acc_type == ton_block::AccountStatus::AccStateActive {
                    Ok(contract)
                } else {
                    Err(ApiError::account_code_missing(&address))
                }
            } else {
                Err(ApiError::account_missing(&address))
            }
        } else {
            Err(err)
        }
    } else {
        result
    }
}

#[cfg(feature = "node_interaction")]
pub async fn retry_call<F, Fut>(retries_count: u8, func: F) -> ApiResult<ReceivedTransaction>
    where
        F: Fn(u8) -> Fut,
        Fut: futures::Future<Output=ApiResult<ReceivedTransaction>>
{
    let mut result = Err(ApiError::contracts_send_message_failed("Unreacheable"));
    for i in 0..(retries_count + 1) {
        if i != 0 {
            warn!("Message expired. Retry#{}", i);
        }
        result = func(i).await;
        match &result {
            Err(error) => {
                // retry if message expired or if resolving returned that message expired/replay
                // protection error or if transaction with message expired/replay protection error
                // returned
                let retry = error.code == ApiSdkErrorCode::MessageExpired as isize ||
                    ((error.data["exit_code"] == StdContractError::ReplayProtection as i32 ||
                        error.data["exit_code"] == StdContractError::ExtMessageExpired as i32) &&
                        (error.data["original_error"].is_null() ||
                            error.data["original_error"]["code"] == ApiSdkErrorCode::MessageExpired as isize));
                if retry {
                    continue;
                } else {
                    return result;
                }
            }
            _ => return result
        }
    }
    result
}

#[cfg(feature = "node_interaction")]
async fn call_contract(
    client: &NodeClient,
    address: MsgAddressInt,
    params: &ParamsOfRun,
    key_pair: Option<&Keypair>,
) -> ApiResult<ReceivedTransaction> {
    retry_call(client.timeouts().message_retries_count, |try_index: u8| {
        let address = address.clone();
        let call_set = params.call_set.clone();
        async move {
            let msg = Contract::construct_call_message_json(
                address,
                call_set.into(),
                false,
                key_pair,
                Some(client.timeouts()),
                Some(try_index))
                .map_err(|err| ApiError::contracts_create_run_message_failed(
                    err, &params.call_set.function_name))?;

            let result = Contract::process_message(client, &msg, true).await;

            match result {
                Err(err) =>
                    Err(resolve_msg_sdk_error(
                        client, err, &msg, Some(&params.call_set.function_name), ApiError::contracts_run_failed
                    ).await?),
                Ok(tr) => Ok(tr)
            }
        }
    }).await
}

pub(crate) fn do_local_run(
    context: Option<&mut ClientContext>,
    call_set: RunFunctionCallSet,
    keys: Option<&ed25519_dalek::Keypair>,
    address: MsgAddressInt,
    account: Option<Contract>,
    full_run: bool,
    run_context: LocalRunContext,
) -> ApiResult<ResultOfLocalRun> {
    let msg = Contract::construct_call_message_json(
        address.clone(), call_set.clone().into(), false, keys, None, None)
        .map_err(|err| ApiError::contracts_create_run_message_failed(err, &call_set.function_name))?;

    do_local_run_msg(
        context,
        address,
        account,
        Some(call_set.abi),
        Some(call_set.function_name),
        msg.message,
        full_run,
        run_context)
}

pub(crate) fn do_local_run_msg(
    context: Option<&mut ClientContext>,
    address: MsgAddressInt,
    account: Option<Contract>,
    abi: Option<serde_json::Value>,
    function_name: Option<String>,
    msg: TvmMessage,
    full_run: bool,
    run_context: LocalRunContext,
) -> ApiResult<ResultOfLocalRun> {
    let contract = match account {
        // load contract data from node manually
        #[cfg(feature = "node_interaction")]
        None => {
            trace!("load contract");
            if let Some(context) = context {
                let mut runtime = context.take_runtime()?;
                let result = runtime.block_on(load_contract(context, &address, !full_run));
                context.runtime = Some(runtime);
                result?
            } else {
                return Err(ApiError::sdk_not_init());
            }
        }
        // can't load
        #[cfg(not(feature = "node_interaction"))]
        None => {
            trace!("no account provided");
            let _address = address;
            let _context = context;
            return Err(ApiError::invalid_params("account", "No account provided"));
        }

        Some(account) => account
    };

    if full_run {
        let result = contract.local_call(msg, run_context)
            .map_err(|err| 
                match err.downcast_ref::<ton_sdk::SdkError>() {
                    Some(ton_sdk::SdkError::ContractError(exit_code)) =>
                        ApiError::tvm_execution_failed(None, *exit_code, &address),
                    Some(ton_sdk::SdkError::NoFundsError) =>
                        ApiError::low_balance(&address, Some(contract.balance_grams())),
                    _ => ApiError::contracts_local_run_failed(err)
                }
                    .add_function(function_name.as_ref().map(|string| string.as_str()))
            )?;
        let run_result = process_transaction(
            result.transaction,
            json!(null),
            abi,
            function_name,
            &address,
            Some(contract.balance_grams()),
            false)?;
        Ok(ResultOfLocalRun {
            output: run_result.output,
            fees: Some(run_result.fees),
            account: Some(result.updated_account),
        })
    } else {
        let messages = contract.local_call_tvm(msg)
            .map_err(|err| {
                ApiError::contracts_local_run_failed(err)
                    .add_function(function_name.as_ref().map(|string| string.as_str()))
            })?;

        let output = process_out_messages(&messages, abi, function_name.clone())
            .map_err(|err| err.add_function(function_name.as_ref().map(|string| string.as_str())))?;
        Ok(ResultOfLocalRun {
            output: output,
            fees: None,
            account: None,
        })
    }
}

pub(crate) fn resolve_msg_error(
    address: MsgAddressInt,
    account: Contract,
    msg: &[u8],
    time: u32,
    mut main_error: ApiError,
) -> ApiError {
    let msg = Contract::deserialize_message(&msg)
        .map_err(|err| ApiError::invalid_params("message", format!("cannot parse BOC ({})", err)));
    let msg = match msg {
        Ok(msg) => msg,
        Err(err) => return err
    };

    let mut context = LocalRunContext::default();
    context.time = Some(time);
    let result = do_local_run_msg(None, address.clone(), Some(account), None, None, msg, true, context);

    if let Err(mut err) = result {
        err.data["original_error"] = serde_json::to_value(main_error).unwrap_or_default();
        err
    } else {
        main_error.data["disclaimer"] = "Local contract call succeded. Can not resolve extended error".into();
        main_error.add_address(&address)
    }
}

#[cfg(feature = "node_interaction")]
pub(crate) async fn resolve_msg_sdk_error<F: Fn(String) -> ApiError>(
    client: &NodeClient,
    error: failure::Error,
    msg: &ton_sdk::SdkMessage,
    function: Option<&str>,
    default_error: F,
) -> ApiResult<ApiError> {
    let err = {
        match error.downcast_ref::<SdkError>() {
            Some(SdkError::MessageExpired { msg_id: _, expire: _, sending_time, block_time: _, block_id: _ }) |
            Some(SdkError::TransactionWaitTimeout { msg_id: _, sending_time, timeout: _, state: _ }) => {
                let account = Contract::load(client, &msg.address)
                    .await
                    .map_err(|err| apierror_from_sdkerror(
                            &err, ApiError::contracts_run_contract_load_failed, Some(client),
                        ).add_address(&msg.address))?
                    .ok_or(ApiError::account_missing(&msg.address))?;
                let main_error = apierror_from_sdkerror(&error, default_error, None);
                let resolved = resolve_msg_error(
                    msg.address.clone(), account, &msg.serialized_message, *sending_time, main_error,
                );
                Ok(resolved)
            }
            _ => Err(apierror_from_sdkerror(&error, default_error, Some(client)))
        }
    }?;
    Ok(err
        .add_network_url(client)
        .add_function(function)
        .add_address(&msg.address))
}<|MERGE_RESOLUTION|>--- conflicted
+++ resolved
@@ -78,22 +78,19 @@
 pub(crate) struct ParamsOfLocalRun {
     /// account address (used if boc is not defined to load it)
     pub address: String,
-    /// [1.0.0] account boc 
+    /// [1.0.0] account boc
     pub account: Option<serde_json::Value>,
     #[serde(flatten)]
     pub call_set: RunFunctionCallSet,
     /// key pair to sign the message
     pub key_pair: Option<KeyPair>,
     #[serde(default)]
-    /// flag that enables/disables full run with transaction executor. 
+    /// flag that enables/disables full run with transaction executor.
     pub full_run: bool,
-<<<<<<< HEAD
     /// ???(will be changed to context)
     pub time: Option<u32>,
-=======
     #[serde(flatten)]
     pub context: LocalRunContext,
->>>>>>> c81217f2
 }
 
 #[derive(Serialize, Deserialize)]
@@ -110,15 +107,12 @@
     // message boc
     pub message_base64: String,
     #[serde(default)]
-    // flag that enables/disables full run with transaction executor. 
+    // flag that enables/disables full run with transaction executor.
     pub full_run: bool,
-<<<<<<< HEAD
     /// ??? (will be changed to context)
     pub time: Option<u32>,
-=======
     #[serde(flatten)]
     pub context: LocalRunContext,
->>>>>>> c81217f2
 }
 
 #[derive(Serialize, Deserialize)]
@@ -240,19 +234,6 @@
     // key pair for signature
     pub key_pair: Option<KeyPair>,
 }
-
-// impl DescribeMethodParams for ParamsOfGetRunBody {
-//     fn describe_method_params() -> Vec<DocContentDescriptor> {
-//         DocMethod::params(vec![
-//             ("abi", DocSchema::any(true)),
-//             ("function", DocSchema::string(true)),
-//             ("header", DocSchema::any(false)),
-//             ("params", DocSchema::any(true)),
-//             ("internal", DocSchema::boolean(false)),
-//             ("key_pair", DocSchema::any(false))
-//         ])
-//     }
-// }
 
 #[derive(Serialize, Deserialize)]
 #[serde(rename_all = "camelCase")]
@@ -765,7 +746,7 @@
 
     if full_run {
         let result = contract.local_call(msg, run_context)
-            .map_err(|err| 
+            .map_err(|err|
                 match err.downcast_ref::<ton_sdk::SdkError>() {
                     Some(ton_sdk::SdkError::ContractError(exit_code)) =>
                         ApiError::tvm_execution_failed(None, *exit_code, &address),
