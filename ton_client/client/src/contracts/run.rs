/*
* Copyright 2018-2020 TON DEV SOLUTIONS LTD.
*
* Licensed under the SOFTWARE EVALUATION License (the "License"); you may not use
* this file except in compliance with the License.
*
* Unless required by applicable law or agreed to in writing, software
* distributed under the License is distributed on an "AS IS" BASIS,
* WITHOUT WARRANTIES OR CONDITIONS OF ANY KIND, either express or implied.
* See the License for the specific TON DEV software governing permissions and
* limitations under the License.
*/

use ton_sdk::{Contract, MessageType, AbiContract, FunctionCallSet};
use ton_sdk::json_abi::encode_function_call;
use ton_types::cells_serialization::BagOfCells;
use ton_block::{AccStatusChange, Message as TvmMessage, MsgAddressInt};
use ton_sdk::{Transaction, Message, TransactionFees};

use crate::contracts::{EncodedMessage, EncodedUnsignedMessage};
use crate::client::ClientContext;
use crate::crypto::keys::{KeyPair, account_decode};
use crate::types::{
    ApiResult,
    ApiError,
    base64_decode,
    long_num_to_json_string};

#[cfg(feature = "node_interaction")]
use ton_sdk::{NodeClient, ReceivedTransaction, SdkError};
#[cfg(feature = "node_interaction")]
use ed25519_dalek::Keypair;
#[cfg(feature = "node_interaction")]
use crate::types::{apierror_from_sdkerror, ApiErrorCode, ApiSdkErrorCode, StdContractError};


fn bool_false() -> bool { false }

#[derive(Clone, Debug, Deserialize, Serialize)]
#[serde(rename_all = "camelCase")]
pub struct RunFunctionCallSet {
    pub abi: serde_json::Value,
    pub function_name: String,
    pub header: Option<serde_json::Value>,
    pub input: serde_json::Value,
}

impl Into<FunctionCallSet> for RunFunctionCallSet {
    fn into(self) -> FunctionCallSet {
        FunctionCallSet {
            func: self.function_name.clone(),
            header: self.header.map(|value| value.to_string().to_owned()),
            input: self.input.to_string(),
            abi: self.abi.to_string(),
        }
    }
}

#[derive(Serialize, Deserialize)]
#[serde(rename_all = "camelCase")]
pub(crate) struct ParamsOfRun {
    pub address: String,
    #[serde(flatten)]
    pub call_set: RunFunctionCallSet,
    pub key_pair: Option<KeyPair>,
    pub try_index: Option<u8>,
}

#[derive(Serialize, Deserialize)]
#[serde(rename_all = "camelCase")]
pub(crate) struct ParamsOfLocalRun {
    pub address: String,
    pub account: Option<serde_json::Value>,
    #[serde(flatten)]
    pub call_set: RunFunctionCallSet,
    pub key_pair: Option<KeyPair>,
    #[serde(default)]
    pub full_run: bool,
    pub time: Option<u32>,
}

#[derive(Serialize, Deserialize)]
#[serde(rename_all = "camelCase")]
pub(crate) struct ParamsOfLocalRunWithMsg {
    pub address: String,
    pub account: Option<serde_json::Value>,
    pub abi: Option<serde_json::Value>,
    pub function_name: Option<String>,
    pub message_base64: String,
    #[serde(default)]
    pub full_run: bool,
    pub time: Option<u32>,
}

#[derive(Serialize, Deserialize)]
#[serde(rename_all = "camelCase")]
pub(crate) struct ParamsOfEncodeUnsignedRunMessage {
    pub address: String,
    #[serde(flatten)]
    pub call_set: RunFunctionCallSet,
    pub try_index: Option<u8>,
}

#[derive(Serialize, Deserialize)]
#[serde(rename_all = "camelCase")]
pub(crate) struct ParamsOfDecodeRunOutput {
    pub abi: serde_json::Value,
    pub function_name: String,
    pub body_base64: String,
    #[serde(default = "bool_false")]
    pub internal: bool,
}

#[derive(Serialize, Deserialize)]
#[serde(rename_all = "camelCase")]
pub struct ParamsOfDecodeUnknownRun {
    pub abi: serde_json::Value,
    pub body_base64: String,
    #[serde(default = "bool_false")]
    pub internal: bool,
}

#[derive(Serialize, Deserialize)]
pub(crate) struct ResultOfRun {
    pub output: serde_json::Value,
    pub fees: RunFees,
    pub transaction: serde_json::Value,
}

#[derive(Serialize, Deserialize)]
pub(crate) struct ResultOfLocalRun {
    pub output: serde_json::Value,
    pub fees: Option<RunFees>,
    pub account: Option<Contract>
}

#[derive(Serialize, Deserialize)]
pub(crate) struct ResultOfDecode {
    pub output: serde_json::Value,
}

#[derive(Serialize, Deserialize)]
#[serde(rename_all = "camelCase")]
pub struct RunFees {
    pub in_msg_fwd_fee: String,
    pub storage_fee: String,
    pub gas_fee: String,
    pub out_msgs_fwd_fee: String,
    pub total_account_fees: String,
    pub total_output: String
}

impl From<TransactionFees> for RunFees {
    fn from(value: TransactionFees) -> Self {
        RunFees {
            in_msg_fwd_fee: long_num_to_json_string(value.in_msg_fwd_fee),
            storage_fee: long_num_to_json_string(value.storage_fee),
            gas_fee: long_num_to_json_string(value.gas_fee),
            out_msgs_fwd_fee: long_num_to_json_string(value.out_msgs_fwd_fee),
            total_account_fees: long_num_to_json_string(value.total_account_fees),
            total_output: long_num_to_json_string(value.total_output),
        }
    }
 }

#[derive(Serialize, Deserialize)]
pub struct ResultOfDecodeUnknownRun {
    pub function: String,
    pub output: serde_json::Value
}

#[derive(Serialize, Deserialize)]
#[serde(rename_all = "camelCase")]
pub(crate) struct ParamsOfGetRunBody {
    pub abi: serde_json::Value,
    pub function: String,
    pub header: Option<serde_json::Value>,
    pub params: serde_json::Value,
    #[serde(default = "bool_false")]
    pub internal: bool,
    pub key_pair: Option<KeyPair>,
}

#[derive(Serialize, Deserialize)]
#[serde(rename_all = "camelCase")]
pub(crate) struct ResultOfGetRunBody {
    pub body_base64: String,
}

#[derive(Deserialize)]
#[serde(rename_all = "camelCase")]
pub(crate) struct ParamsOfResolveError {
    pub address: String,
    pub account: Contract,
    pub message_base64: String,
    pub time: u32,
    pub main_error: ApiError,
}

#[cfg(feature = "node_interaction")]
pub(crate) async fn run(context: &mut ClientContext, params: ParamsOfRun) -> ApiResult<ResultOfRun> {
    trace!("-> contracts.run({}, {:?})",
        params.address.clone(),
        params.call_set.clone(),
    );

    let address = account_decode(&params.address)?;
    let key_pair = if let Some(ref keys) = params.key_pair { Some(keys.decode()?) } else { None };

    let client = context.get_client()?;
    trace!("run contract");
    let tr = call_contract(client, address.clone(), &params, key_pair.as_ref()).await
        .map_err(|err| err
            .add_function(Some(&params.call_set.function_name))
            .add_network_url(client)
        )?;

    process_transaction(
        tr.parsed,
        tr.value,
        Some(params.call_set.abi),
        Some(params.call_set.function_name),
        &address,
        None,
        true)
        .map_err(|err| err
            .add_network_url(client)
        )
}

pub(crate) fn process_out_messages(
    messages: &Vec<Message>,
    abi: Option<serde_json::Value>,
    function: Option<String>
) -> ApiResult<serde_json::Value> {
    if let Some(abi) = abi {
        let function = function.ok_or(ApiError::contracts_decode_run_output_failed("No function name provided", None))?;

        let abi_contract = AbiContract::load(abi.to_string().as_bytes()).expect("Couldn't parse ABI");
        let abi_function = abi_contract.function(&function).expect("Couldn't find function");

        if  messages.len() == 0 || !abi_function.has_output() {
            trace!("out messages missing");
            Ok(serde_json::Value::Null)
        } else {
            trace!("processing out messages");

            for msg in messages {
                if  msg.msg_type() == MessageType::ExternalOutbound &&
                    abi_function.is_my_output_message(
                        msg.body().ok_or(ApiError::contracts_decode_run_output_failed(
                            "Message has no body", Some(&function)))?,
                        false)
                            .map_err(|err| 
                                ApiError::contracts_decode_run_output_failed(err, Some(&function)))?
                {
                    let output = Contract::decode_function_response_json(
<<<<<<< HEAD
                        abi.to_string(), function, msg.body().expect("Message has no body"), false)
                            .map_err(|err| ApiError::contracts_decode_run_output_failed(err))?;

                    let output: serde_json::Value = serde_json::from_str(&output)
                        .map_err(|err| ApiError::contracts_decode_run_output_failed(err))?;

=======
                        abi.to_string(), function.clone(), msg.body().expect("Message has no body"), false)
                            .map_err(|err| ApiError::contracts_decode_run_output_failed(err, Some(&function)))?;
    
                    let output: serde_json::Value = serde_json::from_str(&output)
                        .map_err(|err| 
                            ApiError::contracts_decode_run_output_failed(err, Some(&function)))?;
    
>>>>>>> f52d0798
                    return Ok(output);
                }
            }
            return Err(ApiError::contracts_decode_run_output_failed(
                "No external output messages", Some(&function)));
        }
    } else {
        trace!("No abi provided");
        Ok(serde_json::Value::Null)
    }
}

pub(crate) fn process_transaction(
    transaction: Transaction,
    json: serde_json::Value,
    abi: Option<serde_json::Value>,
    function: Option<String>,
    address: &MsgAddressInt,
    balance: Option<u64>,
    real_tr: bool,
) -> ApiResult<ResultOfRun> {
    check_transaction_status(&transaction, real_tr, address, balance)
        .map_err(|err| err.add_function(function.as_ref().map(|string| string.as_str())))?;
    let fees = transaction.calc_fees().into();
<<<<<<< HEAD
    let output = process_out_messages(&transaction.out_messages, abi, function)?;

=======
    let output = process_out_messages(&transaction.out_messages, abi, function.clone())
        .map_err(|err| err
            .add_function(function.as_ref().map(|string| string.as_str()))
            .add_address(address)
        )?;
    
>>>>>>> f52d0798
    Ok( ResultOfRun { output, fees: fees, transaction: json } )
}

pub(crate) fn local_run(context: &mut ClientContext, params: ParamsOfLocalRun) -> ApiResult<ResultOfLocalRun> {
    trace!("-> contracts.run.local({}, {:?})",
        params.address.clone(),
        params.call_set.clone()
    );

    let address = account_decode(&params.address)?;

    let key_pair = params.key_pair.map(|pair| pair.decode()).transpose()?;

    let account = params.account.as_ref().map(|acc|
            Contract::from_json(&acc.to_string())
                .map_err(|err| ApiError::invalid_params(&acc.to_string(), err)))
        .transpose()?;

    do_local_run(
        Some(context), params.call_set, key_pair.as_ref(), address, account, params.full_run, params.time
    ).map_err(|err| match context.get_client() {
        Ok(client) => err.add_network_url(client),
        Err(_) => err
    })
}

pub(crate) fn local_run_msg(context: &mut ClientContext, params: ParamsOfLocalRunWithMsg) -> ApiResult<ResultOfLocalRun> {
    trace!("-> contracts.run.local.msg({}, {}, {})",
        params.address.clone(),
        params.function_name.clone().unwrap_or_default(),
        params.message_base64
    );

    let address = account_decode(&params.address)?;

    let account = params.account.as_ref().map(|acc|
            Contract::from_json(&acc.to_string())
                .map_err(|err| ApiError::invalid_params(&acc.to_string(), err)))
        .transpose()?;

    let msg = Contract::deserialize_message(
        &base64::decode(&params.message_base64)
            .map_err(|err| ApiError::crypto_invalid_base64(&params.message_base64, err))?)
        .map_err(|err| ApiError::invalid_params(&params.message_base64, err))?;

    do_local_run_msg(
        Some(context), address, account, params.abi, params.function_name, msg, params.full_run, params.time
    ).map_err(|err| match context.get_client() {
        Ok(client) => err.add_network_url(client),
        Err(_) => err
    })
}

pub(crate) fn encode_message(context: &mut ClientContext, params: ParamsOfRun) -> ApiResult<EncodedMessage> {
    trace!("-> contracts.run.message({}, {:?})",
        params.address.clone(),
        params.call_set.clone()
    );

    let address = account_decode(&params.address)?;
    let key_pair = if let Some(keys) = params.key_pair { Some(keys.decode()?) } else { None };
    let function = params.call_set.function_name.clone();

    let msg = Contract::construct_call_message_json(
        address,
        params.call_set.into(),
        false,
        key_pair.as_ref(),
        Some(context.get_client()?.timeouts()),
        None)
        .map_err(|err| ApiError::contracts_create_run_message_failed(err, &function))?;

    trace!("<-");
    Ok(EncodedMessage::from_sdk_msg(msg))
}

pub(crate) fn encode_unsigned_message(context: &mut ClientContext, params: ParamsOfEncodeUnsignedRunMessage) -> ApiResult<EncodedUnsignedMessage> {
    let function = params.call_set.function_name.clone();
    let encoded = ton_sdk::Contract::get_call_message_bytes_for_signing(
        account_decode(&params.address)?,
        params.call_set.into(),
        Some(context.get_client()?.timeouts()),
        None
    ).map_err(|err| ApiError::contracts_create_run_message_failed(err, &function))?;
    Ok(EncodedUnsignedMessage {
        unsigned_bytes_base64: base64::encode(&encoded.message),
        bytes_to_sign_base64: base64::encode(&encoded.data_to_sign),
        expire: encoded.expire
    })
}

pub(crate) fn decode_output(_context: &mut ClientContext, params: ParamsOfDecodeRunOutput) -> ApiResult<ResultOfDecode> {
    let body = base64_decode(&params.body_base64)?;
    let result = Contract::decode_function_response_from_bytes_json(
        params.abi.to_string().to_owned(),
        params.function_name.to_owned(),
        &body,
        params.internal)
            .map_err(|err| ApiError::contracts_decode_run_output_failed(err, Some(&params.function_name)))?;
    Ok(ResultOfDecode {
        output: serde_json::from_str(result.as_str())
            .map_err(|err| ApiError::contracts_decode_run_output_failed(err, Some(&params.function_name)))?
    })
}

pub(crate) fn decode_unknown_input(_context: &mut ClientContext, params: ParamsOfDecodeUnknownRun) -> ApiResult<ResultOfDecodeUnknownRun> {
    let body = base64_decode(&params.body_base64)?;
    let result = Contract::decode_unknown_function_call_from_bytes_json(
        params.abi.to_string().to_owned(),
        &body,
        params.internal)
            .map_err(|err|ApiError::contracts_decode_run_input_failed(err, None))?;
    Ok(ResultOfDecodeUnknownRun {
        output: serde_json::from_str(result.params.as_str())
            .map_err(|err| ApiError::contracts_decode_run_input_failed(err, Some(&result.function_name)))?,
        function: result.function_name,
    })
}

pub(crate) fn decode_unknown_output(_context: &mut ClientContext, params: ParamsOfDecodeUnknownRun) -> ApiResult<ResultOfDecodeUnknownRun> {
    let body = base64_decode(&params.body_base64)?;
    let result = Contract::decode_unknown_function_response_from_bytes_json(
        params.abi.to_string().to_owned(),
        &body,
        params.internal)
            .map_err(|err|ApiError::contracts_decode_run_output_failed(err, None))?;
    Ok(ResultOfDecodeUnknownRun {
        output: serde_json::from_str(result.params.as_str())
            .map_err(|err| ApiError::contracts_decode_run_output_failed(err, Some(&result.function_name)))?,
        function: result.function_name,
    })
}

pub(crate) fn get_run_body(_context: &mut ClientContext, params: ParamsOfGetRunBody) -> ApiResult<ResultOfGetRunBody> {
    trace!("-> contracts.run.body({})", params.params.to_string());

    let keys = match params.key_pair {
        Some(str_pair) => Some(str_pair.decode()?),
        None => None
    };

    let body = encode_function_call(
        params.abi.to_string(),
        params.function,
        params.header.map(|value| value.to_string().to_owned()),
        params.params.to_string(),
        params.internal,
        keys.as_ref())
            .map_err(|err| ApiError::contracts_run_body_creation_failed(err))?;

    let mut data = Vec::new();
    let bag = BagOfCells::with_root(&body.into());
    bag.write_to(&mut data, false)
        .map_err(|err| ApiError::contracts_run_body_creation_failed(err))?;

    trace!("<-");
    Ok(ResultOfGetRunBody {
        body_base64: base64::encode(&data)
    })
}


pub(crate) fn resolve_error(_context: &mut ClientContext, params: ParamsOfResolveError) -> ApiResult<()> {
    let address = account_decode(&params.address)?;
    let msg = base64_decode(&params.message_base64)?;
    Err(resolve_msg_error(address, params.account, &msg, params.time, params.main_error))
}

pub(crate) fn check_transaction_status(
    transaction: &Transaction,
    real_tr: bool,
    address: &MsgAddressInt,
    balance: Option<u64>
) -> ApiResult<()> {
    if !transaction.is_aborted() {
        return Ok(());
    }

    let id = if real_tr {
        Some(transaction.id().to_string())
    } else {
        None
    };

    if let Some(storage) = &transaction.storage {
        if storage.status_change != AccStatusChange::Unchanged {
            Err(ApiError::storage_phase_failed(id.clone(), &storage.status_change, address, balance))?;
        }
    }


    if let Some(reason) = &transaction.compute.skipped_reason {
        Err(ApiError::tvm_execution_skipped(id.clone(), &reason, address, balance))?;
    }

    if transaction.compute.success.is_none() || !transaction.compute.success.unwrap() {
        Err(ApiError::tvm_execution_failed(
            id.clone(), transaction.compute.exit_code.unwrap_or(-1), address))?;
    }

    if let Some(action) = &transaction.action {
        if !action.success {
            Err(ApiError::action_phase_failed(
                    id.clone(),
                    action.result_code,
                    action.valid,
                    action.no_funds,
                    address,
                    balance
                ))?;
        }
    }


    Err(ApiError::transaction_aborted(id))
}

#[cfg(feature = "node_interaction")]
pub(crate) async fn load_contract(context: &ClientContext, address: &MsgAddressInt, deployed: bool) -> ApiResult<Contract> {
    let client = context.get_client()?;
    let result = Contract::load_wait(client, address, deployed, None)
        .await
        .map_err(|err| crate::types::apierror_from_sdkerror(
            &err, ApiError::contracts_run_contract_load_failed, Some(client)));
    if let Err(err) = result {
        if err.code == crate::types::ApiSdkErrorCode::WaitForTimeout.as_number() {
            let result = Contract::load(context.get_client()?, address).await
                .map_err(|err| crate::types::apierror_from_sdkerror(
                    &err, ApiError::contracts_run_contract_load_failed, Some(client)))?;
            if let Some(contract) = result {
                if contract.acc_type == ton_block::AccountStatus::AccStateActive {
                    Ok(contract)
                } else {
                    Err(ApiError::account_code_missing(&address))
                }
            } else {
                Err(ApiError::account_missing(&address))
            }
        } else {
            Err(err)
        }
    } else {
        result
    }
}

#[cfg(feature = "node_interaction")]
pub async fn retry_call<F, Fut>(retries_count: u8, func: F) -> ApiResult<ReceivedTransaction>
    where
        F: Fn(u8) -> Fut,
        Fut: futures::Future<Output=ApiResult<ReceivedTransaction>>
{
    let mut result = Err(ApiError::contracts_send_message_failed("Unreacheable"));
    for i in 0..(retries_count + 1) {
        if i != 0 {
            warn!("Message expired. Retry#{}", i);
        }
        result = func(i).await;
        match &result {
            Err(error) => {
                // retry if message expired or if resolving returned that message expired/replay
                // protection error or if transaction with message expired/replay protection error
                // returned
                let retry = error.code == ApiSdkErrorCode::MessageExpired as isize ||
                    ((error.data["exit_code"] == StdContractError::ReplayProtection as i32 ||
                      error.data["exit_code"] == StdContractError::ExtMessageExpired as i32) &&
                        (error.data["original_error"].is_null() ||
                         error.data["original_error"]["code"] == ApiSdkErrorCode::MessageExpired as isize));
                if retry {
                    continue;
                } else {
                    return result;
                }
            }
            _ => return result
        }
    }
    result
}

#[cfg(feature = "node_interaction")]
async fn call_contract(
    client: &NodeClient,
    address: MsgAddressInt,
    params: &ParamsOfRun,
    key_pair: Option<&Keypair>,
) -> ApiResult<ReceivedTransaction> {
    retry_call(client.timeouts().message_retries_count, |try_index: u8| {
        let address = address.clone();
        let call_set = params.call_set.clone();
        async move {
            let msg = Contract::construct_call_message_json(
                address,
                call_set.into(),
                false,
                key_pair,
                Some(client.timeouts()),
                Some(try_index))
<<<<<<< HEAD
                .map_err(|err| ApiError::contracts_create_run_message_failed(err))?;

=======
                .map_err(|err| ApiError::contracts_create_run_message_failed(
                    err, &params.call_set.function_name))?;
    
>>>>>>> f52d0798
            let result = Contract::process_message(client, &msg, true).await;

            match result {
                Err(err) =>
                    Err(resolve_msg_sdk_error(
                        client, err, &msg, ApiError::contracts_run_failed).await?),
                Ok(tr) => Ok(tr)
            }
        }
    }).await
}

pub(crate) fn do_local_run(
    context: Option<&mut ClientContext>,
    call_set: RunFunctionCallSet,
    keys: Option<&ed25519_dalek::Keypair>,
    address: MsgAddressInt,
    account: Option<Contract>,
    full_run: bool,
    time: Option<u32>,
) -> ApiResult<ResultOfLocalRun> {

    let msg = Contract::construct_call_message_json(
        address.clone(), call_set.clone().into(), false, keys, None, None)
    .map_err(|err| ApiError::contracts_create_run_message_failed(err, &call_set.function_name))?;

    do_local_run_msg(
        context,
        address,
        account,
        Some(call_set.abi),
        Some(call_set.function_name),
        msg.message,
        full_run,
        time)
}

pub(crate) fn do_local_run_msg(
    context: Option<&mut ClientContext>,
    address: MsgAddressInt,
    account: Option<Contract>,
    abi: Option<serde_json::Value>,
    function_name: Option<String>,
    msg: TvmMessage,
    full_run: bool,
    time: Option<u32>,
) -> ApiResult<ResultOfLocalRun> {

    let contract = match account {
        // load contract data from node manually
        #[cfg(feature = "node_interaction")]
        None => {
            trace!("load contract");
            if let Some(context) = context {
                let mut runtime = context.take_runtime()?;
                let result = runtime.block_on(load_contract(context, &address, !full_run));
                context.runtime = Some(runtime);
                result?
            } else {
                return Err(ApiError::sdk_not_init());
            }
        }
        // can't load
        #[cfg(not(feature = "node_interaction"))]
        None => {
            trace!("no account provided");
            let _address = address;
            let _context = context;
            return Err(ApiError::invalid_params("account", "No account provided"));
        }

        Some(account) => account
    };

    if full_run {
        let result = contract.local_call(msg, time)
            .map_err(|err|
                match err.downcast_ref::<ton_sdk::SdkError>() {
                    Some(ton_sdk::SdkError::ContractError(exit_code)) =>
                        ApiError::tvm_execution_failed(None, *exit_code, &address),
                    Some(ton_sdk::SdkError::NoFundsError) =>
                        ApiError::low_balance(&address, Some(contract.balance_grams())),
                    _ => ApiError::contracts_local_run_failed(err)
                }
                .add_function(function_name.as_ref().map(|string| string.as_str()))
            )?;
        let run_result = process_transaction(
            result.transaction,
            json!(null),
            abi,
            function_name,
            &address,
            Some(contract.balance_grams()),
            false)?;
        Ok(ResultOfLocalRun {
            output: run_result.output,
            fees: Some(run_result.fees),
            account: Some(result.updated_account),
        })
    } else {
        let messages = contract.local_call_tvm(msg)
            .map_err(|err| {
                ApiError::contracts_local_run_failed(err)
                    .add_function(function_name.as_ref().map(|string| string.as_str()))
            })?;

        let output = process_out_messages(&messages, abi, function_name.clone())
            .map_err(|err| err.add_function(function_name.as_ref().map(|string| string.as_str())))?;
        Ok(ResultOfLocalRun {
            output: output,
            fees: None,
            account: None
        })
    }
}

pub(crate) fn resolve_msg_error(
    address: MsgAddressInt,
    account: Contract,
    msg: &[u8],
    time: u32,
    mut main_error: ApiError,
) -> ApiError {
    let msg = Contract::deserialize_message(&msg)
        .map_err(|err| ApiError::invalid_params("message", format!("cannot parse BOC ({})", err)));
    let msg = match msg {
        Ok(msg) => msg,
        Err(err) => return err
    };

    let result = do_local_run_msg(None, address, Some(account), None, None, msg, true, Some(time));

    if let Err(mut err) = result {
        err.data["original_error"] = serde_json::to_value(main_error).unwrap_or_default();
        err
    } else {
        main_error.data["disclaimer"] = "Local contract call succeded. Can not resolve extended error".into();
        main_error
    }
}

#[cfg(feature = "node_interaction")]
pub(crate) async fn resolve_msg_sdk_error<F: Fn(String) -> ApiError>(
    client: &NodeClient,
    error: failure::Error,
    msg: &ton_sdk::SdkMessage,
    default_error: F
) -> ApiResult<ApiError> {
    match error.downcast_ref::<SdkError>() {
        Some(SdkError::MessageExpired{msg_id: _, expire: _, sending_time, block_time: _, block_id: _}) |
        Some(SdkError::TransactionWaitTimeout{msg_id: _, sending_time, timeout: _, state: _}) => {
            let account = Contract::load(client, &msg.address)
                .await
                .map_err(|err| apierror_from_sdkerror(
                        &err, ApiError::contracts_run_contract_load_failed, Some(client)
                    ).add_address(&msg.address))?
                .ok_or(ApiError::account_missing(&msg.address))?;
            let main_error = apierror_from_sdkerror(&error, default_error, None);
            let resolved = resolve_msg_error(
                msg.address.clone(), account, &msg.serialized_message, *sending_time, main_error
            ).add_network_url(client);
            Ok(resolved)
        }
        _ => Err(apierror_from_sdkerror(&error, default_error, Some(client)))
    }
}<|MERGE_RESOLUTION|>--- conflicted
+++ resolved
@@ -251,26 +251,17 @@
                         msg.body().ok_or(ApiError::contracts_decode_run_output_failed(
                             "Message has no body", Some(&function)))?,
                         false)
-                            .map_err(|err| 
+                            .map_err(|err|
                                 ApiError::contracts_decode_run_output_failed(err, Some(&function)))?
                 {
                     let output = Contract::decode_function_response_json(
-<<<<<<< HEAD
-                        abi.to_string(), function, msg.body().expect("Message has no body"), false)
-                            .map_err(|err| ApiError::contracts_decode_run_output_failed(err))?;
-
-                    let output: serde_json::Value = serde_json::from_str(&output)
-                        .map_err(|err| ApiError::contracts_decode_run_output_failed(err))?;
-
-=======
                         abi.to_string(), function.clone(), msg.body().expect("Message has no body"), false)
                             .map_err(|err| ApiError::contracts_decode_run_output_failed(err, Some(&function)))?;
-    
+
                     let output: serde_json::Value = serde_json::from_str(&output)
-                        .map_err(|err| 
+                        .map_err(|err|
                             ApiError::contracts_decode_run_output_failed(err, Some(&function)))?;
-    
->>>>>>> f52d0798
+
                     return Ok(output);
                 }
             }
@@ -295,17 +286,12 @@
     check_transaction_status(&transaction, real_tr, address, balance)
         .map_err(|err| err.add_function(function.as_ref().map(|string| string.as_str())))?;
     let fees = transaction.calc_fees().into();
-<<<<<<< HEAD
-    let output = process_out_messages(&transaction.out_messages, abi, function)?;
-
-=======
     let output = process_out_messages(&transaction.out_messages, abi, function.clone())
         .map_err(|err| err
             .add_function(function.as_ref().map(|string| string.as_str()))
             .add_address(address)
         )?;
-    
->>>>>>> f52d0798
+
     Ok( ResultOfRun { output, fees: fees, transaction: json } )
 }
 
@@ -604,14 +590,9 @@
                 key_pair,
                 Some(client.timeouts()),
                 Some(try_index))
-<<<<<<< HEAD
-                .map_err(|err| ApiError::contracts_create_run_message_failed(err))?;
-
-=======
                 .map_err(|err| ApiError::contracts_create_run_message_failed(
                     err, &params.call_set.function_name))?;
-    
->>>>>>> f52d0798
+
             let result = Contract::process_message(client, &msg, true).await;
 
             match result {
