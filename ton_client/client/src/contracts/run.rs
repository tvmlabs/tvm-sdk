--- conflicted
+++ resolved
@@ -316,21 +316,17 @@
         .transpose()?;
 
     do_local_run(
-<<<<<<< HEAD
-        Some(context), params.call_set, key_pair.as_ref(), address, account, params.full_run, params.context)
-=======
         Some(context),
         params.call_set,
         key_pair.as_ref(),
         address,
         account,
         params.full_run,
-        params.time,
+        params.context,
     ).map_err(|err| match context.get_client() {
         Ok(client) => err.add_network_url(client),
         Err(_) => err
     })
->>>>>>> 98c9774a
 }
 
 pub(crate) fn local_run_msg(context: &mut ClientContext, params: ParamsOfLocalRunWithMsg) -> ApiResult<ResultOfLocalRun> {
@@ -355,9 +351,6 @@
         .map_err(|err| ApiError::invalid_params(&params.message_base64, err))?;
 
     do_local_run_msg(
-<<<<<<< HEAD
-        Some(context), address, account, params.abi, params.function_name, msg, params.full_run, params.context)
-=======
         Some(context),
         address,
         account,
@@ -365,12 +358,11 @@
         params.function_name,
         msg,
         params.full_run,
-        params.time,
+        params.context,
     ).map_err(|err| match context.get_client() {
         Ok(client) => err.add_network_url(client),
         Err(_) => err
     })
->>>>>>> 98c9774a
 }
 
 pub(crate) fn encode_message(context: &mut ClientContext, params: ParamsOfRun) -> ApiResult<EncodedMessage> {
@@ -694,13 +686,8 @@
     };
 
     if full_run {
-<<<<<<< HEAD
         let result = contract.local_call(msg, run_context)
             .map_err(|err| 
-=======
-        let result = contract.local_call(msg, time)
-            .map_err(|err|
->>>>>>> 98c9774a
                 match err.downcast_ref::<ton_sdk::SdkError>() {
                     Some(ton_sdk::SdkError::ContractError(exit_code)) =>
                         ApiError::tvm_execution_failed(None, *exit_code, &address),
