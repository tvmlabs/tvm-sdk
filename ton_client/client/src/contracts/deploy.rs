/*
* Copyright 2018-2020 TON DEV SOLUTIONS LTD.
*
* Licensed under the SOFTWARE EVALUATION License (the "License"); you may not use
* this file except in compliance with the License.
*
* Unless required by applicable law or agreed to in writing, software
* distributed under the License is distributed on an "AS IS" BASIS,
* WITHOUT WARRANTIES OR CONDITIONS OF ANY KIND, either express or implied.
* See the License for the specific TON DEV software governing permissions and
* limitations under the License.
*/

use crate::crypto::keys::{KeyPair};
use crate::encoding::{account_encode};
use crate::crypto::internal::{decode_public_key};
use crate::contracts::{EncodedUnsignedMessage, EncodedMessage};
use crate::contracts::run::RunFees;
use ton_sdk::{Contract, ContractImage, FunctionCallSet};

#[cfg(feature = "node_interaction")]
use ton_sdk::{NodeClient, ReceivedTransaction};
#[cfg(feature = "node_interaction")]
use crate::contracts::run::{resolve_msg_sdk_error, retry_call};

const DEFAULT_WORKCHAIN: i32 = 0;


#[derive(Clone, Debug, Deserialize, Serialize)]
#[serde(rename_all = "camelCase")]
pub struct DeployFunctionCallSet {
    /// contract ABI
    pub abi: serde_json::Value,
    /// message header according to contract ABI
    pub constructor_header: Option<serde_json::Value>,
    /// function input parameters according to contract ABI
    pub constructor_params: serde_json::Value,
}

impl DeployFunctionCallSet {
    pub fn function_name() -> &'static str {
        "constructor"
    }
}

impl Into<FunctionCallSet> for DeployFunctionCallSet {
    fn into(self) -> FunctionCallSet {
        FunctionCallSet {
            func: Self::function_name().to_owned(),
            header: self.constructor_header.map(|value| value.to_string().to_owned()),
            input: self.constructor_params.to_string(),
            abi: self.abi.to_string(),
        }
    }
}

#[doc(summary="Method that deploys a contract")]
/// Method creates a deploy message signed with key_pair, sends it to the targer workchain,
/// waits for the result transaction and outbound messages and decodes the parameters
/// returned by the constructor, using ABI.
///
/// If the contract implements Pragma Expire, the method repeats the algorithm
/// for message_retries_count times
/// if the message was not delivered during message_expiration_timeout (see setup.SetupParams).
///
/// If the contract does not implement Pragra Expire - the method waits for the result
/// transaction for message_processing_timeout (see setup.SetupParams),
/// and exits with 1012 original error
/// Before exiting, message is processed on the local transaction executor to check the possible reason
/// why the transaction was not finalized (see resolve_error method documentation)
/// and  if such error is found returns it,
/// if not - returns disclainmer that the local execution was successful.
#[derive(Serialize, Deserialize, Clone)]
#[serde(rename_all = "camelCase")]
pub(crate) struct ParamsOfDeploy {
    #[serde(flatten)]
    pub call_set: DeployFunctionCallSet,
    /// list of initial values for contract public variables
    pub init_params: Option<serde_json::Value>,
    /// tvc converted to base64
    pub image_base64: String,
    /// key pair for signature
    pub key_pair: KeyPair,
    /// target workchain for deploy
    pub workchain_id: Option<i32>,
    /// [1.0.0] will be deprecated
    pub try_index: Option<u8>,
}

#[doc(summary="Method that creates an unsigned deploy message")]
/// Method that creates an unsigned deploy message that can be signed,
/// for instance, outside the application
#[derive(Serialize, Deserialize, Clone)]
#[serde(rename_all = "camelCase")]
pub(crate) struct ParamsOfEncodeUnsignedDeployMessage {
    #[serde(flatten)]
    pub call_set: DeployFunctionCallSet,
    /// list of initial values of contract public variables.
    /// They are placed into the persistent strorage of an account and influence the contract future address.
    pub init_params: Option<serde_json::Value>,
    /// initial contract image - tvc file - result of contract compilation - converted to base64
    pub image_base64: String,
    /// public key, that will be placed to the persistent storage along with init_params. It also influences the future address.
    pub public_key_hex: String,
    /// target workchain for deploy
    pub workchain_id: Option<i32>,
    /// [1.0.0] will be deprecated
    pub try_index: Option<u8>,
}

#[derive(Serialize, Deserialize, Clone)]
#[serde(rename_all = "camelCase")]
pub(crate) struct ResultOfEncodeUnsignedDeployMessage {
    /// struccture with encoded unsigned message
    pub encoded: EncodedUnsignedMessage,
    /// future contract address in raw format
    pub address_hex: String,
}

#[doc(summary="Method that calculates the future contract address")]
/// Method that calculates the future contract address
/// from contract image, initial parameters, key pair and target workchain
#[derive(Serialize, Deserialize, Clone)]
#[serde(rename_all = "camelCase")]
pub(crate) struct ParamsOfGetDeployAddress {
    /// contract ABI
    pub abi: serde_json::Value,
    /// list of initial values of contract public variables.
    /// They are placed into the persistent strorage of an account and influence the contract future address.
    pub init_params: Option<serde_json::Value>,
    /// initial contract image - tvc file - result of contract compilation - converted to base64
    pub image_base64: String,
    /// key pair for signature
    pub key_pair: KeyPair,
    /// target workchain for deploy
    pub workchain_id: Option<i32>,
}

#[derive(Serialize, Deserialize, Clone)]
#[serde(rename_all = "camelCase")]
pub(crate) struct ResultOfDeploy {
    /// account address
    pub address: String,
    /// flag that indicates that the contract was already deployed
    pub already_deployed: bool,
    /// fees collected for deploy
    pub fees: Option<RunFees>,
    /// transaction in json format with structure according to graphql schema
    pub transaction: serde_json::Value,
}

<<<<<<< HEAD
#[doc(summary="Method that ...???")]
///
///
///
#[derive(Serialize, Deserialize, Clone)]
=======
#[doc(summary="Calculates contract deploy image and/or initial data from initial image and/or data ")]
/// Places the initial data and public key into initial image and
/// generates the deploy image and deploy data of the contract.
/// If initial image is not provided - will calculate deploy data only
#[derive(Serialize, Deserialize)]
>>>>>>> e3dcec5e
#[serde(rename_all = "camelCase")]
pub(crate) struct ParamsOfGetDeployData {
    /// contract ABI
    pub abi: Option<serde_json::Value>,
    /// list of initial values of contract public variables.
    /// They are placed into the persistent strorage of an account and influence the contract future address.
    pub init_params: Option<serde_json::Value>,
    /// initial contract image - tvc file - result of contract compilation - converted to base64
    pub image_base64: Option<String>,
    /// public key, that will be placed to the persistent storage along with init_params. It also influences the future address.
    pub public_key_hex: String,
    /// target workchain for deploy
    pub workchain_id: Option<i32>,
}

#[derive(Serialize, Deserialize, Clone)]
#[serde(rename_all = "camelCase")]
pub(crate) struct ResultOfGetDeployData {
    /// Deploy contract image: initial contract data and public key are placed into the initial contract image. Returned only if initial image is specified.
    pub image_base64: Option<String>,
    /// Account identifier, calculated from the result contract image. Returned only if initial image is specified.
    pub account_id: Option<String>,
    /// Full contract address, including  account_id and workchain. Returned only if initial image is specified.
    pub address: Option<String>,
    /// The deploy data of the contract: initial parameters and public key to be placed into the persistent strorage -
    /// into <data> field of <StateInit> structure - see p. 4.1.6 сblockchain spec. Always returned.
    pub data_base64: String,
}

#[cfg(feature = "node_interaction")]
pub(crate) async fn deploy(context: &mut ClientContext, params: ParamsOfDeploy) -> ApiResult<ResultOfDeploy> {
    trace!("-> contracts.deploy({:?})", params.call_set.clone());

    let key_pair = params.key_pair.decode()?;

    let contract_image = create_image(&params.call_set.abi, params.init_params.as_ref(), &params.image_base64, &key_pair.public)?;
    let account_id = contract_image.msg_address(params.workchain_id.unwrap_or(DEFAULT_WORKCHAIN));
    trace!("-> -> image prepared with address: {}", account_id);

    if check_deployed(context, &account_id).await? {
        return Ok(ResultOfDeploy {
            address: account_encode(&account_id),
            already_deployed: true,
            fees: None,
            transaction: serde_json::Value::Null
        })
    }

    let client = context.get_client()?;
    trace!("-> -> deploy");
    let tr = deploy_contract(client, params, contract_image, &key_pair)
        .await
        .map_err(|err| err
            .add_function(Some(&DeployFunctionCallSet::function_name()))
            .add_network_url(client)
        )?;
    trace!("-> -> deploy transaction: {}", tr.parsed.id());

    trace!("<-");
    super::run::check_transaction_status(&tr.parsed, true, &account_id, None)
        .map_err(|err| err
            .add_function(Some(&DeployFunctionCallSet::function_name()))
            .add_network_url(client)
        )?;
    Ok(ResultOfDeploy {
        address: account_encode(&account_id),
        already_deployed: false,
        fees: Some(tr.parsed.calc_fees().into()),
        transaction: tr.value
    })
}

pub(crate) fn get_address(_context: &mut ClientContext, params: ParamsOfGetDeployAddress) -> ApiResult<String> {
    let key_pair = params.key_pair.decode()?;
    let contract_image = create_image(&params.abi, params.init_params.as_ref(), &params.image_base64, &key_pair.public)?;
    let account_id = contract_image.msg_address(params.workchain_id.unwrap_or(DEFAULT_WORKCHAIN));
    Ok(account_encode(&account_id))
}

pub(crate) fn encode_message(context: &mut ClientContext, params: ParamsOfDeploy) -> ApiResult<EncodedMessage> {
    trace!("-> contracts.deploy.message({:?})", params.call_set.clone());

    let keys = params.key_pair.decode()?;
    let workchain = params.workchain_id.unwrap_or(DEFAULT_WORKCHAIN);

    let contract_image = create_image(&params.call_set.abi, params.init_params.as_ref(), &params.image_base64, &keys.public)?;
    let account_id = contract_image.msg_address(workchain);
    trace!("image prepared with address: {}", account_encode(&account_id));
    let msg = Contract::construct_deploy_message_json(
        params.call_set.into(),
        contract_image,
        Some(&keys),
        workchain,
        Some(context.get_client()?.timeouts()),
        params.try_index
    ).map_err(|err| ApiError::contracts_create_deploy_message_failed(err))?;

    trace!("<-");
    Ok(EncodedMessage::from_sdk_msg(msg))
}

pub(crate) fn get_deploy_data(_context: &mut ClientContext, params: ParamsOfGetDeployData) -> ApiResult<ResultOfGetDeployData> {
    trace!("-> contracts.deploy.data({}, {}, {})",
        &params.abi.clone().unwrap_or_default(),
        &params.image_base64.clone().unwrap_or_default(),
        &params.init_params.clone().unwrap_or_default(),
    );


    let public = decode_public_key(&params.public_key_hex)?;

    // if image provided use it to modify initial data
    let mut image = if let Some(image) = &params.image_base64 {
        let bytes = base64::decode(&image)
            .map_err(|err| ApiError::contracts_invalid_image(err))?;
        let image = ContractImage::from_state_init_and_key(&mut bytes.as_slice(), &public)
            .map_err(|err| ApiError::contracts_image_creation_failed(err))?;

        image
    } else { // or create temporary one
        let mut image = ContractImage::new()
            .map_err(|err| ApiError::contracts_image_creation_failed(err))?;
        image.set_public_key(&public)
            .map_err(|err| ApiError::contracts_image_creation_failed(err))?;

        image
    };

    // if initial data provided add it to image
    if let Some(init_params) = params.init_params {
        let abi = params.abi.ok_or(ApiError::contracts_image_creation_failed("No ABI provided"))?;
        image.update_data(&init_params.to_string(), &abi.to_string())
            .map_err(|err| ApiError::contracts_image_creation_failed(err))?;
    }

    // data is always returned
    let data_base64 = base64::encode(&image.get_serialized_data()
        .map_err(|err| ApiError::contracts_image_creation_failed(err))?);

    // image is returned only if original image was provided
    // account_id is computed from image so it is returned only with image
    let (image_base64, account_id, address) = match params.image_base64 {
        Some(_) => (
            Some(base64::encode(&image.serialize()
                .map_err(|err| ApiError::contracts_image_creation_failed(err))?)),
            Some(image.account_id().to_hex_string()),
            Some(image.msg_address(params.workchain_id.unwrap_or(DEFAULT_WORKCHAIN)).to_string())
        ),
        None => (None, None, None),
    };

    trace!("<-");
    Ok(ResultOfGetDeployData {
        image_base64: image_base64,
        account_id: account_id,
        address,
        data_base64: data_base64
    })
}

pub(crate) fn encode_unsigned_message(context: &mut ClientContext, params: ParamsOfEncodeUnsignedDeployMessage) -> ApiResult<ResultOfEncodeUnsignedDeployMessage> {
    let public = decode_public_key(&params.public_key_hex)?;
    let image = create_image(&params.call_set.abi, params.init_params.as_ref(), &params.image_base64, &public)?;
    let workchain = params.workchain_id.unwrap_or(DEFAULT_WORKCHAIN);
    let address_hex = account_encode(&image.msg_address(workchain));
    let encoded = ton_sdk::Contract::get_deploy_message_bytes_for_signing(
        params.call_set.into(),
        image,
        workchain,
        Some(context.get_client()?.timeouts()),
        params.try_index
    ).map_err(|err| ApiError::contracts_create_deploy_message_failed(err))?;
    Ok(ResultOfEncodeUnsignedDeployMessage {
        encoded: EncodedUnsignedMessage {
            unsigned_bytes_base64: base64::encode(&encoded.message),
            bytes_to_sign_base64: base64::encode(&encoded.data_to_sign),
            expire: encoded.expire
        },
        address_hex: address_hex
    })
}

// Internals

use ed25519_dalek::PublicKey;
use crate::error::{ApiResult, ApiError};

use crate::client::ClientContext;

#[cfg(feature = "node_interaction")]
use crate::queries::{query_collection, ParamsOfQueryCollection};
#[cfg(feature = "node_interaction")]
use ed25519_dalek::Keypair;
#[cfg(feature = "node_interaction")]
use ton_block::{AccountStatus};
#[cfg(feature = "node_interaction")]
use ton_sdk::json_helper::account_status_to_u8;

fn create_image(abi: &serde_json::Value, init_params: Option<&serde_json::Value>, image_base64: &String, public_key: &PublicKey) -> ApiResult<ContractImage> {
    let bytes = base64::decode(image_base64)
        .map_err(|err| ApiError::contracts_invalid_image(err))?;
    let mut image = ContractImage::from_state_init_and_key(&mut bytes.as_slice(), public_key)
        .map_err(|err| ApiError::contracts_image_creation_failed(err))?;

    if let Some(params) = init_params {
        image.update_data(&params.to_string(), &abi.to_string())
            .map_err(|err| ApiError::contracts_image_creation_failed(
                format!("Failed to set initial data: {}", err)))?;
    }

    Ok(image)
}

#[cfg(feature = "node_interaction")]
async fn deploy_contract(client: &NodeClient, params: ParamsOfDeploy, image: ContractImage, keys: &Keypair) -> ApiResult<ReceivedTransaction> {
    retry_call(client.timeouts().message_retries_count, |try_index: u8| {
        let call_set = params.call_set.clone();
        let workchain = params.workchain_id.unwrap_or(DEFAULT_WORKCHAIN);
        let image = image.clone();
        async move {
            let msg = Contract::construct_deploy_message_json(
                call_set.into(),
                image,
                Some(keys),
                workchain,
                Some(client.timeouts()),
                Some(try_index))
                .map_err(|err| ApiError::contracts_create_deploy_message_failed(err))?;

            let result = Contract::process_message(client, &msg, true).await;

            match result {
                Err(err) =>
                    Err(resolve_msg_sdk_error(
                        client, err, &msg, None,
                        ApiError::contracts_deploy_failed).await?
                    ),
                Ok(tr) => Ok(tr)
            }
        }
    }).await
}

#[cfg(feature = "node_interaction")]
async fn check_deployed(context: &mut ClientContext, address: &ton_block::MsgAddressInt) -> ApiResult<bool> {
    let filter = Some(json!({
        "id": { "eq": address.to_string() },
        "acc_type": { "eq":  account_status_to_u8(AccountStatus::AccStateActive) }
    }));

    let result = query_collection(context, ParamsOfQueryCollection {
        collection: ton_sdk::types::CONTRACTS_TABLE_NAME.to_owned(),
        filter,
        result: "id".to_owned(),
        limit: None,
        order: None,
    })
        .await?;

    Ok(result.result.get(0).is_some())
}<|MERGE_RESOLUTION|>--- conflicted
+++ resolved
@@ -149,19 +149,11 @@
     pub transaction: serde_json::Value,
 }
 
-<<<<<<< HEAD
-#[doc(summary="Method that ...???")]
-///
-///
-///
-#[derive(Serialize, Deserialize, Clone)]
-=======
 #[doc(summary="Calculates contract deploy image and/or initial data from initial image and/or data ")]
 /// Places the initial data and public key into initial image and
 /// generates the deploy image and deploy data of the contract.
 /// If initial image is not provided - will calculate deploy data only
-#[derive(Serialize, Deserialize)]
->>>>>>> e3dcec5e
+#[derive(Serialize, Deserialize, Clone)]
 #[serde(rename_all = "camelCase")]
 pub(crate) struct ParamsOfGetDeployData {
     /// contract ABI
