/*
 * Copyright 2018-2020 TON DEV SOLUTIONS LTD.
 *
 * Licensed under the SOFTWARE EVALUATION License (the "License"); you may not use
 * this file except in compliance with the License.
 *
 * Unless required by applicable law or agreed to in writing, software
 * distributed under the License is distributed on an "AS IS" BASIS,
 * WITHOUT WARRANTIES OR CONDITIONS OF ANY KIND, either express or implied.
 * See the License for the specific TON DEV software governing permissions and
 * limitations under the License.
 *
 */

use crate::dispatch::{ModuleReg, Registrar};

#[cfg(test)]
mod tests;

mod blocks_walking;
mod errors;
mod fetching;
mod internal;
mod parsing;
pub(crate) mod process_message;
mod send_message;
mod types;
mod wait_for_transaction;

pub use errors::{Error, ErrorCode};
<<<<<<< HEAD
pub use process_message::{
    process_message, MessageSource, ParamsOfProcessMessage,
};
pub(crate) use process_message::{
    process_message_api, process_message_api_method
};
pub use send_message::{
    send_message, ParamsOfSendMessage, ResultOfSendMessage,
};
pub(crate) use send_message::{
    send_message_api, send_message_api_method,
};
pub use types::{ProcessingEvent, ProcessingResponseType, TransactionOutput};
pub use wait_for_transaction::{
    wait_for_transaction, ParamsOfWaitForTransaction,
};
pub(crate) use wait_for_transaction::{
    wait_for_transaction_api, wait_for_transaction_api_method,
};

use api_doc::reflect::TypeInfo;
=======
pub use process_message::{process_message, MessageSource, ParamsOfProcessMessage};
pub use send_message::{send_message, ParamsOfSendMessage, ResultOfSendMessage};
pub use types::{AbiDecodedOutput, CallbackParams, ProcessingEvent, TransactionOutput};
pub use wait_for_transaction::{wait_for_transaction, ParamsOfWaitForTransaction};
>>>>>>> f3e83e36

pub const DEFAULT_NETWORK_RETRIES_LIMIT: i8 = -1;
pub const DEFAULT_NETWORK_RETRIES_TIMEOUT: u32 = 1000;
pub const DEFAULT_EXPIRATION_RETRIES_LIMIT: i8 = 20;
pub const DEFAULT_EXPIRATION_RETRIES_TIMEOUT: u32 = 1000;

<<<<<<< HEAD
pub(crate) fn register(handlers: &mut DispatchTable) {
    //handlers.register_api_types("processing", vec![CallbackParams::type_info]);
    handlers.spawn_method_with_callback(send_message_api_method, send_message_api);
    handlers.spawn_method_with_callback(wait_for_transaction_api_method, wait_for_transaction_api);
    handlers.spawn_method_with_callback(process_message_api_method, process_message_api);
=======
/// Message processing module.
///
/// This module incorporates functions related to complex message
/// processing scenarios.
#[derive(ApiModule)]
#[api_module(name = "processing")]
pub struct ProcessingModule;

impl ModuleReg for ProcessingModule {
    fn reg(reg: &mut Registrar) {
        reg.t::<CallbackParams>();
        reg.t::<MessageSource>();
        reg.t::<ProcessingEvent>();
        reg.t::<TransactionOutput>();
        reg.t::<AbiDecodedOutput>();

        reg.async_f(send_message, send_message::send_message_api);
        reg.async_f(
            wait_for_transaction,
            wait_for_transaction::wait_for_transaction_api,
        );
        reg.async_f(process_message, process_message::process_message_api);
    }
>>>>>>> f3e83e36
}<|MERGE_RESOLUTION|>--- conflicted
+++ resolved
@@ -28,47 +28,16 @@
 mod wait_for_transaction;
 
 pub use errors::{Error, ErrorCode};
-<<<<<<< HEAD
-pub use process_message::{
-    process_message, MessageSource, ParamsOfProcessMessage,
-};
-pub(crate) use process_message::{
-    process_message_api, process_message_api_method
-};
-pub use send_message::{
-    send_message, ParamsOfSendMessage, ResultOfSendMessage,
-};
-pub(crate) use send_message::{
-    send_message_api, send_message_api_method,
-};
-pub use types::{ProcessingEvent, ProcessingResponseType, TransactionOutput};
-pub use wait_for_transaction::{
-    wait_for_transaction, ParamsOfWaitForTransaction,
-};
-pub(crate) use wait_for_transaction::{
-    wait_for_transaction_api, wait_for_transaction_api_method,
-};
-
-use api_doc::reflect::TypeInfo;
-=======
 pub use process_message::{process_message, MessageSource, ParamsOfProcessMessage};
 pub use send_message::{send_message, ParamsOfSendMessage, ResultOfSendMessage};
 pub use types::{AbiDecodedOutput, CallbackParams, ProcessingEvent, TransactionOutput};
 pub use wait_for_transaction::{wait_for_transaction, ParamsOfWaitForTransaction};
->>>>>>> f3e83e36
 
 pub const DEFAULT_NETWORK_RETRIES_LIMIT: i8 = -1;
 pub const DEFAULT_NETWORK_RETRIES_TIMEOUT: u32 = 1000;
 pub const DEFAULT_EXPIRATION_RETRIES_LIMIT: i8 = 20;
 pub const DEFAULT_EXPIRATION_RETRIES_TIMEOUT: u32 = 1000;
 
-<<<<<<< HEAD
-pub(crate) fn register(handlers: &mut DispatchTable) {
-    //handlers.register_api_types("processing", vec![CallbackParams::type_info]);
-    handlers.spawn_method_with_callback(send_message_api_method, send_message_api);
-    handlers.spawn_method_with_callback(wait_for_transaction_api_method, wait_for_transaction_api);
-    handlers.spawn_method_with_callback(process_message_api_method, process_message_api);
-=======
 /// Message processing module.
 ///
 /// This module incorporates functions related to complex message
@@ -92,5 +61,4 @@
         );
         reg.async_f(process_message, process_message::process_message_api);
     }
->>>>>>> f3e83e36
 }