--- conflicted
+++ resolved
@@ -28,26 +28,10 @@
 mod wait_for_transaction;
 
 pub use errors::{Error, ErrorCode};
-<<<<<<< HEAD
-pub use process_message::{
-    process_message, process_message_method, MessageSource, ParamsOfProcessMessage,
-};
-pub use send_message::{
-    send_message, send_message_method, ParamsOfSendMessage, ResultOfSendMessage,
-};
-pub use types::{CallbackParams, ProcessingEvent, TransactionOutput};
-pub use wait_for_transaction::{
-    wait_for_transaction, wait_for_transaction_method, ParamsOfWaitForTransaction,
-};
-
-use api_doc::reflect::TypeInfo;
-use crate::client::CoreModuleInfo;
-=======
 pub use process_message::{process_message, MessageSource, ParamsOfProcessMessage};
 pub use send_message::{send_message, ParamsOfSendMessage, ResultOfSendMessage};
 pub use types::{AbiDecodedOutput, CallbackParams, ProcessingEvent, TransactionOutput};
 pub use wait_for_transaction::{wait_for_transaction, ParamsOfWaitForTransaction};
->>>>>>> bda0829a
 
 pub const DEFAULT_NETWORK_RETRIES_LIMIT: i8 = -1;
 pub const DEFAULT_NETWORK_RETRIES_TIMEOUT: u32 = 1000;
@@ -59,29 +43,6 @@
 /// This module incorporates functions related to complex message
 /// processing scenarios.
 #[derive(TypeInfo)]
-<<<<<<< HEAD
-pub struct ProcessingModule;
-
-impl CoreModuleInfo for ProcessingModule {
-    fn name() -> &'static str {
-        "processing"
-    }
-}
-
-pub(crate) fn register(handlers: &mut DispatchTable) {
-    handlers.register_api_types::<ProcessingModule>(
-        vec![
-            CallbackParams::type_info,
-            MessageSource::type_info,
-            ProcessingEvent::type_info,
-            ProcessingState::type_info,
-            TransactionOutput::type_info,
-        ],
-    );
-    handlers.spawn_method::<ProcessingModule>(send_message_method, send_message);
-    handlers.spawn_method(wait_for_transaction_method, wait_for_transaction);
-    handlers.spawn_method(process_message_method, process_message);
-=======
 #[type_info(name = "processing")]
 pub struct ProcessingModule;
 
@@ -100,5 +61,4 @@
         );
         reg.async_f(process_message, process_message::process_message_info);
     });
->>>>>>> bda0829a
 }