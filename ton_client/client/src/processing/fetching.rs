use crate::abi::Abi;
use crate::client::ClientContext;
use crate::error::ApiResult;
use crate::net::{wait_for_collection, ParamsOfWaitForCollection, MAX_TIMEOUT};
use crate::processing::blocks_walking::wait_next_block;
use crate::processing::internal::{
    can_retry_network_error, get_exit_code, resolve_network_retries_timeout,
};
use crate::processing::parsing::{decode_output, parse_transaction_boc};
use crate::tvm::{ExitCode};
use crate::processing::{
    Error, ParamsOfWaitForTransaction, ProcessingEvent, ResultOfProcessMessage,
};
use serde_json::Value;
use std::sync::Arc;
use ton_block::MsgAddressInt;
use ton_sdk::types::TRANSACTIONS_TABLE_NAME;
use ton_sdk::{Block};

pub async fn fetch_next_shard_block<F: futures::Future<Output = ()> + Send + Sync>(
    context: &Arc<ClientContext>,
    params: &ParamsOfWaitForTransaction,
    address: &MsgAddressInt,
    block_id: &str,
    message_id: &str,
    timeout: u32,
    callback: impl Fn(ProcessingEvent) -> F + Send + Sync,
) -> ApiResult<Block> {
    let mut retries: u8 = 0;
    let network_retries_timeout = resolve_network_retries_timeout(context);
    // Network retries loop
    loop {
        // Notify app about fetching next block
        if params.send_events {
            callback(ProcessingEvent::WillFetchNextBlock {
                shard_block_id: block_id.to_string(),
                message_id: message_id.to_string(),
                message: params.message.clone(),
            }).await;
        }

        // Fetch next block
        match wait_next_block(context, block_id.into(), &address, Some(timeout)).await {
            Ok(block) => return Ok(block),
            Err(err) => {
                let error = Error::fetch_block_failed(err, &message_id, &block_id.to_string());

                // Notify app about error
                if params.send_events {
                    callback(ProcessingEvent::FetchNextBlockFailed {
                        shard_block_id: block_id.to_string(),
                        message_id: message_id.to_string(),
                        message: params.message.clone(),
                        error: error.clone(),
                    }).await;
                }

                // If network retries limit has reached, return error
                if !can_retry_network_error(context, retries) {
                    return Err(error);
                }
            }
        }

        // Perform delay before retry
        context.env.set_timer(network_retries_timeout as u64).await;
        retries = retries.checked_add(1).unwrap_or(retries);
    }
}

#[derive(Deserialize)]
pub(crate) struct MessageBoc {
    pub boc: String,
}

#[derive(Deserialize)]
pub(crate) struct TransactionBoc {
    pub boc: String,
    pub out_messages: Vec<MessageBoc>,
}

impl TransactionBoc {
    async fn fetch_value(context: &Arc<ClientContext>, transaction_id: &str) -> ApiResult<Value> {
        Ok(wait_for_collection(
            context.clone(),
            ParamsOfWaitForCollection {
                collection: TRANSACTIONS_TABLE_NAME.into(),
                filter: Some(json!({
                    "id": { "eq": transaction_id.to_string() }
                })),
                result: "boc out_messages { boc }".into(),
                timeout: Some(MAX_TIMEOUT),
            },
        )
        .await?
        .result)
    }

    fn from(value: Value, message_id: &str, shard_block_id: &String,) -> ApiResult<Self> {
        serde_json::from_value::<TransactionBoc>(value).map_err(|err| {
            Error::fetch_transaction_result_failed(
                format!("Transaction can't be parsed: {}", err),
                message_id,
                shard_block_id,
            )
        })
    }
}

pub async fn fetch_transaction_result<F: futures::Future<Output = ()> + Send + Sync>(
    context: &Arc<ClientContext>,
    params: &ParamsOfWaitForTransaction,
    shard_block_id: &String,
    message_id: &str,
    transaction_id: &str,
    abi: &Option<Abi>,
<<<<<<< HEAD
) -> ApiResult<ResultOfProcessMessage> {
=======
    callback: impl Fn(ProcessingEvent) -> F + Send + Sync,
) -> ApiResult<TransactionOutput> {
>>>>>>> 8fc079d0
    let transaction_boc =
        fetch_transaction_boc(context, transaction_id, message_id, shard_block_id).await?;
    let (transaction, out_messages) = parse_transaction_boc(context.clone(), &transaction_boc)?;
    let abi_decoded = if let Some(abi) = abi {
        Some(decode_output(context, abi, &out_messages)?)
    } else {
        None
    };
    let exit_code = get_exit_code(&transaction, shard_block_id, message_id)?;

    if exit_code == ExitCode::MessageExpired as i32
        || exit_code == ExitCode::ReplayProtection as i32
    {
        Err(Error::message_expired(&message_id, shard_block_id))
    } else {
        let result = ResultOfProcessMessage {
            transaction,
            out_messages,
            decoded: abi_decoded,
        };
        if params.send_events {
            callback(ProcessingEvent::TransactionReceived {
                message_id: message_id.to_string(),
                message: params.message.clone(),
                result: result.clone(),
            }).await;
        }
        Ok(result)
    }
}

async fn fetch_transaction_boc(
    context: &Arc<ClientContext>,
    transaction_id: &str,
    message_id: &str,
    shard_block_id: &String,
) -> ApiResult<TransactionBoc> {
    let mut retries: u8 = 0;
    let network_retries_timeout = resolve_network_retries_timeout(context);

    // Network retries loop
    loop {
        match TransactionBoc::fetch_value(context, transaction_id).await {
            Ok(value) => {
                return Ok(TransactionBoc::from(value, message_id, shard_block_id)?);
            }
            Err(error) => {
                // If network retries limit has reached, return error
                if !can_retry_network_error(context, retries) {
                    return Err(error);
                }
            }
        }

        // Perform delay before retry
        context.env.set_timer(network_retries_timeout as u64).await;
        retries = retries.checked_add(1).unwrap_or(retries);
    }
}<|MERGE_RESOLUTION|>--- conflicted
+++ resolved
@@ -114,12 +114,8 @@
     message_id: &str,
     transaction_id: &str,
     abi: &Option<Abi>,
-<<<<<<< HEAD
+    callback: impl Fn(ProcessingEvent) -> F + Send + Sync,
 ) -> ApiResult<ResultOfProcessMessage> {
-=======
-    callback: impl Fn(ProcessingEvent) -> F + Send + Sync,
-) -> ApiResult<TransactionOutput> {
->>>>>>> 8fc079d0
     let transaction_boc =
         fetch_transaction_boc(context, transaction_id, message_id, shard_block_id).await?;
     let (transaction, out_messages) = parse_transaction_boc(context.clone(), &transaction_boc)?;
