--- conflicted
+++ resolved
@@ -1,10 +1,6 @@
 [package]
 name = "ton_client"
-<<<<<<< HEAD
-version = "1.15.0"
-=======
 version = "1.16.0"
->>>>>>> 59bd96fb
 authors = ["TON DEV SOLUTIONS LTD <support@tonlabs.io>"]
 edition = "2018"
 license = "Apache-2.0"
