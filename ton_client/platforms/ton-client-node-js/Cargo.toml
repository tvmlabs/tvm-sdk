[package]
name = "tonclientnodejs"
<<<<<<< HEAD
version = "0.21.1"
=======
version = "0.23.0"
>>>>>>> 01bde0da
authors = ["Michael Vlasov"]

[lib]
name = "tonclientnodejs"
crate-type = ["staticlib", "cdylib"]

[dependencies]
libc = "0.2"

[dependencies.ton_client]
path = "../../client"
default-features = false

[profile.release]
lto = true

[features]
default = ["fee_calculation"]
fee_calculation = ["ton_client/fee_calculation"]<|MERGE_RESOLUTION|>--- conflicted
+++ resolved
@@ -1,10 +1,6 @@
 [package]
 name = "tonclientnodejs"
-<<<<<<< HEAD
-version = "0.21.1"
-=======
 version = "0.23.0"
->>>>>>> 01bde0da
 authors = ["Michael Vlasov"]
 
 [lib]
