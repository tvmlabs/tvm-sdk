--- conflicted
+++ resolved
@@ -14,13 +14,10 @@
 use lockfree::map::Map as LockfreeMap;
 use serde::{Deserialize, Deserializer, Serialize, de::DeserializeOwned};
 use std::sync::Arc;
-<<<<<<< HEAD
 use crate::debot::DebotContext;
-=======
 use std::sync::atomic::{AtomicU32, Ordering};
 use std::collections::HashMap;
 use tokio::sync::{oneshot, Mutex};
->>>>>>> 3b0b637a
 
 use super::{ParamsOfAppRequest, Error, AppRequestResult};
 use crate::error::ClientResult;
@@ -45,14 +42,11 @@
     pub(crate) client: Option<NodeClient>,
     pub(crate) config: ClientConfig,
     pub(crate) env: Arc<ClientEnv>,
-<<<<<<< HEAD
     pub(crate) debot_ctx: tokio::sync::RwLock<DebotContext>
-=======
     pub(crate) boxes: Boxes,
     pub(crate) app_requests: Mutex<HashMap<u32, oneshot::Sender<AppRequestResult>>>,
 
     next_id: AtomicU32,
->>>>>>> 3b0b637a
 }
 
 impl ClientContext {
@@ -87,13 +81,10 @@
             client,
             config,
             env,
-<<<<<<< HEAD
             debot_ctx,
-=======
             boxes: Default::default(),
             app_requests: Mutex::new(HashMap::new()),
             next_id: AtomicU32::new(1),
->>>>>>> 3b0b637a
         })
     }
 
