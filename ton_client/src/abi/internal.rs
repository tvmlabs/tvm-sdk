--- conflicted
+++ resolved
@@ -1,11 +1,6 @@
-<<<<<<< HEAD
-use crate::{ClientContext, boc::internal::deserialize_cell_from_boc};
-use crate::abi::{Error, Signer};
-use crate::crypto::internal::decode_public_key;
-=======
 use crate::ClientContext;
+use crate::boc::internal::deserialize_cell_from_boc;
 use crate::abi::{Error, Signer, DeploySet};
->>>>>>> 4d34e4d5
 use crate::encoding::hex_decode;
 use crate::error::ClientResult;
 use std::sync::Arc;
@@ -78,18 +73,8 @@
     init_params: Option<&Value>,
     tvc: &String,
 ) -> ClientResult<ContractImage> {
-<<<<<<< HEAD
     let (_, tvc_cell) = deserialize_cell_from_boc(context, tvc, "")
         .await
-        .map_err(|err| Error::invalid_tvc_image(err))?;
-    let public = decode_public_key(&public_key)?;
-    let mut image = ContractImage::from_cell(tvc_cell)
-        .map_err(|err| Error::invalid_tvc_image(err))?;
-    image.set_public_key(&public)
-=======
-    let tvc = base64::decode(tvc).map_err(|err| Error::invalid_tvc_image(err))?;
-    let mut image = ContractImage::from_state_init(&mut tvc.as_slice())
->>>>>>> 4d34e4d5
         .map_err(|err| Error::invalid_tvc_image(err))?;
 
     if let Some(params) = init_params {
