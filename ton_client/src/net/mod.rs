/*
* Copyright 2018-2020 TON DEV SOLUTIONS LTD.
*
* Licensed under the SOFTWARE EVALUATION License (the "License"); you may not use
* this file except in compliance with the License.
*
* Unless required by applicable law or agreed to in writing, software
* distributed under the License is distributed on an "AS IS" BASIS,
* WITHOUT WARRANTIES OR CONDITIONS OF ANY KIND, either express or implied.
* See the License for the specific TON DEV software governing permissions and
* limitations under the License.
*/

pub use batch::{batch_query, ParamsOfBatchQuery, ResultOfBatchQuery};
pub(crate) use endpoint::Endpoint;
pub use errors::{Error, ErrorCode};
pub use queries::{
    aggregate_collection, query, query_collection, query_counterparties, wait_for_collection,
    ParamsOfQuery, ParamsOfWaitForCollection, ResultOfAggregateCollection, ResultOfQuery, 
    ResultOfQueryCollection, ResultOfWaitForCollection,
};
pub(crate) use server_link::{ServerLink, MAX_TIMEOUT};
pub use subscriptions::{
    subscribe_collection, unsubscribe, ParamsOfSubscribeCollection, ResultOfSubscribeCollection,
    ResultOfSubscription, SubscriptionResponseType,
};
pub use ton_gql::{
<<<<<<< HEAD
    AggregationFn, FieldAggregation, GraphQLQueryEvent, OrderBy, ParamsOfAggregateCollection,
    ParamsOfQueryCollection, ParamsOfQueryOperation, PostRequest, SortDirection,
=======
    AggregationFn, FieldAggregation, GraphQLOperationEvent, OrderBy,
    ParamsOfAggregateCollection, ParamsOfQueryCollection, ParamsOfQueryCounterparties,
    ParamsOfQueryOperation, PostRequest, SortDirection,
>>>>>>> 5aa1bf38
};
pub use types::{
    NetworkConfig, BLOCKS_TABLE_NAME, CONTRACTS_TABLE_NAME, MESSAGES_TABLE_NAME,
    TRANSACTIONS_TABLE_NAME,
};

use crate::client::ClientContext;
use crate::error::ClientResult;

pub(crate) mod batch;
mod endpoint;
mod errors;
mod gql;
pub(crate) mod queries;
mod server_link;
pub(crate) mod subscriptions;
mod ton_gql;
mod types;
mod websocket_link;

#[cfg(test)]
mod tests;

/// Suspends network module to stop any network activity
#[api_function]
pub async fn suspend(context: std::sync::Arc<ClientContext>) -> ClientResult<()> {
    context.get_server_link()?.suspend().await;
    Ok(())
}

/// Resumes network module to enable network activity
#[api_function]
pub async fn resume(context: std::sync::Arc<ClientContext>) -> ClientResult<()> {
    context.get_server_link()?.resume().await;
    Ok(())
}

#[derive(Serialize, Deserialize, ApiType, Default, Clone)]
pub struct ParamsOfFindLastShardBlock {
    /// Account address
    pub address: String,
}

#[derive(Serialize, Deserialize, ApiType, Default, Clone)]
pub struct ResultOfFindLastShardBlock {
    /// Account shard last block ID
    pub block_id: String,
}

/// Returns ID of the last block in a specified account shard
#[api_function]
pub async fn find_last_shard_block(
    context: std::sync::Arc<ClientContext>,
    params: ParamsOfFindLastShardBlock,
) -> ClientResult<ResultOfFindLastShardBlock> {
    let address = crate::encoding::account_decode(&params.address)?;

    let block_id =
        crate::processing::blocks_walking::find_last_shard_block(&context, &address, None).await?;

    Ok(ResultOfFindLastShardBlock {
        block_id: block_id.to_string(),
    })
}

#[derive(Serialize, Deserialize, ApiType, Default, Clone)]
pub struct EndpointsSet {
    /// List of endpoints provided by server
    pub endpoints: Vec<String>,
}

/// Requests the list of alternative endpoints from server
#[api_function]
pub async fn fetch_endpoints(context: std::sync::Arc<ClientContext>) -> ClientResult<EndpointsSet> {
    let client = context.get_server_link()?;

    Ok(EndpointsSet {
        endpoints: client.fetch_endpoint_addresses().await?,
    })
}

/// Sets the list of endpoints to use on reinit
#[api_function]
pub async fn set_endpoints(
    context: std::sync::Arc<ClientContext>,
    params: EndpointsSet,
) -> ClientResult<()> {
    if params.endpoints.len() == 0 {
        return Err(Error::no_endpoints_provided());
    }

    context
        .get_server_link()?
        .set_endpoints(params.endpoints)
        .await;

    Ok(())
}<|MERGE_RESOLUTION|>--- conflicted
+++ resolved
@@ -16,7 +16,7 @@
 pub use errors::{Error, ErrorCode};
 pub use queries::{
     aggregate_collection, query, query_collection, query_counterparties, wait_for_collection,
-    ParamsOfQuery, ParamsOfWaitForCollection, ResultOfAggregateCollection, ResultOfQuery, 
+    ParamsOfQuery, ParamsOfWaitForCollection, ResultOfAggregateCollection, ResultOfQuery,
     ResultOfQueryCollection, ResultOfWaitForCollection,
 };
 pub(crate) use server_link::{ServerLink, MAX_TIMEOUT};
@@ -25,14 +25,11 @@
     ResultOfSubscription, SubscriptionResponseType,
 };
 pub use ton_gql::{
-<<<<<<< HEAD
     AggregationFn, FieldAggregation, GraphQLQueryEvent, OrderBy, ParamsOfAggregateCollection,
     ParamsOfQueryCollection, ParamsOfQueryOperation, PostRequest, SortDirection,
-=======
     AggregationFn, FieldAggregation, GraphQLOperationEvent, OrderBy,
     ParamsOfAggregateCollection, ParamsOfQueryCollection, ParamsOfQueryCounterparties,
     ParamsOfQueryOperation, PostRequest, SortDirection,
->>>>>>> 5aa1bf38
 };
 pub use types::{
     NetworkConfig, BLOCKS_TABLE_NAME, CONTRACTS_TABLE_NAME, MESSAGES_TABLE_NAME,
