--- conflicted
+++ resolved
@@ -109,11 +109,7 @@
 #[derive(Deserialize, Debug, Clone, ApiType)]
 /// Crypto config.
 pub struct CryptoConfig {
-<<<<<<< HEAD
-    /// Mnemonic dictionary that will be used by default in crypto funcions.
-=======
     /// Mnemonic dictionary that will be used by default in crypto functions. 
->>>>>>> 85596b18
     /// If not specified, 1 dictionary will be used.
     #[serde(
         default = "default_mnemonic_dictionary",
