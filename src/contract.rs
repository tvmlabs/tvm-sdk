use crate::*;
use std::io::{Read, Seek};
use std::sync::Arc;
use tvm::stack::{CellData, SliceData, BuilderData};
use tvm::types::AccountId;
use tvm::cells_serialization::{deserialize_cells_tree, BagOfCells};
use reql::Document;
use futures::stream::Stream;
use abi_lib::types::{ABIInParameter, ABITypeSignature};
use abi_lib::abi_call::ABICall;
use abi_lib_dynamic::json_abi::encode_function_call;
use ed25519_dalek::Keypair;
use ton_block::{
    MessageId,    
    ExternalInboundMessageHeader,
    MsgAddressInt,
    Serializable,    
    StateInit,
    GetRepresentationHash,
    Deserializable,
    Grams,
    CurrencyCollection,
    MessageProcessingStatus};
use std::convert::Into;

const MSG_TABLE_NAME: &str = "messages";
const CONTRACTS_TABLE_NAME: &str = "accounts";
const MSG_STATE_FIELD_NAME: &str = "status";
const CONSTRUCTOR_METHOD_NAME: &str = "constructor";

#[cfg(test)]
#[path = "tests/test_contract.rs"]
mod tests;

#[derive(Serialize, Deserialize, Debug, Eq, PartialEq)]
pub struct ContractCallState {
    pub message_id: MessageId,
    pub message_state: MessageProcessingStatus,
}

pub struct ContractImage {
    state_init: StateInit,
    id: AccountId
}

#[allow(dead_code)]
impl ContractImage {

    pub fn new<T>(code: &mut T, data: Option<&mut T>, library: Option<&mut T>) -> SdkResult<Self> 
        where T: Read + Seek {

        let mut state_init = StateInit::default();

        let mut code_roots = deserialize_cells_tree(code)?;
        if code_roots.len() != 1 {
            bail!(SdkErrorKind::InvalidData("Invalid code's bag of cells".into()));
        }
        state_init.set_code(code_roots.remove(0));

        if let Some(data_) = data {
            let mut data_roots = deserialize_cells_tree(data_)?;
            if data_roots.len() != 1 {
                bail!(SdkErrorKind::InvalidData("Invalid data's bag of cells".into()));
            }
            state_init.set_data(data_roots.remove(0));
        }

        if let Some(library_) = library {
            let mut library_roots = deserialize_cells_tree(library_)?;
            if library_roots.len() != 1 {
                bail!(SdkErrorKind::InvalidData("Invalid library's bag of cells".into()));
            }
            state_init.set_library(library_roots.remove(0));
        }

        let id = state_init.hash()?;

        Ok(Self{ state_init, id })
    }

    pub fn from_state_init_and_key<T>(state_init_bag: &mut T, key_pair: &Keypair) -> SdkResult<Self> 
        where T: Read + Seek {

        let mut si_roots = deserialize_cells_tree(state_init_bag)?;
        if si_roots.len() != 1 {
            bail!(SdkErrorKind::InvalidData("Invalid state init's bag of cells".into()));
        }

        let mut state_init : StateInit
            = StateInit::construct_from(&mut SliceData::from(si_roots.remove(0)))?;

        // state init's data's root cell contains zero-key
        // need to change it by real public key
        let mut new_data: BuilderData;
        if let Some(ref data) = state_init.data {            
            new_data = BuilderData::from(&data); 
            new_data.update_cell(|data, _, _, _, _| {
                let mut vec = Vec::from(&key_pair.public.as_bytes().clone()[..]); 
                vec.push(0x80);
                *data = vec;
            }, ());
        } else {
            new_data = BuilderData::new();
            new_data.update_cell(|data, _, _, _, _| {
                let mut vec = Vec::from(&key_pair.public.as_bytes().clone()[..]); 
                vec.push(0x80);
                *data = vec;
            }, ());
        }
        state_init.set_data(Arc::new(new_data.cell().clone()));

        let id = state_init.hash()?;

        Ok(Self{ state_init, id })
    }

    pub fn state_init(self) -> StateInit {
        self.state_init
    }

    pub fn account_id(&self) -> AccountId {
        self.id.clone()
    }
}

pub struct Contract {
    acc: ton_block::Account,
}

#[allow(dead_code)]
impl Contract {

    pub fn load(id: AccountId) -> SdkResult<Box<Stream<Item = Contract, Error = SdkError>>> {
        let map = db_helper::load_record(CONTRACTS_TABLE_NAME, &id_to_string(&id))?
            .and_then(|val| {
                let acc: ton_block::Account = serde_json::from_value(val)
                    .map_err(|err| SdkErrorKind::InvalidData(format!("error parsing account: {}", err)))?;

                Ok(Contract { acc })
            });

        Ok(Box::new(map))
    }

<<<<<<< HEAD
    pub fn call<TIn, TOut>(&self, func: String, input: TIn, key_pair: Option<&Keypair>)
=======
    pub fn call<TIn, TOut>(id: AccountId, input: TIn, key_pair: Option<&Keypair>)
>>>>>>> 5a33b266
        -> SdkResult<Box<dyn Stream<Item = ContractCallState, Error = SdkError>>>
        where 
            TIn: ABIInParameter + ABITypeSignature,
            TOut: ABIInParameter + ABITypeSignature {

        // pack params into bag of cells via ABI
        let msg_body = Self::create_message_body::<TIn, TOut>(func, input, key_pair);
        
        let msg = Self::create_message(id.clone(), msg_body)?;

        // send message by Kafka
        let msg_id = Self::send_message(msg)?;

        // subscribe on updates from DB and return updates stream
        Self::subscribe_updates(msg_id)
    }

<<<<<<< HEAD
    pub fn construct_call_message<TIn, TOut>(&self, func: String, input: TIn, key_pair: Option<&Keypair>)
=======
    pub fn construct_call_message<TIn, TOut>(id: AccountId, input: TIn, key_pair: Option<&Keypair>)
>>>>>>> 5a33b266
        -> SdkResult<(Vec<u8>, MessageId)>
        where 
            TIn: ABIInParameter + ABITypeSignature,
            TOut: ABIInParameter + ABITypeSignature {

        // pack params into bag of cells via ABI
        let msg_body = Self::create_message_body::<TIn, TOut>(func, input, key_pair);
        
        let msg = Self::create_message(id.clone(), msg_body)?;

        Self::serialize_message(msg)
    }

    pub fn call_json(id: AccountId, func: String, input: String, abi: String, key_pair: Option<&Keypair>)
        -> SdkResult<Box<dyn Stream<Item = ContractCallState, Error = SdkError>>> {

        // pack params into bag of cells via ABI
        let msg_body = encode_function_call(abi, func, input, key_pair)
            .map_err(|err| SdkError::from(SdkErrorKind::AbiError(err)))?;
        
        let msg = Self::create_message(id.clone(), msg_body.into())?;

        // send message by Kafka
        let msg_id = Self::send_message(msg)?;

        // subscribe on updates from DB and return updates stream
        Self::subscribe_updates(msg_id)
    }

    pub fn load_json(id: AccountId) -> SdkResult<Box<Stream<Item = String, Error = SdkError>>> {

        let map = db_helper::load_record(CONTRACTS_TABLE_NAME, &id_to_string(&id))?
            .map(|val| val.to_string());

        Ok(Box::new(map))
    }

    pub fn deploy<TIn, TOut>(input: TIn, image: ContractImage, key_pair: Option<&Keypair>)
        -> SdkResult<Box<dyn Stream<Item = ContractCallState, Error = SdkError>>>
        where
            TIn: ABIInParameter + ABITypeSignature,
            TOut: ABIInParameter + ABITypeSignature {

        // Deploy is call, but special message is constructed.
        // The message contains StateInit struct with code, public key and lib
        // and body with parameters for contract special method - constructor.

        let msg_body = Self::create_message_body::<TIn, TOut>(CONSTRUCTOR_METHOD_NAME.to_string(), input, key_pair);

        let msg = Self::create_deploy_message(Some(msg_body), image)?;

        let msg_id = Self::send_message(msg)?;

        Self::subscribe_updates(msg_id)
    }

    pub fn construct_deploy_message<TIn, TOut>(input: TIn, image: ContractImage, key_pair: Option<&Keypair>)
        -> SdkResult<(Vec<u8>, MessageId)>
        where
            TIn: ABIInParameter + ABITypeSignature,
            TOut: ABIInParameter + ABITypeSignature {

        let msg_body = Self::create_message_body::<TIn, TOut>(CONSTRUCTOR_METHOD_NAME.to_string(), input, key_pair);

        let msg = Self::create_deploy_message(Some(msg_body), image)?;

        Self::serialize_message(msg)
    }

    pub fn id(&self) -> AccountId {
        self.acc.get_id().unwrap().clone()
    }

    pub fn balance_grams(&self) -> Grams {
        self.acc.get_balance().unwrap().grams.clone()
    }

    pub fn balance(&self) -> CurrencyCollection {
        unimplemented!()
    }

    pub fn deploy_json(func: String, input: String, abi: String, image: ContractImage, key_pair: Option<&Keypair>)
        -> SdkResult<Box<dyn Stream<Item = ContractCallState, Error = SdkError>>> {

        let msg_body = encode_function_call(abi, func, input, key_pair)
            .map_err(|err| SdkError::from(SdkErrorKind::AbiError(err)))?;

        let cell: std::sync::Arc<tvm::stack::CellData> = msg_body.into();
        let msg = Self::create_deploy_message(Some(cell), image)?;

        let msg_id = Self::send_message(msg)?;

        Self::subscribe_updates(msg_id)
    }

    pub fn deploy_no_constructor(image: ContractImage)
        -> SdkResult<Box<dyn Stream<Item = ContractCallState, Error = SdkError>>> {
        let msg = Self::create_deploy_message(None, image)?;

        let msg_id = Self::send_message(msg)?;

        Self::subscribe_updates(msg_id)
    }

    fn create_message(id: AccountId, msg_body: Arc<CellData>)
        -> SdkResult<ton_block::Message> {

        let mut msg_header = ExternalInboundMessageHeader::default();
        msg_header.dst = MsgAddressInt::with_standart(None, -1, id).unwrap();

        let mut msg = ton_block::Message::with_ext_in_header(msg_header);
        msg.body = Some(msg_body);        

        Ok(msg)
    }

    fn create_message_body<TIn, TOut>(func: String, input: TIn, key_pair: Option<&Keypair>) -> Arc<CellData>
        where
            TIn: ABIInParameter + ABITypeSignature,
            TOut: ABIInParameter + ABITypeSignature {

        match key_pair {
            Some(p) => {
                ABICall::<TIn, TOut>::encode_signed_function_call_into_slice(
                    func, input, p).into()
            }
            _ => {
                ABICall::<TIn, TOut>::encode_function_call_into_slice(
                    func, input).into()
            }
        }
    }

    fn create_deploy_message(msg_body: Option<Arc<CellData>>, image: ContractImage)
        -> SdkResult<ton_block::Message> {

        let account_id = image.account_id();
        let state_init = image.state_init();

        let mut msg_header = ExternalInboundMessageHeader::default();
        msg_header.dst = MsgAddressInt::with_standart(None, -1, account_id).unwrap();

        let mut msg = ton_block::Message::with_ext_in_header(msg_header);
        msg.body = msg_body;
        msg.init = Some(state_init);

        Ok(msg)
    }

    pub fn send_message(msg: ton_block::Message) -> SdkResult<MessageId> {
        let (data, id) = Self::serialize_message(msg)?;
       
        kafka_helper::send_message(&id.as_slice()[..], &data)?;
        println!("msg sent");
        Ok(id.clone())
    }

    fn serialize_message(msg: ton_block::Message) -> SdkResult<(Vec<u8>, MessageId)> {
        let cells = msg.write_to_new_cell()?.into();
        let mut data = Vec::new();
        let bag = BagOfCells::with_root(cells);
        let id = bag.get_repr_hash_by_index(0)
            .ok_or::<SdkError>(SdkErrorKind::InternalError("unexpected message's bag of cells (empty bag)".into())
                .into())?.clone();
        bag.write_to(&mut data, false)?;

        Ok((data, id))
    }

    fn subscribe_updates(message_id: MessageId) ->
        SdkResult<Box<dyn Stream<Item = ContractCallState, Error = SdkError>>> {

        let map = db_helper::subscribe_field_updates(
                MSG_TABLE_NAME,
                &id_to_string(&message_id),
                MSG_STATE_FIELD_NAME
            )?
            .map(move |change_opt| {
                match change_opt {
                    Some(Document::Expected(state_change)) => {
                        ContractCallState {
                            message_id: message_id.clone(),
                            message_state: state_change.new_val.unwrap_or_else(|| MessageProcessingStatus::Unknown),
                        }
                    },
                    _ => {
                        ContractCallState {
                            message_id: message_id.clone(),
                            message_state: MessageProcessingStatus::Unknown,
                        }
                    },
                }
            });

        Ok(Box::new(map))
    }
}<|MERGE_RESOLUTION|>--- conflicted
+++ resolved
@@ -142,11 +142,7 @@
         Ok(Box::new(map))
     }
 
-<<<<<<< HEAD
-    pub fn call<TIn, TOut>(&self, func: String, input: TIn, key_pair: Option<&Keypair>)
-=======
-    pub fn call<TIn, TOut>(id: AccountId, input: TIn, key_pair: Option<&Keypair>)
->>>>>>> 5a33b266
+    pub fn call<TIn, TOut>(id: AccountId, func: String, input: TIn, key_pair: Option<&Keypair>)
         -> SdkResult<Box<dyn Stream<Item = ContractCallState, Error = SdkError>>>
         where 
             TIn: ABIInParameter + ABITypeSignature,
@@ -164,11 +160,7 @@
         Self::subscribe_updates(msg_id)
     }
 
-<<<<<<< HEAD
-    pub fn construct_call_message<TIn, TOut>(&self, func: String, input: TIn, key_pair: Option<&Keypair>)
-=======
-    pub fn construct_call_message<TIn, TOut>(id: AccountId, input: TIn, key_pair: Option<&Keypair>)
->>>>>>> 5a33b266
+    pub fn construct_call_message<TIn, TOut>(id: AccountId, func: String, input: TIn, key_pair: Option<&Keypair>)
         -> SdkResult<(Vec<u8>, MessageId)>
         where 
             TIn: ABIInParameter + ABITypeSignature,
