--- conflicted
+++ resolved
@@ -1,716 +1,607 @@
-use super::*;
-use ed25519_dalek::Keypair;
-use rand::rngs::OsRng;
-use sha2::Sha512;
-use tvm::types::AccountId;
-use futures::Stream;
-use ton_block::{MessageProcessingStatus, MessageId};
-
-const WORKCHAIN: i32 = 0;
-
-const SUBSCRIBE_CONTRACT_ABI: &str = r#"
-{
-    "ABI version": 0,
-    "functions": [{
-        "name": "constructor",
-        "inputs": [{"name": "wallet", "type": "bits256"}],
-        "outputs": []
-    }, {
-        "name": "subscribe",
-        "signed": true,
-        "inputs": [
-            {"name": "subscriptionId", "type": "bits256"},
-            {"name": "pubkey", "type": "bits256"},
-            {"name": "to",     "type": "bits256"},
-            {"name": "value",  "type": "duint"},
-            {"name": "period", "type": "duint"}
-        ],
-        "outputs": [{"name": "subscriptionHash", "type": "bits256"}]
-    }, {
-        "name": "cancel",
-        "signed": true,
-        "inputs": [{"name": "subscriptionId", "type": "bits256"}],
-        "outputs": []
-    }, {
-        "name": "executeSubscription",
-        "inputs": [
-            {"name": "subscriptionId",  "type": "bits256"},
-            {"name": "signature",       "type": "bits256"}
-        ],
-        "outputs": []
-    }, {
-        "name": "getSubscription",
-        "inputs": [{"name": "subscriptionId","type": "bits256"}],
-        "outputs": [
-            {"name": "to", "type": "bits256"},
-            {"name": "amount", "type": "duint"},
-            {"name": "period", "type": "duint"},
-            {"name": "status", "type": "uint8"}
-        ]
-    }]
-}"#;
-
-const PIGGY_BANK_CONTRACT_ABI: &str = r#"
-{
-    "ABI version": 0,
-    "functions": [{
-        "name": "transfer",
-        "signed": true,
-        "inputs": [{"name": "to", "type": "bits256"}],
-        "outputs": []
-    }, {
-        "name": "getTargetAmount",
-        "inputs": [],
-        "outputs": [{"name": "amount", "type": "uint64"}]
-    }, {
-        "name": "getGoal",
-        "inputs": [],
-        "outputs": [{"name": "goal", "type": "uint8[]"}]
-    }, {
-        "name": "constructor",
-        "inputs": [
-				    {"name": "amount","type": "uint64"},
-            {"name": "goal","type": "uint8[]"}
-        ],
-        "outputs": []
-    }]
-}"#;
-
-// 123 Grams and "Some goal" as goal
-const PIGGY_BANK_CONSTRUCTOR_PARAMS: &str = r#"
-{
-	"amount": 123,
-	"goal": [83, 111, 109, 101, 32, 103, 111, 97, 108]
-}"#;
-
-
-const WALLET_ABI: &str = r#"{
-	"ABI version" : 0,
-
-	"functions" :	[
-	    {
-	        "inputs": [
-	            {
-	                "name": "recipient",
-	                "type": "bits256"
-	            },
-	            {
-	                "name": "value",
-	                "type": "duint"
-	            }
-	        ],
-	        "name": "sendTransaction",
-					"signed": true,
-	        "outputs": [
-	            {
-	                "name": "transaction",
-	                "type": "uint64"
-	            },
-							{
-	                "name": "error",
-	                "type": "int8"
-	            }
-	        ]
-	    },
-	    {
-	        "inputs": [
-						  {
-	                "name": "type",
-	                "type": "uint8"
-	            },
-							{
-	                "name": "value",
-	                "type": "duint"
-	            },
-							{
-	                "name": "meta",
-	                "type": "bitstring"
-	            }
-					],
-	        "name": "createLimit",
-					"signed": true,
-	        "outputs": [
-							{
-	                "name": "limitId",
-	                "type": "uint8"
-	            },
-							{
-	                "name": "error",
-	                "type": "int8"
-	            }
-	        ]
-	    },
-	    {
-	        "inputs": [
-							{
-	                "name": "limitId",
-	                "type": "uint8"
-	            },
-							{
-	                "name": "value",
-	                "type": "duint"
-	            },
-							{
-	                "name": "meta",
-	                "type": "bitstring"
-	            }
-	        ],
-	        "name": "changeLimitById",
-					"signed": true,
-	        "outputs": [
-							{
-	                "name": "error",
-	                "type": "int8"
-	            }
-	        ]
-	    },
-			{
-	        "inputs": [
-							{
-	                "name": "limitId",
-	                "type": "uint8"
-	            }
-	        ],
-	        "name": "removeLimit",
-					"signed": true,
-	        "outputs": [
-							{
-	                "name": "error",
-	                "type": "int8"
-	            }
-	        ]
-	    },
-			{
-	        "inputs": [
-							{
-	                "name": "limitId",
-	                "type": "uint8"
-	            }
-	        ],
-	        "name": "getLimitById",
-	        "outputs": [
-							{
-									"name": "limitInfo",
-					        "type": "tuple",
-					        "components": [
-											{
-					                "name": "value",
-					                "type": "duint"
-					            },
-											{
-					                "name": "type",
-					                "type": "uint8"
-					            },
-											{
-					                "name": "meta",
-					                "type": "bitstring"
-					            }
-									]
-							},
-							{
-	                "name": "error",
-	                "type": "int8"
-	            }
-	        ]
-	    },
-			{
-	        "inputs": [],
-	        "name": "getLimits",
-	        "outputs": [
-							{
-									"name": "list",
-					        "type": "uint8[]"
-							},
-							{
-	                "name": "error",
-	                "type": "int8"
-	            }
-	        ]
-	    },
-			{
-	        "inputs": [],
-	        "name": "getVersion",
-	        "outputs": [
-							{
-									"name": "version",
-					        "type": "tuple",
-					        "components": [
-											{
-					                "name": "major",
-					                "type": "uint16"
-					            },
-											{
-					                "name": "minor",
-					                "type": "uint16"
-					            }
-									]
-							},
-							{
-	                "name": "error",
-	                "type": "int8"
-	            }
-	        ]
-	    },
-			{
-	        "inputs": [],
-	        "name": "getBalance",
-	        "outputs": [
-							{
-	                "name": "balance",
-	                "type": "uint64"
-	            }
-	        ]
-	    },
-			{
-	        "inputs": [],
-	        "name": "constructor",
-	        "outputs": []							
-	    },
-			{
-	        "inputs": [{"name": "address", "type": "bits256" }],
-	        "name": "setSubscriptionAccount",
-					"signed": true,
-	        "outputs": []							
-	    },
-			{
-	        "inputs": [],
-	        "name": "getSubscriptionAccount",
-	        "outputs": [{"name": "address", "type": "bits256" }]							
-	    }
-	]
-}
-"#;
-
-fn init_node_connection() {
-       let config_json = r#"
-        {
-            "db_config": {
-                "servers": ["142.93.137.28:28015"],
-                "db_name": "blockchain"
-            },
-            "kafka_config": {
-                "servers": ["142.93.137.28:9092"],
-                "topic": "requests",
-                "ack_timeout": 1000
-            }
-        }"#;    
-    init_json(Some(WORKCHAIN), config_json.into()).unwrap(); 
-}
-fn wait_message_processed(changes_stream: Box<dyn Stream<Item = ContractCallState, Error = SdkError>>) -> TransactionId {
-    let mut tr_id = None;
-    for state in changes_stream.wait() {
-        if let Err(e) = state {
-            panic!("error next state getting: {}", e);
-        }
-        if let Ok(s) = state {
-            println!("{} : {:?}", s.message_id.to_hex_string(), s.message_state);
-<<<<<<< HEAD
-            if s.message_state == MessageProcessingStatus::Preliminary || 
-                s.message_state == MessageProcessingStatus::Proposed || 
-                s.message_state == MessageProcessingStatus::Finalized {
-=======
-            if (s.message_state == MessageProcessingStatus::Preliminary) ||
-               (s.message_state == MessageProcessingStatus::Proposed) ||
-               (s.message_state == MessageProcessingStatus::Finalized) {
->>>>>>> d07995a0
-                tr_id = Some(s.message_id.clone());
-                break;
-            }
-        }
-    }
-    tr_id.expect("Error: no transaction id")
-}
-
-fn wait_message_processed_by_id(message_id: MessageId)-> TransactionId {
-    let msg = crate::Message::load(message_id.clone())
-        .expect("Error load message")
-        .wait()
-        .next();
-
-    if msg.is_some() {
-        let s = msg.expect("Error unwrap stream next while loading Message")
-            .expect("Error unwrap result while loading Message")
-            .expect("Error unwrap returned Message");
-        println!("{} : {:?}", s.id().to_hex_string(), s.status());
-        if  s.status() == MessageProcessingStatus::Preliminary || 
-            s.status() == MessageProcessingStatus::Proposed || 
-            s.status() == MessageProcessingStatus::Finalized {
-                return s.id().clone();
-        }    
-    }
-
-    wait_message_processed(Contract::subscribe_updates(message_id.clone()).unwrap())
-}
-
-fn deploy_contract_and_wait(code_file_name: &str, abi: &str, constructor_params: &str, key_pair: &Keypair) -> AccountId {
-    // read image from file and construct ContractImage
-    let mut state_init = std::fs::File::open("src/tests/".to_owned() + code_file_name).expect("Unable to open contract code file");
-
-    let contract_image = ContractImage::from_state_init_and_key(&mut state_init, &key_pair.public).expect("Unable to parse contract code file");
-
-    let account_id = contract_image.account_id();
-
-    // before deploying contract need to transfer some funds to its address
-    //println!("Account ID to take some grams {}\n", account_id.to_hex_string());
-    let msg = create_external_transfer_funds_message(AccountId::from([0_u8; 32]), account_id.clone(), 100000000000);
-    let changes_stream = Contract::send_message(msg).expect("Error calling contract method");
-
-    // wait transaction id in message-status 
-    let tr_id = wait_message_processed(changes_stream);
-    
-    let tr = Transaction::load(tr_id)
-        .expect("Error load Transaction")
-        .wait()
-        .next()
-        .expect("Error unwrap stream next while loading Transaction")
-        .expect("Error unwrap result while loading Transaction")
-        .expect("Error unwrap returned Transaction");
-
-    //println!("transaction:\n\n{}", serde_json::to_string_pretty(tr.tr()).unwrap());
-
-    if tr.tr().is_aborted() {
-        panic!("transaction aborted!\n\n{}", serde_json::to_string_pretty(tr.tr()).unwrap())
-    }
-
-    tr.out_messages_id().iter().for_each(|msg_id| {
-        wait_message_processed_by_id(msg_id.clone());
-    });
-
-
-    // call deploy method
-    let changes_stream = Contract::deploy_json("constructor".to_owned(), constructor_params.to_owned(), abi.to_owned(), contract_image, Some(key_pair))
-        .expect("Error deploying contract");
-
-    // wait transaction id in message-status 
-    // contract constructor doesn't return any values so there are no output messages in transaction
-    // so just check deployment transaction created
-    let tr_id = wait_message_processed(changes_stream);
-
-    let tr = Transaction::load(tr_id)
-        .expect("Error calling load Transaction")
-        .wait()
-        .next()
-        .expect("Error unwrap stream next while loading Transaction")
-        .expect("Error unwrap result while loading Transaction")
-        .expect("Error unwrap returned Transaction");
-
-    if tr.tr().is_aborted() {
-        panic!("transaction aborted!\n\n{}", serde_json::to_string_pretty(tr.tr()).unwrap())
-    }
-
-
-    account_id
-}
-
-fn call_contract(address: AccountId, func: &str, input: &str, abi: &str, key_pair: &Keypair) {
-
-    let contract = Contract::load(address.into())
-        .expect("Error calling load Contract")
-        .wait()
-        .next()
-        .expect("Error unwrap stream next while loading Contract")
-        .expect("Error unwrap result while loading Contract")
-        .expect("Error unwrap contract while loading Contract");
-
-    // call needed method
-    let changes_stream = Contract::call_json(contract.id().into(), func.to_owned(), input.to_owned(), abi.to_owned(), Some(&key_pair))
-        .expect("Error calling contract method");
-
-    // wait transaction id in message-status 
-<<<<<<< HEAD
-    let tr_id = wait_message_processed(changes_stream);
-=======
-    let mut tr_id = None;
-    for state in changes_stream.wait() {
-        if let Err(e) = state {
-            panic!("error next state getting: {}", e);
-        }
-        if let Ok(s) = state {
-            println!("{} : {:?}", s.message_id.to_hex_string(), s.message_state);
-            if (s.message_state == MessageProcessingStatus::Preliminary) ||
-               (s.message_state == MessageProcessingStatus::Proposed) ||
-               (s.message_state == MessageProcessingStatus::Finalized) {
-                tr_id = Some(s.message_id.clone());
-                break;
-            }
-        }
-    }
-    let tr_id = tr_id.expect("Error: no transaction id");
->>>>>>> d07995a0
-
-    // OR 
-    // wait message will done and find transaction with the message
-
-    // load transaction object
-    let tr = Transaction::load(tr_id)
-        .expect("Error calling load Transaction")
-        .wait()
-        .next()
-        .expect("Error unwrap stream next while loading Transaction")
-        .expect("Error unwrap result while loading Transaction")
-        .expect("Error unwrap returned Transaction");
-
-    if tr.tr().is_aborted() {
-        panic!("transaction aborted!\n\n{}", serde_json::to_string_pretty(tr.tr()).unwrap())
-    }
-}
-
-fn call_contract_and_wait(address: AccountId, func: &str, input: &str, abi: &str, key_pair: Option<&Keypair>) -> String {
-
-    let contract = Contract::load(address.into())
-        .expect("Error calling load Contract")
-        .wait()
-        .next()
-        .expect("Error unwrap stream next while loading Contract")
-        .expect("Error unwrap result while loading Contract")
-        .expect("Error unwrap contract while loading Contract");
-
-    // call needed method
-    let changes_stream = 
-        Contract::call_json(contract.id().into(), func.to_owned(), input.to_owned(), abi.to_owned(), key_pair)
-            .expect("Error calling contract method");
-
-    // wait transaction id in message-status 
-    let tr_id = wait_message_processed(changes_stream);
-
-    // OR 
-    // wait message will done and find transaction with the message
-
-    // load transaction object
-    let tr = Transaction::load(tr_id)
-        .expect("Error calling load Transaction")
-        .wait()
-        .next()
-        .expect("Error unwrap stream next while loading Transaction")
-        .expect("Error unwrap result while loading Transaction")
-        .expect("Error unwrap got Transaction");
-
-    // take external outbound message from the transaction
-    let out_msg = tr.load_out_messages()
-        .expect("Error calling load out messages")
-        .wait()
-        .find(|msg| {
-            msg.as_ref()
-                .expect("error unwrap out message 1")
-                .as_ref()
-                    .expect("error unwrap out message 2")
-                    .msg_type() == MessageType::ExternalOutbound
-        })
-            .expect("erro unwrap out message 2")
-            .expect("erro unwrap out message 3")
-            .expect("erro unwrap out message 4");
-
-    // take body from the message
-    let responce = out_msg.body().expect("error unwrap out message body").into();
-
-    // decode the body by ABI
-    let result = Contract::decode_function_response_json(abi.to_owned(), func.to_owned(), responce)
-        .expect("Error decoding result");
-
-    //println!("Contract call result: {}\n", result);
-
-    result
-
-    // this way it is need:
-    // 1. message status with transaction id or transaction object with in-message id
-    // 2. transaction object with out messages ids
-    // 3. message object with body
-<<<<<<< HEAD
-=======
-
-}
-
-fn init_node_connection() {
-       let config_json = r#"
-        {
-            "db_config": {
-                "servers": ["142.93.137.28:28015"],
-                "db_name": "blockchain"
-            },
-            "kafka_config": {
-                "servers": ["142.93.137.28:9092"],
-                "topic": "requests",
-                "ack_timeout": 1000
-            }
-        }"#;    
-    init_json(Some(WORKCHAIN), config_json.into()).unwrap(); 
-}
-
-fn deploy_contract_and_wait(code_file_name: &str, abi: &str, constructor_params: &str, key_pair: &Keypair) -> AccountId {
-    // read image from file and construct ContractImage
-    let mut state_init = std::fs::File::open("src/tests/".to_owned() + code_file_name).expect("Unable to open contract code file");
-
-    let contract_image = ContractImage::from_state_init_and_key(&mut state_init, &key_pair.public).expect("Unable to parse contract code file");
-
-    let account_id = contract_image.account_id();
-
-    // before deploying contract need to transfer some funds to its address
-    //println!("Account ID to take some grams {}\n", account_id.to_hex_string());
-    let msg = create_external_transfer_funds_message(AccountId::from([0_u8; 32]), account_id.clone(), 100);
-    let changes_stream = Contract::send_message(msg).expect("Error calling contract method");
-
-    // wait transaction id in message-status 
-    let mut tr_id = None;
-    for state in changes_stream.wait() {
-        if let Err(e) = state {
-            panic!("error next state getting: {}", e);
-        }
-        if let Ok(s) = state {
-            println!("{} : {:?}", s.message_id.to_hex_string(), s.message_state);
-            if (s.message_state == MessageProcessingStatus::Preliminary) ||
-               (s.message_state == MessageProcessingStatus::Proposed) ||
-               (s.message_state == MessageProcessingStatus::Finalized) {
-                tr_id = Some(s.message_id.clone());
-                break;
-            }
-        }
-    }
-    tr_id.expect("Error: no transaction id");
-
-
-    // call deploy method
-    let changes_stream = Contract::deploy_json("constructor".to_owned(), constructor_params.to_owned(), abi.to_owned(), contract_image, Some(key_pair))
-        .expect("Error deploying contract");
-
-    // wait transaction id in message-status or 
-    // wait message will done and find transaction with the message
-
-    // wait transaction id in message-status 
-    let mut tr_id = None;
-    for state in changes_stream.wait() {
-        if let Err(e) = state {
-            panic!("error next state getting: {}", e);
-        }
-        if let Ok(s) = state {
-            println!("{} : {:?}", s.message_id.to_hex_string(), s.message_state);
-            if (s.message_state == MessageProcessingStatus::Preliminary) ||
-               (s.message_state == MessageProcessingStatus::Proposed) ||
-               (s.message_state == MessageProcessingStatus::Finalized) {
-                tr_id = Some(s.message_id.clone());
-                break;
-            }
-        }
-    }
-    // contract constructor doesn't return any values so there are no output messages in transaction
-    // so just check deployment transaction created
-    let _tr_id = tr_id.expect("Error: no transaction id");
-
-	account_id
->>>>>>> d07995a0
-}
-
-#[test]
-fn full_test_piggy_bank() {
-
-    let now = std::time::SystemTime::now();
-
-    // connect to node
-    init_node_connection();
-
-    println!("Connection to node established\n");
-
-	// generate key pair
-    let mut csprng = OsRng::new().unwrap();
-    let keypair = Keypair::generate::<Sha512, _>(&mut csprng);
-   
-    let now = std::time::Instant::now();
-
-	// deploy wallet
-    println!("Wallet contract deploying...\n");
-    let wallet_address = deploy_contract_and_wait("Wallet.tvc", WALLET_ABI, "{}", &keypair);
-	println!("Wallet contract deployed. Account address {}\n", wallet_address.to_hex_string());
-
-	// deploy piggy bank
-    println!("Piggy bank contract deploying...\n");
-	let piggy_bank_address = deploy_contract_and_wait("Piggybank.tvc", PIGGY_BANK_CONTRACT_ABI, PIGGY_BANK_CONSTRUCTOR_PARAMS, &keypair);
-	println!("Piggy bank contract deployed. Account address {}\n", piggy_bank_address.to_hex_string());
-
-	// deploy subscription
-
-    println!("Subscription contract deploying...\n");
-	let wallet_address_str = hex::encode(wallet_address.as_slice());
-	let subscription_constructor_params = format!("{{ \"wallet\" : \"x{}\" }}", wallet_address_str);
-	let subscripition_address = deploy_contract_and_wait("Subscription.tvc", SUBSCRIBE_CONTRACT_ABI, &subscription_constructor_params, &keypair);
-	println!("Subscription contract deployed. Account address {}\n", subscripition_address.to_hex_string());
-
-
-    // call setSubscriptionAccount in wallet
-    println!("Adding subscription address to the wallet...\n");
-	let subscripition_address_str = hex::encode(subscripition_address.as_slice());
-	let set_subscription_params = format!("{{ \"address\" : \"x{}\" }}", subscripition_address_str);
-
-	let _set_subscription_answer = call_contract(wallet_address, "setSubscriptionAccount", &set_subscription_params, WALLET_ABI, &keypair);
-
-	println!("Subscription address added to the wallet.\n");
-
-	// call subscribe in subscription
-    println!("Adding subscription 1...\n");
-    let subscr_id_str = hex::encode(&[0x11; 32]);
-	let piggy_bank_address_str = hex::encode(piggy_bank_address.as_slice());
-	let pubkey_str = hex::encode(keypair.public.as_bytes());
-	let subscribe_params = format!(
-        "{{ \"subscriptionId\" : \"x{}\", \"pubkey\" : \"x{}\", \"to\": \"x{}\", \"value\" : 123, \"period\" : 456 }}", 
-        subscr_id_str,
-        &pubkey_str, 
-        &piggy_bank_address_str,
-    );
-
-	let _subscribe_answer = call_contract_and_wait(subscripition_address.clone(), "subscribe", &subscribe_params, SUBSCRIBE_CONTRACT_ABI, Some(&keypair));
-	println!("Subscription 1 added.\n");
-
-    	// call subscribe in subscription
-    println!("Adding subscription 2...\n");
-    let subscr_id_str = hex::encode(&[0x22; 32]);
-	let subscribe_params = format!(
-        "{{ \"subscriptionId\" : \"x{}\", \"pubkey\" : \"x{}\", \"to\": \"x{}\", \"value\" : 5000000000, \"period\" : 86400 }}", 
-        subscr_id_str,
-        &pubkey_str, 
-        &piggy_bank_address_str,
-    );
-	let _subscribe_answer = call_contract_and_wait(subscripition_address.clone(), "subscribe", &subscribe_params, SUBSCRIBE_CONTRACT_ABI, Some(&keypair));
-	println!("Subscription 2 added.\n");
-
-    println!("Call getSubscription with id {}\n", &subscr_id_str);
-    let get_params = format!("{{ \"subscriptionId\" : \"x{}\" }}", &subscr_id_str);
-    call_contract_and_wait(subscripition_address, "getSubscription", &get_params, SUBSCRIBE_CONTRACT_ABI, Some(&keypair));
-    println!("getSubscription called.\n");
-<<<<<<< HEAD
-    let t = now.elapsed();
-	println!("Time: sec={}.{:06} ", t.as_secs(), t.subsec_micros());
-
-=======
-    println!("Total time is {}", now.elapsed().unwrap().as_millis());
->>>>>>> d07995a0
-}
-
-
-use rand::{thread_rng, Rng};
-use ton_block::{Message, MsgAddressExt, MsgAddressInt, InternalMessageHeader, Grams, 
-    ExternalInboundMessageHeader, CurrencyCollection, Serializable};
-use tvm::bitstring::Bitstring;
-
-// Create message "from wallet" to transfer some funds 
-// from one account to another
-pub fn create_external_transfer_funds_message(src: AccountId, dst: AccountId, value: u128) -> Message {
-    
-    let mut rng = thread_rng();    
-    let mut msg = Message::with_ext_in_header(
-        ExternalInboundMessageHeader {
-            src: MsgAddressExt::with_extern(&Bitstring::from(rng.gen::<u64>())).unwrap(),
-            dst: MsgAddressInt::with_standart(None, WORKCHAIN as i8, src.clone()).unwrap(),
-            import_fee: Grams::default(),
-        }
-    );
-
-    let mut balance = CurrencyCollection::default();
-    balance.grams = Grams(value.into());
-
-    let int_msg_hdr = InternalMessageHeader::with_addresses(
-            MsgAddressInt::with_standart(None, WORKCHAIN as i8, src).unwrap(),
-            MsgAddressInt::with_standart(None, WORKCHAIN as i8, dst).unwrap(),
-            balance);
-
-    msg.body = Some(int_msg_hdr.write_to_new_cell().unwrap().into());
-
-    msg
+use super::*;
+use ed25519_dalek::Keypair;
+use rand::rngs::OsRng;
+use sha2::Sha512;
+use tvm::types::AccountId;
+use futures::Stream;
+use ton_block::{MessageProcessingStatus, MessageId};
+
+const WORKCHAIN: i32 = 0;
+
+const SUBSCRIBE_CONTRACT_ABI: &str = r#"
+{
+    "ABI version": 0,
+    "functions": [{
+        "name": "constructor",
+        "inputs": [{"name": "wallet", "type": "bits256"}],
+        "outputs": []
+    }, {
+        "name": "subscribe",
+        "signed": true,
+        "inputs": [
+            {"name": "subscriptionId", "type": "bits256"},
+            {"name": "pubkey", "type": "bits256"},
+            {"name": "to",     "type": "bits256"},
+            {"name": "value",  "type": "duint"},
+            {"name": "period", "type": "duint"}
+        ],
+        "outputs": [{"name": "subscriptionHash", "type": "bits256"}]
+    }, {
+        "name": "cancel",
+        "signed": true,
+        "inputs": [{"name": "subscriptionId", "type": "bits256"}],
+        "outputs": []
+    }, {
+        "name": "executeSubscription",
+        "inputs": [
+            {"name": "subscriptionId",  "type": "bits256"},
+            {"name": "signature",       "type": "bits256"}
+        ],
+        "outputs": []
+    }, {
+        "name": "getSubscription",
+        "inputs": [{"name": "subscriptionId","type": "bits256"}],
+        "outputs": [
+            {"name": "to", "type": "bits256"},
+            {"name": "amount", "type": "duint"},
+            {"name": "period", "type": "duint"},
+            {"name": "status", "type": "uint8"}
+        ]
+    }]
+}"#;
+
+const PIGGY_BANK_CONTRACT_ABI: &str = r#"
+{
+    "ABI version": 0,
+    "functions": [{
+        "name": "transfer",
+        "signed": true,
+        "inputs": [{"name": "to", "type": "bits256"}],
+        "outputs": []
+    }, {
+        "name": "getTargetAmount",
+        "inputs": [],
+        "outputs": [{"name": "amount", "type": "uint64"}]
+    }, {
+        "name": "getGoal",
+        "inputs": [],
+        "outputs": [{"name": "goal", "type": "uint8[]"}]
+    }, {
+        "name": "constructor",
+        "inputs": [
+				    {"name": "amount","type": "uint64"},
+            {"name": "goal","type": "uint8[]"}
+        ],
+        "outputs": []
+    }]
+}"#;
+
+// 123 Grams and "Some goal" as goal
+const PIGGY_BANK_CONSTRUCTOR_PARAMS: &str = r#"
+{
+	"amount": 123,
+	"goal": [83, 111, 109, 101, 32, 103, 111, 97, 108]
+}"#;
+
+
+const WALLET_ABI: &str = r#"{
+	"ABI version" : 0,
+
+	"functions" :	[
+	    {
+	        "inputs": [
+	            {
+	                "name": "recipient",
+	                "type": "bits256"
+	            },
+	            {
+	                "name": "value",
+	                "type": "duint"
+	            }
+	        ],
+	        "name": "sendTransaction",
+					"signed": true,
+	        "outputs": [
+	            {
+	                "name": "transaction",
+	                "type": "uint64"
+	            },
+							{
+	                "name": "error",
+	                "type": "int8"
+	            }
+	        ]
+	    },
+	    {
+	        "inputs": [
+						  {
+	                "name": "type",
+	                "type": "uint8"
+	            },
+							{
+	                "name": "value",
+	                "type": "duint"
+	            },
+							{
+	                "name": "meta",
+	                "type": "bitstring"
+	            }
+					],
+	        "name": "createLimit",
+					"signed": true,
+	        "outputs": [
+							{
+	                "name": "limitId",
+	                "type": "uint8"
+	            },
+							{
+	                "name": "error",
+	                "type": "int8"
+	            }
+	        ]
+	    },
+	    {
+	        "inputs": [
+							{
+	                "name": "limitId",
+	                "type": "uint8"
+	            },
+							{
+	                "name": "value",
+	                "type": "duint"
+	            },
+							{
+	                "name": "meta",
+	                "type": "bitstring"
+	            }
+	        ],
+	        "name": "changeLimitById",
+					"signed": true,
+	        "outputs": [
+							{
+	                "name": "error",
+	                "type": "int8"
+	            }
+	        ]
+	    },
+			{
+	        "inputs": [
+							{
+	                "name": "limitId",
+	                "type": "uint8"
+	            }
+	        ],
+	        "name": "removeLimit",
+					"signed": true,
+	        "outputs": [
+							{
+	                "name": "error",
+	                "type": "int8"
+	            }
+	        ]
+	    },
+			{
+	        "inputs": [
+							{
+	                "name": "limitId",
+	                "type": "uint8"
+	            }
+	        ],
+	        "name": "getLimitById",
+	        "outputs": [
+							{
+									"name": "limitInfo",
+					        "type": "tuple",
+					        "components": [
+											{
+					                "name": "value",
+					                "type": "duint"
+					            },
+											{
+					                "name": "type",
+					                "type": "uint8"
+					            },
+											{
+					                "name": "meta",
+					                "type": "bitstring"
+					            }
+									]
+							},
+							{
+	                "name": "error",
+	                "type": "int8"
+	            }
+	        ]
+	    },
+			{
+	        "inputs": [],
+	        "name": "getLimits",
+	        "outputs": [
+							{
+									"name": "list",
+					        "type": "uint8[]"
+							},
+							{
+	                "name": "error",
+	                "type": "int8"
+	            }
+	        ]
+	    },
+			{
+	        "inputs": [],
+	        "name": "getVersion",
+	        "outputs": [
+							{
+									"name": "version",
+					        "type": "tuple",
+					        "components": [
+											{
+					                "name": "major",
+					                "type": "uint16"
+					            },
+											{
+					                "name": "minor",
+					                "type": "uint16"
+					            }
+									]
+							},
+							{
+	                "name": "error",
+	                "type": "int8"
+	            }
+	        ]
+	    },
+			{
+	        "inputs": [],
+	        "name": "getBalance",
+	        "outputs": [
+							{
+	                "name": "balance",
+	                "type": "uint64"
+	            }
+	        ]
+	    },
+			{
+	        "inputs": [],
+	        "name": "constructor",
+	        "outputs": []							
+	    },
+			{
+	        "inputs": [{"name": "address", "type": "bits256" }],
+	        "name": "setSubscriptionAccount",
+					"signed": true,
+	        "outputs": []							
+	    },
+			{
+	        "inputs": [],
+	        "name": "getSubscriptionAccount",
+	        "outputs": [{"name": "address", "type": "bits256" }]							
+	    }
+	]
+}
+"#;
+
+fn init_node_connection() {
+       let config_json = r#"
+        {
+            "db_config": {
+                "servers": ["142.93.137.28:28015"],
+                "db_name": "blockchain"
+            },
+            "kafka_config": {
+                "servers": ["142.93.137.28:9092"],
+                "topic": "requests",
+                "ack_timeout": 1000
+            }
+        }"#;    
+    init_json(Some(WORKCHAIN), config_json.into()).unwrap(); 
+}
+fn wait_message_processed(changes_stream: Box<dyn Stream<Item = ContractCallState, Error = SdkError>>) -> TransactionId {
+    let mut tr_id = None;
+    for state in changes_stream.wait() {
+        if let Err(e) = state {
+            panic!("error next state getting: {}", e);
+        }
+        if let Ok(s) = state {
+            println!("{} : {:?}", s.message_id.to_hex_string(), s.message_state);
+            if (s.message_state == MessageProcessingStatus::Preliminary) ||
+               (s.message_state == MessageProcessingStatus::Proposed) ||
+               (s.message_state == MessageProcessingStatus::Finalized) 
+            {
+                tr_id = Some(s.message_id.clone());
+                break;
+            }
+        }
+    }
+    tr_id.expect("Error: no transaction id")
+}
+
+fn wait_message_processed_by_id(message_id: MessageId)-> TransactionId {
+    let msg = crate::Message::load(message_id.clone())
+        .expect("Error load message")
+        .wait()
+        .next();
+
+    if msg.is_some() {
+        let s = msg.expect("Error unwrap stream next while loading Message")
+            .expect("Error unwrap result while loading Message")
+            .expect("Error unwrap returned Message");
+        println!("{} : {:?}", s.id().to_hex_string(), s.status());
+        if  s.status() == MessageProcessingStatus::Preliminary || 
+            s.status() == MessageProcessingStatus::Proposed || 
+            s.status() == MessageProcessingStatus::Finalized {
+                return s.id().clone();
+        }    
+    }
+
+    wait_message_processed(Contract::subscribe_updates(message_id.clone()).unwrap())
+}
+
+fn deploy_contract_and_wait(code_file_name: &str, abi: &str, constructor_params: &str, key_pair: &Keypair) -> AccountId {
+    // read image from file and construct ContractImage
+    let mut state_init = std::fs::File::open("src/tests/".to_owned() + code_file_name).expect("Unable to open contract code file");
+
+    let contract_image = ContractImage::from_state_init_and_key(&mut state_init, &key_pair.public).expect("Unable to parse contract code file");
+
+    let account_id = contract_image.account_id();
+
+    // before deploying contract need to transfer some funds to its address
+    //println!("Account ID to take some grams {}\n", account_id.to_hex_string());
+    let msg = create_external_transfer_funds_message(AccountId::from([0_u8; 32]), account_id.clone(), 100000000000);
+    let changes_stream = Contract::send_message(msg).expect("Error calling contract method");
+
+    // wait transaction id in message-status 
+    let tr_id = wait_message_processed(changes_stream);
+    
+    let tr = Transaction::load(tr_id)
+        .expect("Error load Transaction")
+        .wait()
+        .next()
+        .expect("Error unwrap stream next while loading Transaction")
+        .expect("Error unwrap result while loading Transaction")
+        .expect("Error unwrap returned Transaction");
+
+    //println!("transaction:\n\n{}", serde_json::to_string_pretty(tr.tr()).unwrap());
+
+    if tr.tr().is_aborted() {
+        panic!("transaction aborted!\n\n{}", serde_json::to_string_pretty(tr.tr()).unwrap())
+    }
+
+    tr.out_messages_id().iter().for_each(|msg_id| {
+        wait_message_processed_by_id(msg_id.clone());
+    });
+
+
+    // call deploy method
+    let changes_stream = Contract::deploy_json("constructor".to_owned(), constructor_params.to_owned(), abi.to_owned(), contract_image, Some(key_pair))
+        .expect("Error deploying contract");
+
+    // wait transaction id in message-status 
+    // contract constructor doesn't return any values so there are no output messages in transaction
+    // so just check deployment transaction created
+    let tr_id = wait_message_processed(changes_stream);
+
+    let tr = Transaction::load(tr_id)
+        .expect("Error calling load Transaction")
+        .wait()
+        .next()
+        .expect("Error unwrap stream next while loading Transaction")
+        .expect("Error unwrap result while loading Transaction")
+        .expect("Error unwrap returned Transaction");
+
+    if tr.tr().is_aborted() {
+        panic!("transaction aborted!\n\n{}", serde_json::to_string_pretty(tr.tr()).unwrap())
+    }
+
+
+    account_id
+}
+
+fn call_contract(address: AccountId, func: &str, input: &str, abi: &str, key_pair: &Keypair) {
+
+    let contract = Contract::load(address.into())
+        .expect("Error calling load Contract")
+        .wait()
+        .next()
+        .expect("Error unwrap stream next while loading Contract")
+        .expect("Error unwrap result while loading Contract")
+        .expect("Error unwrap contract while loading Contract");
+
+    // call needed method
+    let changes_stream = Contract::call_json(contract.id().into(), func.to_owned(), input.to_owned(), abi.to_owned(), Some(&key_pair))
+        .expect("Error calling contract method");
+
+    // wait transaction id in message-status 
+    let tr_id = wait_message_processed(changes_stream);
+
+
+    // OR 
+    // wait message will done and find transaction with the message
+
+    // load transaction object
+    let tr = Transaction::load(tr_id)
+        .expect("Error calling load Transaction")
+        .wait()
+        .next()
+        .expect("Error unwrap stream next while loading Transaction")
+        .expect("Error unwrap result while loading Transaction")
+        .expect("Error unwrap returned Transaction");
+
+    if tr.tr().is_aborted() {
+        panic!("transaction aborted!\n\n{}", serde_json::to_string_pretty(tr.tr()).unwrap())
+    }
+}
+
+fn call_contract_and_wait(address: AccountId, func: &str, input: &str, abi: &str, key_pair: Option<&Keypair>) -> String {
+
+    let contract = Contract::load(address.into())
+        .expect("Error calling load Contract")
+        .wait()
+        .next()
+        .expect("Error unwrap stream next while loading Contract")
+        .expect("Error unwrap result while loading Contract")
+        .expect("Error unwrap contract while loading Contract");
+
+    // call needed method
+    let changes_stream = 
+        Contract::call_json(contract.id().into(), func.to_owned(), input.to_owned(), abi.to_owned(), key_pair)
+            .expect("Error calling contract method");
+
+    // wait transaction id in message-status 
+    let tr_id = wait_message_processed(changes_stream);
+
+    // OR 
+    // wait message will done and find transaction with the message
+
+    // load transaction object
+    let tr = Transaction::load(tr_id)
+        .expect("Error calling load Transaction")
+        .wait()
+        .next()
+        .expect("Error unwrap stream next while loading Transaction")
+        .expect("Error unwrap result while loading Transaction")
+        .expect("Error unwrap got Transaction");
+
+    // take external outbound message from the transaction
+    let out_msg = tr.load_out_messages()
+        .expect("Error calling load out messages")
+        .wait()
+        .find(|msg| {
+            msg.as_ref()
+                .expect("error unwrap out message 1")
+                .as_ref()
+                    .expect("error unwrap out message 2")
+                    .msg_type() == MessageType::ExternalOutbound
+        })
+            .expect("erro unwrap out message 2")
+            .expect("erro unwrap out message 3")
+            .expect("erro unwrap out message 4");
+
+    // take body from the message
+    let responce = out_msg.body().expect("error unwrap out message body").into();
+
+    // decode the body by ABI
+    let result = Contract::decode_function_response_json(abi.to_owned(), func.to_owned(), responce)
+        .expect("Error decoding result");
+
+    //println!("Contract call result: {}\n", result);
+
+    result
+
+    // this way it is need:
+    // 1. message status with transaction id or transaction object with in-message id
+    // 2. transaction object with out messages ids
+    // 3. message object with body
+}
+
+#[test]
+fn full_test_piggy_bank() {
+
+    let now = std::time::SystemTime::now();
+
+    // connect to node
+    init_node_connection();
+
+    println!("Connection to node established\n");
+
+	// generate key pair
+    let mut csprng = OsRng::new().unwrap();
+    let keypair = Keypair::generate::<Sha512, _>(&mut csprng);
+   
+    let now = std::time::Instant::now();
+
+	// deploy wallet
+    println!("Wallet contract deploying...\n");
+    let wallet_address = deploy_contract_and_wait("Wallet.tvc", WALLET_ABI, "{}", &keypair);
+	println!("Wallet contract deployed. Account address {}\n", wallet_address.to_hex_string());
+
+	// deploy piggy bank
+    println!("Piggy bank contract deploying...\n");
+	let piggy_bank_address = deploy_contract_and_wait("Piggybank.tvc", PIGGY_BANK_CONTRACT_ABI, PIGGY_BANK_CONSTRUCTOR_PARAMS, &keypair);
+	println!("Piggy bank contract deployed. Account address {}\n", piggy_bank_address.to_hex_string());
+
+	// deploy subscription
+
+    println!("Subscription contract deploying...\n");
+	let wallet_address_str = hex::encode(wallet_address.as_slice());
+	let subscription_constructor_params = format!("{{ \"wallet\" : \"x{}\" }}", wallet_address_str);
+	let subscripition_address = deploy_contract_and_wait("Subscription.tvc", SUBSCRIBE_CONTRACT_ABI, &subscription_constructor_params, &keypair);
+	println!("Subscription contract deployed. Account address {}\n", subscripition_address.to_hex_string());
+
+
+    // call setSubscriptionAccount in wallet
+    println!("Adding subscription address to the wallet...\n");
+	let subscripition_address_str = hex::encode(subscripition_address.as_slice());
+	let set_subscription_params = format!("{{ \"address\" : \"x{}\" }}", subscripition_address_str);
+
+	let _set_subscription_answer = call_contract(wallet_address, "setSubscriptionAccount", &set_subscription_params, WALLET_ABI, &keypair);
+
+	println!("Subscription address added to the wallet.\n");
+
+	// call subscribe in subscription
+    println!("Adding subscription 1...\n");
+    let subscr_id_str = hex::encode(&[0x11; 32]);
+	let piggy_bank_address_str = hex::encode(piggy_bank_address.as_slice());
+	let pubkey_str = hex::encode(keypair.public.as_bytes());
+	let subscribe_params = format!(
+        "{{ \"subscriptionId\" : \"x{}\", \"pubkey\" : \"x{}\", \"to\": \"x{}\", \"value\" : 123, \"period\" : 456 }}", 
+        subscr_id_str,
+        &pubkey_str, 
+        &piggy_bank_address_str,
+    );
+
+	let _subscribe_answer = call_contract_and_wait(subscripition_address.clone(), "subscribe", &subscribe_params, SUBSCRIBE_CONTRACT_ABI, Some(&keypair));
+	println!("Subscription 1 added.\n");
+
+    	// call subscribe in subscription
+    println!("Adding subscription 2...\n");
+    let subscr_id_str = hex::encode(&[0x22; 32]);
+	let subscribe_params = format!(
+        "{{ \"subscriptionId\" : \"x{}\", \"pubkey\" : \"x{}\", \"to\": \"x{}\", \"value\" : 5000000000, \"period\" : 86400 }}", 
+        subscr_id_str,
+        &pubkey_str, 
+        &piggy_bank_address_str,
+    );
+	let _subscribe_answer = call_contract_and_wait(subscripition_address.clone(), "subscribe", &subscribe_params, SUBSCRIBE_CONTRACT_ABI, Some(&keypair));
+	println!("Subscription 2 added.\n");
+
+    println!("Call getSubscription with id {}\n", &subscr_id_str);
+    let get_params = format!("{{ \"subscriptionId\" : \"x{}\" }}", &subscr_id_str);
+    call_contract_and_wait(subscripition_address, "getSubscription", &get_params, SUBSCRIBE_CONTRACT_ABI, Some(&keypair));
+    println!("getSubscription called.\n");
+
+    let t = now.elapsed();
+	println!("Time: sec={}.{:06} ", t.as_secs(), t.subsec_micros());
+}
+
+
+use rand::{thread_rng, Rng};
+use ton_block::{Message, MsgAddressExt, MsgAddressInt, InternalMessageHeader, Grams, 
+    ExternalInboundMessageHeader, CurrencyCollection, Serializable};
+use tvm::bitstring::Bitstring;
+
+// Create message "from wallet" to transfer some funds 
+// from one account to another
+pub fn create_external_transfer_funds_message(src: AccountId, dst: AccountId, value: u128) -> Message {
+    
+    let mut rng = thread_rng();    
+    let mut msg = Message::with_ext_in_header(
+        ExternalInboundMessageHeader {
+            src: MsgAddressExt::with_extern(&Bitstring::from(rng.gen::<u64>())).unwrap(),
+            dst: MsgAddressInt::with_standart(None, WORKCHAIN as i8, src.clone()).unwrap(),
+            import_fee: Grams::default(),
+        }
+    );
+
+    let mut balance = CurrencyCollection::default();
+    balance.grams = Grams(value.into());
+
+    let int_msg_hdr = InternalMessageHeader::with_addresses(
+            MsgAddressInt::with_standart(None, WORKCHAIN as i8, src).unwrap(),
+            MsgAddressInt::with_standart(None, WORKCHAIN as i8, dst).unwrap(),
+            balance);
+
+    msg.body = Some(int_msg_hdr.write_to_new_cell().unwrap().into());
+
+    msg
 }