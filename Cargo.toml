[workspace]
resolver = "2"
exclude = ["examples/rust"]
members = [
  "api/test",
  "tools/tvm_api_gen",
  "tools/update_trusted_blocks",
  "tools/tl_code_gen",
  "tvm_abi",
  "tvm_api",
  "tvm_assembler",
  "tvm_block",
  "tvm_block_json",
  "tvm_cli",
  "tvm_client",
  "tvm_client_processing",
  "tvm_common",
  "tvm_debugger",
  "tvm_executor",
  "tvm_sdk",
  "tvm_struct",
  "tvm_tl_codegen",
  "tvm_types",
  "tvm_vm",
]
[workspace.package]
<<<<<<< HEAD
version = "2.17.2"
=======
version = "2.16.2"
>>>>>>> 7fd50be4

rust-version = "1.76.0"

authors = ["TVM Labs <hello@tvmlabs.io>"]
repository = "https://github.com/tvmlabs/tvm-sdk"
edition = "2021"
license = "GPL-3.0"

[workspace.lints.rust]
# aim to have fmt::Debug implemented for all our public types
missing_debug_implementations = "warn"

[profile.profiling]
debug = 1
inherits = 'release'

[profile.dev]
# Must always use panic = "abort" to avoid needing to define the unstable eh_personality lang item.
panic = "abort"
# Enable only a small amount of optimization in debug mode
opt-level = 1

# Enable high optimizations for dependencies, but not for our code:
[profile.dev.package."*"]
opt-level = 3

[profile.release]
opt-level = "s"   # Optimize for size.
lto = true        # Enable Link Time Optimization
codegen-units = 1 # Reduce number of codegen units to increase optimizations.
panic = "abort"   # Abort on panic
strip = true      # Automatically strip symbols from the binary.

[profile.test]
# IMPORTANT! because with "abort" it will complain https://github.com/rust-lang/cargo/issues/6313
panic = "unwind"

[workspace.dependencies]
anyhow = "1.0.79"
async-trait = "0.1.77"
base64 = "0.22.1"
blst = "0.3.11"
byteorder = "1.5.0"
chrono = "0.4"
clap = { version = "4.4", features = ["derive"] }
crc = "3.0.1"
diffy = "0.3.0"
dirs = "5.0.1"
ed25519 = "2.2.3"
ed25519-dalek = "2.1.0"
extfmt = "0.1.1"
failure = "0.1.8"
futures = "0.3"
hex = "0.4.3"
hex-literal = "0.4.1"
json5 = "0.4.1"
lazy_static = "1.4.0"
lockfree = { git = "https://github.com/tvmlabs/lockfree" }
log = "0.4.20"
num = "0.4.1"
num-bigint = "0.4.4"
num-derive = "0.4.1"
num-traits = "0.2.18"
proc-macro2 = "1.0.78"
quote = "1.0.35"
rand = "0.8.5"
regex = "1.10.3"
reqwest = { version = "0.12.12", default-features = false, features = [
  "rustls-tls-webpki-roots",
] }
serde = "1.0.197"
serde_derive = "1.0.197"
serde_json = "1.0.114"
serde_repr = "0.1.18"
sha2 = "0.10.8"
similar = "2.4.0"
smallvec = "1.13.1"
thiserror = "1.0.56"
tokio = { default-features = false, version = "1.36.0" }
zstd = "0.13.0"
#
tvm_abi = { path = "./tvm_abi" }
tvm_api = { path = "./tvm_api" }
tvm_assembler = { path = "./tvm_assembler" }
tvm_block = { path = "./tvm_block" }
tvm_block_json = { path = "./tvm_block_json" }
tvm_cli = { path = "./tvm_cli" }
tvm_client = { path = "./tvm_client", default-features = false }
tvm_client_processing = { path = "./tvm_client_processing" }
tvm_debugger = { path = "./tvm_debugger" }
tvm_executor = { path = "./tvm_executor" }
tvm_sdk = { path = "./tvm_sdk" }
tvm_struct = { path = "./tvm_struct" }
tvm_types = { path = "./tvm_types" }
tvm_vm = { path = "./tvm_vm" }

[workspace.dependencies.tokio-tungstenite]
version = "0.26.2"<|MERGE_RESOLUTION|>--- conflicted
+++ resolved
@@ -24,11 +24,7 @@
   "tvm_vm",
 ]
 [workspace.package]
-<<<<<<< HEAD
-version = "2.17.2"
-=======
-version = "2.16.2"
->>>>>>> 7fd50be4
+version = "2.17.0"
 
 rust-version = "1.76.0"
 
