--- conflicted
+++ resolved
@@ -24,11 +24,7 @@
   "tvm_vm",
 ]
 [workspace.package]
-<<<<<<< HEAD
-version = "2.22.3"
-=======
 version = "2.22.4"
->>>>>>> cd025f19
 
 rust-version = "1.76.0"
 
