--- conflicted
+++ resolved
@@ -24,11 +24,7 @@
   "tvm_vm",
 ]
 [workspace.package]
-<<<<<<< HEAD
-version = "2.21.4"
-=======
 version = "2.22.1"
->>>>>>> af48c9b9
 
 rust-version = "1.76.0"
 
