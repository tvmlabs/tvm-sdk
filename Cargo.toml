[workspace]
resolver = "2"
exclude = ["examples/rust"]
members = [
  "api/test",
  "tools/update_trusted_blocks",
  "tvm_abi",
  "tvm_api",
  "tvm_assembler",
  "tvm_block",
  "tvm_block_json",
  "tvm_cli",
  "tvm_client",
  "tvm_client_processing",
  "tvm_common",
  "tvm_debugger",
  "tvm_executor",
  "tvm_sdk",
  "tvm_struct",
  "tvm_tl_codegen",
  "tvm_types",
  "tvm_vm",
  "tvm_tests"
]
[workspace.package]
<<<<<<< HEAD
version = "2.2.11"

=======
version = "2.2.12"
>>>>>>> b27bbb8d
rust-version = "1.76.0"

authors = ["TVM Labs <hello@tvmlabs.io>"]
repository = "https://github.com/tvmlabs/tvm-sdk"
edition = "2021"
license = "GPL-3.0"

[workspace.lints.rust]
# aim to have fmt::Debug implemented for all our public types
missing_debug_implementations = "warn"

[profile.profiling]
debug = 1
inherits = 'release'

[profile.dev]
# Must always use panic = "abort" to avoid needing to define the unstable eh_personality lang item.
panic = "abort"
# Enable only a small amount of optimization in debug mode
opt-level = 1

# Enable high optimizations for dependencies, but not for our code:
[profile.dev.package."*"]
opt-level = 3

[profile.release]
opt-level = "z"   # Optimize for size.
lto = true        # Enable Link Time Optimization
codegen-units = 1 # Reduce number of codegen units to increase optimizations.
panic = "abort"   # Abort on panic
strip = true      # Automatically strip symbols from the binary.

[profile.test]
# IMPORTANT! because with "abort" it will complain https://github.com/rust-lang/cargo/issues/6313
panic = "unwind"

[workspace.dependencies]
aes-ctr = "0.6.0"
anyhow = "1.0.79"
async-trait = "0.1.77"
base64 = "0.21.7"
blst = "0.3.11"
byteorder = "1.5.0"
chrono = "0.4"
clap = { version = "4.4", features = ["derive"] }
crc = "3.0.1"
curve25519-dalek = "4.1.1"
diffy = "0.3.0"
dirs = "5.0.1"
ed25519 = "2.2.3"
ed25519-dalek = "2.1.0"
external-ip = "4.2.0"
extfmt = "0.1.1"
failure = "0.1.8"
futures = "0.3"
hex = "0.4.3"
hex-literal = "0.4.1"
json5 = "0.4.1"
lazy_static = "1.4.0"
lockfree = { git = "https://github.com/tvmlabs/lockfree" }
log = "0.4.20"
lru = "0.12.3"
metrics = "0.22"
num = "0.4.1"
num-bigint = "0.4.4"
num-derive = "0.4.1"
num-traits = "0.2.17"
ordered-float = "4.2.0"
proc-macro2 = "1.0.78"
quote = "1.0.35"
rand = "0.8.5"
regex = "1.10.3"
reqwest = { version = "0.11.24", default-features = false, features = [
  "rustls-tls-webpki-roots",
] }
secstr = "0.5.1"
serde = "1.0.197"
serde_derive = "1.0.197"
serde_json = "1.0.114"
serde_repr = "0.1.18"
sha2 = "0.10.8"
similar = "2.4.0"
smallvec = "1.13.1"
thiserror = "1.0.56"
tokio = { default-features = false, version = "1.36.0" }
tokio-stream = "0.1.14"
x25519-dalek = "2.0.0"
zstd = "0.13.0"
#
tvm_abi = { path = "./tvm_abi" }
tvm_api = { path = "./tvm_api" }
tvm_assembler = { path = "./tvm_assembler" }
tvm_block = { path = "./tvm_block" }
tvm_block_json = { path = "./tvm_block_json" }
tvm_cli = { path = "./tvm_cli" }
tvm_client = { path = "./tvm_client", default-features = false }
tvm_client_processing = { path = "./tvm_client_processing" }
tvm_common = { path = "./tvm_common" }
tvm_debugger = { path = "./tvm_debugger" }
tvm_executor = { path = "./tvm_executor" }
tvm_sdk = { path = "./tvm_sdk" }
tvm_struct = { path = "./tvm_struct" }
tvm_types = { path = "./tvm_types" }
tvm_vm = { path = "./tvm_vm" }

[workspace.dependencies.tokio-tungstenite]
# TODO: upgrade when reqwest supports http@1, tungstenite 0.20.0 is the last version which uses http@0.2
version = "<0.21.0"<|MERGE_RESOLUTION|>--- conflicted
+++ resolved
@@ -23,12 +23,8 @@
   "tvm_tests"
 ]
 [workspace.package]
-<<<<<<< HEAD
-version = "2.2.11"
+version = "2.2.13"
 
-=======
-version = "2.2.12"
->>>>>>> b27bbb8d
 rust-version = "1.76.0"
 
 authors = ["TVM Labs <hello@tvmlabs.io>"]
