--- conflicted
+++ resolved
@@ -23,11 +23,8 @@
   "tvm_tests"
 ]
 [workspace.package]
-<<<<<<< HEAD
-version = "2.2.9"
-=======
-version = "2.2.10"
->>>>>>> ce9206d6
+version = "2.2.11"
+
 rust-version = "1.76.0"
 
 authors = ["TVM Labs <hello@tvmlabs.io>"]
