--- conflicted
+++ resolved
@@ -430,11 +430,7 @@
             let index = self.data_window.start + offset;
             let q = index / 8;
             let r = index % 8;
-<<<<<<< HEAD
-            Some((self.storage()[q] >> (7 - r)) & 1 != 0)
-=======
             Some(((self.storage()[q] >> (7 - r)) & 1) != 0)
->>>>>>> 14590bd8
         }
     }
 
