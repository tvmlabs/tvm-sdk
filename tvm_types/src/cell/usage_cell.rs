use crate::Cell;
use crate::CellImpl;
use crate::CellType;
use crate::LevelMask;
use crate::UInt256;
use std::collections::{HashMap, HashSet};
use std::hash::{BuildHasher, Hasher};
use std::mem;
use std::sync::Arc;
use std::sync::atomic::{AtomicBool, AtomicUsize};

#[derive(Default, Clone)]
pub struct UInt256HashBuilder;

impl BuildHasher for UInt256HashBuilder {
    type Hasher = UInt256Hasher;

    fn build_hasher(&self) -> UInt256Hasher {
        UInt256Hasher { hash: 0 }
    }
}

#[derive(Default)]
pub struct UInt256Hasher {
    hash: u64,
}

impl Hasher for UInt256Hasher {
    fn finish(&self) -> u64 {
        self.hash
    }

    fn write(&mut self, bytes: &[u8]) {
        self.hash = u64::from_le_bytes(bytes[0..8].try_into().unwrap());
    }

    fn write_u64(&mut self, i: u64) {
        self.hash = i;
    }
}

struct VisitedSetInner {
    set: parking_lot::Mutex<HashSet<UInt256, UInt256HashBuilder>>,
    enabled: AtomicBool,
    count: AtomicUsize,
}

impl VisitedSetInner {
    fn new() -> Self {
        VisitedSetInner {
            set: parking_lot::Mutex::new(HashSet::default()),
            enabled: AtomicBool::new(true),
            count: AtomicUsize::new(0),
        }
    }
    fn is_enabled(&self) -> bool {
        self.enabled.load(std::sync::atomic::Ordering::Relaxed)
    }

    fn visit(&self, cell: &Cell) -> bool {
        if self.is_enabled() {
            self.count.fetch_add(1, std::sync::atomic::Ordering::Relaxed);
            self.set.lock().insert(cell.repr_hash());
            true
        } else {
            false
        }
    }
}

struct VisitedMapInner {
    map: parking_lot::Mutex<HashMap<UInt256, Cell, UInt256HashBuilder>>,
    enabled: AtomicBool,
    count: AtomicUsize,
}

impl VisitedMapInner {
    fn new() -> Self {
        VisitedMapInner {
            map: parking_lot::Mutex::new(HashMap::default()),
            enabled: AtomicBool::new(true),
            count: AtomicUsize::new(0),
        }
    }

    fn is_enabled(&self) -> bool {
        self.enabled.load(std::sync::atomic::Ordering::Relaxed)
    }

    fn visit(&self, cell: &Cell) -> bool {
        if self.is_enabled() {
            self.count.fetch_add(1, std::sync::atomic::Ordering::Relaxed);
            self.map.lock().insert(cell.repr_hash(), cell.clone());
            true
        } else {
            false
        }
    }
}

type VisitedSet = Arc<VisitedSetInner>;
type VisitedMap = Arc<VisitedMapInner>;

#[derive(Clone)]
enum Visited {
    Set(VisitedSet),
    Map(VisitedMap),
}

impl Visited {
    fn is_enabled(&self) -> bool {
        match &self {
            Visited::Set(visited) => visited.is_enabled(),
            Visited::Map(visited) => visited.is_enabled(),
        }
    }

    fn visit(&self, cell: &Cell) -> bool {
        match &self {
            Visited::Set(visited) => visited.visit(cell),
            Visited::Map(visited) => visited.visit(cell),
        }
    }
}

#[derive(Clone)]
pub struct UsageCell {
    cell: Cell,
    visit_on_load: bool,
    visited: Visited,
    usage_level: u64,
}

impl UsageCell {
    fn new(inner: Cell, visit_on_load: bool, visited: Visited) -> Self {
        let usage_level = inner.usage_level() + 1;
        assert!(usage_level <= 1, "Nested usage cells can cause stack overflow");
        let cell = Self { cell: inner, visit_on_load, visited, usage_level };
        if visit_on_load {
            cell.visit();
        }
        cell
    }

    fn visit(&self) -> bool {
        self.visited.visit(&self.cell)
    }
}

impl CellImpl for UsageCell {
    fn data(&self) -> &[u8] {
        if !self.visit_on_load {
            self.visit();
        }
        self.cell.data()
    }

    fn raw_data(&self) -> crate::Result<&[u8]> {
        if !self.visit_on_load {
            self.visit();
        }
        self.cell.raw_data()
    }

    fn bit_length(&self) -> usize {
        self.cell.bit_length()
    }

    fn references_count(&self) -> usize {
        self.cell.references_count()
    }

    fn reference(&self, index: usize) -> crate::Result<Cell> {
        if self.visit_on_load && self.visited.is_enabled() || self.visit() {
            let cell = self.cell.reference(index)?;
            let cell = if cell.is_usage_cell() { cell.downcast_usage() } else { cell };
            Ok(Cell::with_usage(UsageCell::new(cell, self.visit_on_load, self.visited.clone())))
        } else {
            self.cell.reference(index)
        }
    }

    fn cell_type(&self) -> CellType {
        self.cell.cell_type()
    }

    fn level_mask(&self) -> LevelMask {
        self.cell.level_mask()
    }

    fn hash(&self, index: usize) -> UInt256 {
        self.cell.hash(index)
    }

    fn depth(&self, index: usize) -> u16 {
        self.cell.depth(index)
    }

    fn store_hashes(&self) -> bool {
        self.cell.store_hashes()
    }

    fn tree_bits_count(&self) -> u64 {
        self.cell.tree_bits_count()
    }

    fn tree_cell_count(&self) -> u64 {
        self.cell.tree_cell_count()
    }

    fn usage_level(&self) -> u64 {
        self.usage_level
    }

    fn is_usage_cell(&self) -> bool {
        true
    }

    fn downcast_usage(&self) -> Cell {
        self.cell.clone()
    }

    fn to_external(&self) -> crate::Result<Cell> {
        Ok(Cell::with_usage(UsageCell::new(
            self.cell.to_external()?,
            self.visit_on_load,
            self.visited.clone(),
        )))
    }
}

#[derive(Clone)]
pub struct UsageTree {
    root: Cell,
    visited: VisitedMap,
}

impl Drop for UsageTree {
    fn drop(&mut self) {
        self.visited.enabled.store(false, std::sync::atomic::Ordering::Release);
    }
}

impl UsageTree {
    pub fn with_root(root: Cell) -> Self {
        Self::with_params(root, false)
    }

    pub fn with_params(root: Cell, visit_on_load: bool) -> Self {
        let visited = Arc::new(VisitedMapInner::new());
        let root =
            Cell::with_usage(UsageCell::new(root, visit_on_load, Visited::Map(visited.clone())));
        Self { root, visited }
    }

    pub fn use_cell(&self, cell: Cell, visit_on_load: bool) -> Cell {
        let usage_cell = UsageCell::new(cell, visit_on_load, Visited::Map(self.visited.clone()));
        usage_cell.visit();
        Cell::with_usage(usage_cell)
    }

    pub fn use_cell_opt(&self, cell_opt: &mut Option<Cell>, visit_on_load: bool) {
        if let Some(cell) = cell_opt.as_mut() {
            *cell = self.use_cell(cell.clone(), visit_on_load);
        }
    }

    pub fn root_cell(&self) -> Cell {
        self.root.clone()
    }

    pub fn contains(&self, hash: &UInt256) -> bool {
        self.visited.map.lock().contains_key(hash)
    }

    pub fn build_visited_subtree(
        &self,
        is_include: &impl Fn(&UInt256) -> bool,
    ) -> crate::Result<HashSet<UInt256>> {
        Self::build_visited_subtree_inner(&self.visited.map.lock(), is_include)
    }

    fn build_visited_subtree_inner(
        visited: &HashMap<UInt256, Cell, UInt256HashBuilder>,
        is_include: &impl Fn(&UInt256) -> bool,
    ) -> crate::Result<HashSet<UInt256>> {
        let mut subvisited = HashSet::new();
        for (hash, cell) in visited.iter() {
            if is_include(hash) {
                Self::visit_subtree(visited, cell, &mut subvisited)?
            }
        }
        Ok(subvisited)
    }

    fn visit_subtree(
        visited: &HashMap<UInt256, Cell, UInt256HashBuilder>,
        cell: &Cell,
        subvisited: &mut HashSet<UInt256>,
    ) -> crate::Result<()> {
        if subvisited.insert(cell.repr_hash()) {
            for i in 0..cell.references_count() {
                let child_hash = cell.reference_repr_hash(i)?;
                if let Some(child) = visited.get(&child_hash) {
                    Self::visit_subtree(visited, child, subvisited)?
                }
            }
        }
        Ok(())
    }

    pub fn build_visited_set(&self) -> HashSet<UInt256> {
        let mut visited = HashSet::new();
<<<<<<< HEAD
        for guard in self.visited.iter() {
            visited.insert(*guard.key());
=======
        for hash in self.visited.map.lock().keys() {
            visited.insert(hash.clone());
>>>>>>> 749843b5
        }
        visited
    }
}

#[derive(Clone)]
pub struct UsageSet {
    root: Cell,
    visited: VisitedSet,
}

impl Drop for UsageSet {
    fn drop(&mut self) {
        self.visited.enabled.store(false, std::sync::atomic::Ordering::Release);
    }
}

impl UsageSet {
    pub fn with_root(root: Cell) -> Self {
        Self::with_params(root, false)
    }

    pub fn with_params(root: Cell, visit_on_load: bool) -> Self {
        let visited = Arc::new(VisitedSetInner::new());
        let root =
            Cell::with_usage(UsageCell::new(root, visit_on_load, Visited::Set(visited.clone())));
        Self { root, visited }
    }

    pub fn use_cell(&self, cell: Cell, visit_on_load: bool) -> Cell {
        let usage_cell = UsageCell::new(cell, visit_on_load, Visited::Set(self.visited.clone()));
        usage_cell.visit();
        Cell::with_usage(usage_cell)
    }

    pub fn root_cell(&self) -> Cell {
        self.root.clone()
    }

    pub fn build_visited_set(&self) -> HashSet<UInt256, UInt256HashBuilder> {
        self.visited.set.lock().clone()
    }

    pub fn take_visited_set(&mut self) -> HashSet<UInt256, UInt256HashBuilder> {
        mem::take(&mut self.visited.set.lock())
    }

    pub fn total_visited_count(&self) -> usize {
        self.visited.count.load(std::sync::atomic::Ordering::Relaxed)
    }
}

#[cfg(test)]
mod tests {
    use crate::{Cell, UsageTree, read_single_root_boc};
    #[test]
    fn test_usage_cell_speed() {
        let original_bytes =
            std::fs::read("../tvm_block/src/tests/data/block_with_ss/shard-states/571524").unwrap();
        let original = read_single_root_boc(&original_bytes).unwrap();
        // Original tree has 37395 cells
        let micros = traverse_cell(&original, 0);
        println!("No usage   micros: {micros}");
        let micros = traverse_cell(&original, 1000);
        println!("1000 usage micros: {micros}");
        let micros = traverse_cell(&original, 10000000);
        println!("Full usage micros: {micros}");
    }

    fn traverse_cell(cell: &Cell, drop_usage_tree_after: usize) -> usize {
        let start = std::time::Instant::now();
        for _ in 0..1000 {
            let mut usage = Some(UsageTree::with_root(cell.clone()));
            let usage_root = usage.as_ref().map(|x| x.root_cell()).unwrap();
            let mut visited_cells = 0;
            traverse_cell_inner(
                if drop_usage_tree_after > 0 { &usage_root } else { cell },
                &mut visited_cells,
                &mut usage,
                drop_usage_tree_after,
            );
        }
        start.elapsed().as_micros() as usize
    }

    fn traverse_cell_inner(
        cell: &Cell,
        visited_cells: &mut usize,
        usage_tree: &mut Option<UsageTree>,
        drop_usage_tree_after: usize,
    ) {
        *visited_cells += 1;
        if *visited_cells == drop_usage_tree_after {
            *usage_tree = None;
        }
        for child in cell.clone_references() {
            traverse_cell_inner(&child, visited_cells, usage_tree, drop_usage_tree_after);
        }
    }
}<|MERGE_RESOLUTION|>--- conflicted
+++ resolved
@@ -311,13 +311,8 @@
 
     pub fn build_visited_set(&self) -> HashSet<UInt256> {
         let mut visited = HashSet::new();
-<<<<<<< HEAD
-        for guard in self.visited.iter() {
-            visited.insert(*guard.key());
-=======
         for hash in self.visited.map.lock().keys() {
             visited.insert(hash.clone());
->>>>>>> 749843b5
         }
         visited
     }
