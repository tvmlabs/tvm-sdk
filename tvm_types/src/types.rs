// Copyright (C) 2019-2023 EverX Rights Reserved.
//
// Licensed under the SOFTWARE EVALUATION License (the "License"); you may not
// use this file except in compliance with the License.
//
// Unless required by applicable law or agreed to in writing, software
// distributed under the License is distributed on an "AS IS" BASIS,
// WITHOUT WARRANTIES OR CONDITIONS OF ANY KIND, either express or implied.
// See the License for the specific TON DEV software governing permissions and
// limitations under the License.

use std::cmp;
use std::fmt;
use std::fmt::LowerHex;
use std::fmt::UpperHex;
use std::str;
use std::str::FromStr;

pub type Error = failure::Error;
pub type Result<T> = std::result::Result<T, Error>;
use num::FromPrimitive;
use smallvec::SmallVec;
pub use thiserror::Error;

use crate::base64_decode_to_exact_slice;
use crate::cell::BuilderData;
use crate::cell::SliceData;
use crate::sha256_digest;

pub type Status = Result<()>;

#[macro_export]
macro_rules! error {
    ($error:literal) => {
        failure::err_msg(format!("{} {}:{}", $error, file!(), line!()))
    };
    ($error:expr) => {
        failure::Error::from($error)
    };
    ($fmt:expr, $($arg:tt)+) => {
        failure::err_msg(format!("{} {}:{}", format!($fmt, $($arg)*), file!(), line!()))
    };
}

#[macro_export]
macro_rules! fail {
    ($error:literal) => {
        return Err(failure::err_msg(format!("{} {}:{}", $error, file!(), line!())))
    };
    // uncomment to explicit panic for any ExceptionCode
    // (ExceptionCode::CellUnderflow) => {
    //     panic!("{}", error!(ExceptionCode::CellUnderflow))
    // };
    ($error:expr) => {
        return Err(error!($error))
    };
    ($fmt:expr, $($arg:tt)*) => {
        return Err(failure::err_msg(format!("{} {}:{}", format!($fmt, $($arg)*), file!(), line!())))
    };
}

#[derive(Clone, Default, PartialEq, Eq, Hash, Ord, PartialOrd)]
pub struct UInt256([u8; 32]);

impl PartialEq<SliceData> for UInt256 {
    fn eq(&self, other: &SliceData) -> bool {
        if other.remaining_bits() == 256 {
            return self.0 == other.get_bytestring(0).as_slice();
        }
        false
    }
}

impl PartialEq<SliceData> for &UInt256 {
    fn eq(&self, other: &SliceData) -> bool {
        if other.remaining_bits() == 256 {
            return self.0 == other.get_bytestring(0).as_slice();
        }
        false
    }
}

impl UInt256 {
    // hash of default cell
    // 0x96a296d224f285c67bee93c30f8a309157f0daa35dc5b87e410b78630a09cfc7;
    pub const DEFAULT_CELL_HASH: UInt256 = UInt256([
        150, 162, 150, 210, 36, 242, 133, 198, 123, 238, 147, 195, 15, 138, 48, 145, 87, 240, 218,
        163, 93, 197, 184, 126, 65, 11, 120, 99, 10, 9, 207, 199,
    ]);
    pub const MAX: UInt256 = UInt256([0xFF; 32]);
    pub const MIN: UInt256 = UInt256([0; 32]);
    pub const ZERO: UInt256 = UInt256([0; 32]);

    pub const fn default() -> Self {
        Self::new()
    }

    pub const fn new() -> Self {
        Self::ZERO
    }

    pub const fn with_array(data: [u8; 32]) -> Self {
        Self(data)
    }

    pub fn is_zero(&self) -> bool {
        for b in &self.0 {
            if b != &0 {
                return false;
            }
        }
        true
    }

    pub const fn as_array(&self) -> &[u8; 32] {
        &self.0
    }

    pub const fn as_slice(&self) -> &[u8; 32] {
        &self.0
    }

    // Returns solid string like this:
    // a80b23bfe4d301497f3ce11e753f23e8dec32368945ee279d044dbc1f91ace2a
    pub fn as_hex_string(&self) -> String {
        hex::encode(self.0)
    }

    // TODO: usage should be changed to as_hex_string
    #[allow(clippy::wrong_self_convention)]
    pub fn to_hex_string(&self) -> String {
        self.as_hex_string()
    }

    pub fn calc_file_hash(bytes: &[u8]) -> Self {
        Self::calc_sha256(bytes)
    }

    pub fn calc_sha256(bytes: &[u8]) -> Self {
        Self(sha256_digest(bytes))
    }

    pub fn first_u64(&self) -> u64 {
        u64::from_be_bytes(self.0[0..8].try_into().unwrap())
    }

    pub fn from_raw(data: Vec<u8>, length: usize) -> Self {
        assert_eq!(length, 256);
        let hash: [u8; 32] = data.try_into().unwrap();
        Self(hash)
    }

    pub fn from_slice(value: &[u8]) -> Self {
        match value.try_into() {
            Ok(hash) => Self(hash),
            Err(_) => Self::from_le_bytes(value),
        }
    }

    pub fn from_be_bytes(value: &[u8]) -> Self {
        let mut data = [0; 32];
        let len = cmp::min(value.len(), 32);
        let offset = 32 - len;
        (0..len).for_each(|i| data[i + offset] = value[i]);
        Self(data)
    }

    pub fn from_le_bytes(value: &[u8]) -> Self {
        let mut data = [0; 32];
        let len = cmp::min(value.len(), 32);
        (0..len).for_each(|i| data[i] = value[i]);
        Self(data)
    }

    pub const fn max() -> Self {
        UInt256::MAX
    }

    pub fn rand() -> Self {
        Self((0..32).map(|_| rand::random::<u8>()).collect::<Vec<u8>>().try_into().unwrap())
    }

    pub fn inner(self) -> [u8; 32] {
        self.0
    }

    pub fn into_vec(self) -> Vec<u8> {
        self.0.to_vec()
    }
}

impl From<[u8; 32]> for UInt256 {
    fn from(data: [u8; 32]) -> Self {
        UInt256(data)
    }
}

impl From<&[u8; 32]> for UInt256 {
    fn from(data: &[u8; 32]) -> Self {
        UInt256(*data)
    }
}

impl From<&[u8]> for UInt256 {
    fn from(value: &[u8]) -> Self {
        Self::from_slice(value)
    }
}

impl From<Vec<u8>> for UInt256 {
    fn from(value: Vec<u8>) -> Self {
        match value.try_into() {
            Ok(hash) => Self(hash),
            Err(value) => UInt256::from_le_bytes(value.as_slice()),
        }
    }
}

impl TryFrom<SliceData> for UInt256 {
    type Error = Error;

    fn try_from(mut value: SliceData) -> Result<Self> {
        let mut result = Self::default();
        value.get_next_bytes_to_slice(result.0.as_mut())?;
        Ok(result)
    }
}

impl FromStr for UInt256 {
    type Err = Error;

    fn from_str(value: &str) -> Result<Self> {
        let mut result = Self::default();
        match value.len() {
            64 => hex::decode_to_slice(value, &mut result.0)?,
            66 => hex::decode_to_slice(&value[2..], &mut result.0)?,
            44 => base64_decode_to_exact_slice(value, &mut result.0)?,
            _ => fail!("invalid account ID string (32 bytes expected), but got string {}", value),
        }
        Ok(result)
    }
}

impl fmt::Debug for UInt256 {
    fn fmt(&self, f: &mut fmt::Formatter) -> fmt::Result {
        LowerHex::fmt(self, f)
    }
}

impl fmt::Display for UInt256 {
    fn fmt(&self, f: &mut fmt::Formatter) -> fmt::Result {
        write!(f, "UInt256[{:X?}]", self.as_slice())
    }
}

impl LowerHex for UInt256 {
    fn fmt(&self, f: &mut fmt::Formatter) -> fmt::Result {
        if f.alternate() {
            write!(f, "0x{}", hex::encode(self.0))
        } else {
            write!(f, "{}", hex::encode(self.0))
            // write!(f, "{}...{}", hex::encode(&self.0[..2]),
            // hex::encode(&self.0[30..32]))
        }
    }
}

impl UpperHex for UInt256 {
    fn fmt(&self, f: &mut fmt::Formatter) -> fmt::Result {
        if f.alternate() {
            write!(f, "0x")?;
        }
        write!(f, "{}", hex::encode_upper(self.0))
    }
}

impl AsRef<[u8; 32]> for UInt256 {
    fn as_ref(&self) -> &[u8; 32] {
        &self.0
    }
}

impl AsRef<[u8]> for UInt256 {
    fn as_ref(&self) -> &[u8] {
        &self.0
    }
}

pub type AccountId = SliceData;

impl From<[u8; 32]> for AccountId {
    fn from(data: [u8; 32]) -> AccountId {
        SliceData::load_builder(BuilderData::with_raw(SmallVec::from_slice(&data), 256).unwrap())
            .unwrap()
    }
}

impl From<UInt256> for AccountId {
    fn from(data: UInt256) -> AccountId {
        SliceData::load_builder(BuilderData::with_raw(SmallVec::from_slice(&data.0), 256).unwrap())
            .unwrap()
    }
}

impl From<&UInt256> for AccountId {
    fn from(data: &UInt256) -> AccountId {
        SliceData::load_builder(BuilderData::with_raw(SmallVec::from_slice(&data.0), 256).unwrap())
            .unwrap()
    }
}

impl FromStr for AccountId {
    type Err = Error;

    fn from_str(s: &str) -> Result<Self> {
        let uint: UInt256 = FromStr::from_str(s)?;
        Ok(AccountId::from(uint.0))
    }
}

// Exceptions *****************************************************************

#[derive(Clone, Copy, Debug, num_derive::FromPrimitive, PartialEq, Eq, Error)]
pub enum ExceptionCode {
    #[error("normal termination")]
    NormalTermination = 0,
    #[error("alternative termination")]
    AlternativeTermination = 1,
    #[error("stack underflow")]
    StackUnderflow = 2,
    #[error("stack overflow")]
    StackOverflow = 3,
    #[error("integer overflow")]
    IntegerOverflow = 4,
    #[error("range check error")]
    RangeCheckError = 5,
    #[error("invalid opcode")]
    InvalidOpcode = 6,
    #[error("type check error")]
    TypeCheckError = 7,
    #[error("cell overflow")]
    CellOverflow = 8,
    #[error("cell underflow")]
    CellUnderflow = 9,
    #[error("dictionary error")]
    DictionaryError = 10,
    #[error("unknown error")]
    UnknownError = 11,
    #[error("fatal error")]
    FatalError = 12,
    #[error("out of gas")]
    OutOfGas = 13,
    #[error("illegal instruction")]
    IllegalInstruction = 14,
    #[error("pruned cell")]
    PrunedCellAccess = 15,
    #[error("big cell")]
    BigCellAccess = 16,
    #[error("execution timeout")]
    ExecutionTimeout = 17,
    #[error("wasm failed to load")]
    WasmLoadFail = 18,
    #[error("wasm failed to execute")]
    WasmExecFail = 19,
    #[error("wasm local binary hash mismatch")]
    WasmForbiddenBinary = 20,
    #[error("wasm failed to find exported function or component")]
    WasmInvalidFunction = 21,
    #[error("wasm cell unpack error")]
    WasmCellUnpackError = 22,
    #[error("wasm cell pack error")]
    WasmCellPackError = 23,
    #[error("wasm not a valid sha256 provided")]
    WasmInvalidHash = 24,
    #[error("wasm linker failed for component")]
    WasmLinkerFail = 25,
    #[error("wasm failed to instantiate")]
    WasmInstantiateFail = 26,
    #[error("wasm failed to init engine")]
    WasmEngineInitFail = 27,
    #[error("wasm engine not created at launch")]
    WasmEngineMissing = 28,
    #[error("wasm precompilation failed")]
    WasmPrecompileComponentFail = 29,
    #[error("wasm runtime compilation failed")]
    WasmSingleUseComponentFail = 30,
    #[error("wasm failed to parse sha256 hash string")]
    WasmWhitelistInvalidHash = 31,
    #[error("wasm hash not in whitelist")]
    WasmWhitelistForbiddenHash = 32,
    #[error("wasm missing matching local binary")]
    WasmWhitelistMissingBinary = 33,
    #[error("wasm failed to set or use fuel limit")]
    WasmFuelError = 34,
    #[error("DApp ID is not set")]
    DAppIdNotSet = 35,
<<<<<<< HEAD
    #[error("wasm base config is incorrect")]
    WasmConfigError = 36,
=======
    #[error("failed to unpack cell")]
    CellUnpackError = 36,
>>>>>>> 043793ec
}

// impl fmt::Display for ExceptionCode {
// fn fmt(&self, f: &mut fmt::Formatter) -> fmt::Result {
// write!(f, "{}", self.message())
// }
// }

#[rustfmt::skip]
impl ExceptionCode {
/*
    pub fn message(&self) -> &'static str {
        match self {
            ExceptionCode::NormalTermination        => "normal termination",
            ExceptionCode::AlternativeTermination   => "alternative termination",
            ExceptionCode::StackUnderflow           => "stack underflow",
            ExceptionCode::StackOverflow            => "stack overflow",
            ExceptionCode::IntegerOverflow          => "integer overflow",
            ExceptionCode::RangeCheckError          => "range check error",
            ExceptionCode::InvalidOpcode            => "invalid opcode",
            ExceptionCode::TypeCheckError           => "type check error",
            ExceptionCode::CellOverflow             => "cell overflow",
            ExceptionCode::CellUnderflow            => "cell underflow",
            ExceptionCode::DictionaryError          => "dictionary error",
            ExceptionCode::UnknownError             => "unknown error",
            ExceptionCode::FatalError               => "fatal error",
            ExceptionCode::OutOfGas                 => "out of gas error"
        }
    }
*/
    pub fn from_usize(number: usize) -> Option<ExceptionCode> {
        FromPrimitive::from_usize(number)
    }
}

pub trait ByteOrderRead {
    fn read_be_uint(&mut self, bytes: usize) -> std::io::Result<u64>;
    fn read_byte(&mut self) -> std::io::Result<u8>;
    fn read_be_u16(&mut self) -> std::io::Result<u16>;
    fn read_be_u32(&mut self) -> std::io::Result<u32>;
    fn read_be_u64(&mut self) -> std::io::Result<u64>;
    fn read_le_u16(&mut self) -> std::io::Result<u16>;
    fn read_le_u32(&mut self) -> std::io::Result<u32>;
    fn read_le_u64(&mut self) -> std::io::Result<u64>;
    fn read_u256(&mut self) -> std::io::Result<[u8; 32]>;
}

impl<T: std::io::Read> ByteOrderRead for T {
    fn read_be_uint(&mut self, bytes: usize) -> std::io::Result<u64> {
        match bytes {
            1 => {
                let mut buf = [0];
                self.read_exact(&mut buf)?;
                Ok(buf[0] as u64)
            }
            2 => {
                let mut buf = [0; 2];
                self.read_exact(&mut buf)?;
                Ok(u16::from_be_bytes(buf) as u64)
            }
            3..=4 => {
                let mut buf = [0; 4];
                self.read_exact(&mut buf[4 - bytes..])?;
                Ok(u32::from_be_bytes(buf) as u64)
            }
            5..=8 => {
                let mut buf = [0; 8];
                self.read_exact(&mut buf[8 - bytes..])?;
                Ok(u64::from_be_bytes(buf))
            }
            _ => Err(std::io::Error::new(
                std::io::ErrorKind::InvalidInput,
                "too many bytes to read in u64",
            )),
        }
    }

    fn read_byte(&mut self) -> std::io::Result<u8> {
        self.read_be_uint(1).map(|value| value as u8)
    }

    fn read_be_u16(&mut self) -> std::io::Result<u16> {
        self.read_be_uint(2).map(|value| value as u16)
    }

    fn read_be_u32(&mut self) -> std::io::Result<u32> {
        self.read_be_uint(4).map(|value| value as u32)
    }

    fn read_be_u64(&mut self) -> std::io::Result<u64> {
        self.read_be_uint(8)
    }

    fn read_le_u16(&mut self) -> std::io::Result<u16> {
        let mut buf = [0; 2];
        self.read_exact(&mut buf)?;
        Ok(u16::from_le_bytes(buf))
    }

    fn read_le_u32(&mut self) -> std::io::Result<u32> {
        let mut buf = [0; 4];
        self.read_exact(&mut buf)?;
        Ok(u32::from_le_bytes(buf))
    }

    fn read_le_u64(&mut self) -> std::io::Result<u64> {
        let mut buf = [0; 8];
        self.read_exact(&mut buf)?;
        Ok(u64::from_le_bytes(buf))
    }

    fn read_u256(&mut self) -> std::io::Result<[u8; 32]> {
        let mut buf = [0; 32];
        self.read_exact(&mut buf)?;
        Ok(buf)
    }
}

pub type Bitmask = u8;

#[cfg(test)]
mod tests {
    use super::*;
    use crate::base64_encode;

    #[test]
    fn test_from_str_base64_for_uint256() {
        for u256_str in [
            "0x0000000000000000000000000000000000000000000000000000000000000001",
            "0x9999999999999999999999999999999999999999999999999999999999999999",
            "0000000000000000000000000000000000000000000000000000000000000001",
            "9999999999999999999999999999999999999999999999999999999999999999",
            "ffffffffffffffffffffffffffffffffffffffffffffffffffffffffffffffff",
            "FFFFFFFFFFFFFFFFFFFFFFFFFFFFFFFFFFFFFFFFFFFFFFFFFFFFFFFFFFFFFFFF",
            "AAAAAAAAAAAAAAAAAAAAAAAAAAAAAAAAAAAAAAAAAAE=",
        ] {
            let u256 = UInt256::from_str(u256_str).unwrap();
            let base64_str = base64_encode(&u256);
            assert_eq!(u256, UInt256::from_str(base64_str.as_str()).unwrap());
        }
    }
}<|MERGE_RESOLUTION|>--- conflicted
+++ resolved
@@ -394,13 +394,10 @@
     WasmFuelError = 34,
     #[error("DApp ID is not set")]
     DAppIdNotSet = 35,
-<<<<<<< HEAD
-    #[error("wasm base config is incorrect")]
-    WasmConfigError = 36,
-=======
     #[error("failed to unpack cell")]
     CellUnpackError = 36,
->>>>>>> 043793ec
+    #[error("wasm base config is incorrect")]
+    WasmConfigError = 37,
 }
 
 // impl fmt::Display for ExceptionCode {
