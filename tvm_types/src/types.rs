--- conflicted
+++ resolved
@@ -392,13 +392,10 @@
     WasmWhitelistMissingBinary = 33,
     #[error("wasm failed to set or use fuel limit")]
     WasmFuelError = 34,
-<<<<<<< HEAD
-    #[error("wasm base config is incorrect")]
-    WasmConfigError = 35,
-=======
     #[error("DApp ID is not set")]
     DAppIdNotSet = 35,
->>>>>>> ec1663ab
+    #[error("wasm base config is incorrect")]
+    WasmConfigError = 36,
 }
 
 // impl fmt::Display for ExceptionCode {
