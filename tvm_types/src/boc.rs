// Copyright (C) 2019-2023 EverX. All Rights Reserved.
//
// Licensed under the SOFTWARE EVALUATION License (the "License"); you may not
// use this file except in compliance with the License.
//
// Unless required by applicable law or agreed to in writing, software
// distributed under the License is distributed on an "AS IS" BASIS,
// WITHOUT WARRANTIES OR CONDITIONS OF ANY KIND, either express or implied.
// See the License for the specific TON DEV software governing permissions and
// limitations under the License.
use std::collections::HashMap;
use std::collections::HashSet;
use std::collections::hash_map;
use std::fmt::Debug;
use std::fs::File;
use std::io::Cursor;
use std::io::Read;
use std::io::Seek;
use std::io::SeekFrom;
use std::io::Write;
use std::ops::Deref;
use std::path::Path;
use std::path::PathBuf;
use std::sync::Arc;

use smallvec::SmallVec;

use crate::CellImpl;
use crate::CellType;
use crate::Crc32;
use crate::MAX_BIG_DATA_BYTES;
use crate::MAX_REFERENCES_COUNT;
use crate::Result;
use crate::Status;
use crate::UInt256;
use crate::cell::Cell;
use crate::cell::DEPTH_SIZE;
use crate::cell::DataCell;
use crate::cell::MAX_DATA_BYTES;
use crate::cell::MAX_SAFE_DEPTH;
use crate::cell::SHA256_SIZE;
use crate::cell::{self};
use crate::crc32_digest;
use crate::error;
use crate::fail;
use crate::full_len;
use crate::{ByteOrderRead, read_boc3_bytes};

const BOC_INDEXED_TAG: u32 = 0x68ff65f3; // deprecated, is used only for read
const BOC_INDEXED_CRC32_TAG: u32 = 0xacc3a728; // deprecated, is used only for read
const BOC_GENERIC_TAG: u32 = 0xb5ee9c72;
const BOC_GENERIC_V2_TAG: u32 = 0xb6ff9a73; // with big cells

// v3:
// - includes hashes, tree stats;
// - uses child offsets instead of indexes.
pub(crate) const BOC_V3_TAG: u32 = 0xacc3a728;

const MAX_ROOTS_COUNT: usize = 1024;

pub trait OrderedCellsStorage {
    fn get_cell_by_index(&self, index: u32) -> Result<Cell>;
    fn get_rev_index_by_hash(&self, hash: &UInt256) -> Result<u32>;
    fn store_cell(&mut self, cell: Cell) -> Result<()>;
    fn push_cell(&mut self, hash: &UInt256) -> Result<()>;
    fn contains_hash(&self, hash: &UInt256) -> Result<bool>;
    fn cleanup(&mut self) -> Result<()>;
}

pub trait CellByHashStorage {
    fn get_cell_by_hash(&self, hash: &UInt256) -> Result<Cell>;
}

#[derive(Default)]
pub struct SimpleOrderedCellsStorage {
    cells: HashMap<UInt256, (Cell, u32)>, // cell, reversed index (from end)
    sorted_rev: Vec<UInt256>,
}

impl OrderedCellsStorage for SimpleOrderedCellsStorage {
    fn store_cell(&mut self, cell: Cell) -> Result<()> {
        self.cells.insert(cell.repr_hash(), (cell, 0));
        Ok(())
    }

    fn push_cell(&mut self, hash: &UInt256) -> Result<()> {
        self.cells.get_mut(hash).ok_or_else(|| error!("Can't find cell with hash {:x}", hash))?.1 =
            self.sorted_rev.len() as u32;
        self.sorted_rev.push(hash.clone());
        Ok(())
    }

    fn get_cell_by_index(&self, index: u32) -> Result<Cell> {
        if let Some(hash) = self.sorted_rev.get(index as usize) {
            if let Some((cell, _)) = self.cells.get(hash) {
                Ok(cell.clone())
            } else {
                fail!("Can't find cell with hash {:x}", hash)
            }
        } else {
            fail!("Can't find cell with index {}", index)
        }
    }

    fn get_rev_index_by_hash(&self, hash: &UInt256) -> Result<u32> {
        if let Some((_, index)) = self.cells.get(hash) {
            Ok(*index)
        } else {
            fail!("Can't find cell index with hash {:x}", hash)
        }
    }

    fn contains_hash(&self, hash: &UInt256) -> Result<bool> {
        Ok(self.cells.contains_key(hash))
    }

    fn cleanup(&mut self) -> Result<()> {
        Ok(())
    }
}

#[derive(Clone)]
pub struct BocWriter<'a, S: OrderedCellsStorage> {
    roots_indexes_rev: Vec<usize>,
    cells: S,
    data_size: usize,
    references: usize,
    cells_count: usize,
    big_cells_count: usize,
    big_cells_size: usize,
    abort: &'a dyn Fn() -> bool,
}

pub fn write_boc(root_cell: &Cell) -> Result<Vec<u8>> {
    let mut buf = Vec::new();
    BocWriter::with_root(root_cell)?.write(&mut buf)?;
    Ok(buf)
}

impl<'a> BocWriter<'a, SimpleOrderedCellsStorage> {
    pub fn with_root(root_cell: &'a Cell) -> Result<Self> {
        Self::with_roots([root_cell.clone()])
    }

    pub fn with_owned_root(root_cell: Cell) -> Result<Self> {
        Self::with_roots([root_cell])
    }

    pub fn with_roots(root_cells: impl IntoIterator<Item = Cell>) -> Result<Self> {
        fn default_abort() -> bool {
            false
        }
        BocWriter::<SimpleOrderedCellsStorage>::with_params(
            root_cells,
            MAX_SAFE_DEPTH,
            SimpleOrderedCellsStorage::default(),
            &default_abort,
        )
    }
}

struct IntermediateState {
    file: File,
    cell_sizes: Vec<u16>,
    ref_count: usize,
    total_size: u64,
    raw_cell_size: usize,
}

const FILE_BUFFER_LEN: usize = 128 * 1024 * 1024; // 128 MB
const TEMP_REF_SIZE: usize = std::mem::size_of::<u32>();

struct RemoveOnDrop(PathBuf);

impl Drop for RemoveOnDrop {
    fn drop(&mut self) {
        if let Err(e) = std::fs::remove_file(&self.0) {
            log::trace!("failed to remove file:{} error: {e:?}", self.0.display());
        }
    }
}
pub struct BocWriterStack {}

impl BocWriterStack {
    // no big cell allowed!
    // only single root boc
    // max cells count is u32::MAX
    pub fn write<T: Write, S: CellByHashStorage>(
        dest: &mut T,
        temp_dir: &Path,
        root_cell: Cell,
        max_depth: u16,
        cells_storage: S,
        abort: &dyn Fn() -> bool,
    ) -> Result<()> {
        // check root_cell
        if root_cell.virtualization() != 0 {
            fail!("Virtual cells serialisation is prohibited");
        }
        let depth = root_cell.repr_depth();
        if depth > max_depth {
            fail!("Cell {:x} is too deep: {} > {}", root_cell.repr_hash(), depth, max_depth);
        }
        let file_name = format!("temp_boc_{:x}", root_cell.repr_hash());
        let tmp_file_path = temp_dir.join(file_name);
        let tmp_file = std::fs::OpenOptions::new()
            .read(true)
            .write(true)
            .create(true)
            .truncate(true)
            .open(&tmp_file_path)?;
        let remove_on_drop = RemoveOnDrop(tmp_file_path);

        let mut state = Self::traverse(tmp_file, root_cell, cells_storage, abort)?;

        // write to the main file
        let cells_count = state.cell_sizes.len();
        let ref_size =
            BocWriter::<SimpleOrderedCellsStorage>::number_of_bytes_to_fit(state.cell_sizes.len());

        let total_cells_size = state.raw_cell_size + state.ref_count * ref_size;
        let offset_size =
            BocWriter::<SimpleOrderedCellsStorage>::number_of_bytes_to_fit(total_cells_size);

        debug_assert!(ref_size <= 4);
        debug_assert!(offset_size <= 8);

        // Header
        let magic = BOC_GENERIC_TAG;
        dest.write_all(&magic.to_be_bytes())?;

        // has index | has CRC | has cache bits | flags   | ref_size
        // 7         | 6       | 5              | 4 3     | 2 1 0
        dest.write_all(&[ref_size as u8])?;

        dest.write_all(&[offset_size as u8])?; // off_bytes:(## 8) { off_bytes <= 8 }
        dest.write_all(&(cells_count as u64).to_be_bytes()[(8 - ref_size)..8])?;
        dest.write_all(&1_u64.to_be_bytes()[(8 - ref_size)..8])?;
        dest.write_all(&0_u64.to_be_bytes()[(8 - ref_size)..8])?;
        dest.write_all(&(total_cells_size as u64).to_be_bytes()[(8 - offset_size)..8])?;

        // Root's indexes
        dest.write_all(&(0u64).to_be_bytes()[(8 - ref_size)..8])?;

        // Cells
        let mut cell_buffer =
            [0; 2 + 4 * (SHA256_SIZE + DEPTH_SIZE) + MAX_DATA_BYTES + 4 * TEMP_REF_SIZE];
        for &cell_size in state.cell_sizes.iter().rev() {
            check_abort(abort)?;
            state.total_size -= cell_size as u64;
            state.file.seek(SeekFrom::Start(state.total_size))?;
            state.file.read_exact(&mut cell_buffer[..cell_size as usize])?;

            // let slice = &mut cell_buffer[0..TEMP_REF_SIZE];
            // let ref_count = u32::from_be_bytes(slice.try_into().unwrap());
            let ref_count = cell::refs_count(&cell_buffer);

            let data_size = cell_size as usize - ref_count * TEMP_REF_SIZE;
            let ref_offset = data_size;

            let raw_data_slice = &cell_buffer[..data_size];
            dest.write_all(raw_data_slice)?;

            for r in 0..ref_count {
                let ref_offset = ref_offset + r * TEMP_REF_SIZE;
                let slice = &mut cell_buffer[ref_offset..ref_offset + TEMP_REF_SIZE];
                let index = u32::from_be_bytes(slice.try_into().unwrap());
                let child_index = cells_count as u64 - index as u64 - 1;
                dest.write_all(&(child_index as u64).to_be_bytes()[(8 - ref_size)..8])?;
            }
        }

        drop(state);
        drop(remove_on_drop);

        Ok(())
    }

    // move throught boc and prepare data for writing to the main file
    // write cells to the temp file and collect aditional info
    fn traverse<S: CellByHashStorage>(
        file: File,
        root_cell: Cell,
        cells_storage: S,
        abort: &dyn Fn() -> bool,
    ) -> Result<IntermediateState> {
        enum StackItem {
            New(Cell),
            Loaded(LoadedCell),
        }
        struct LoadedCell {
            cell: Cell,
            // Indeses of cild cells in the file
            references: SmallVec<[u32; 4]>,
        }

        let mut temp_file_buffer = std::io::BufWriter::with_capacity(FILE_BUFFER_LEN, file);

        // map of cell hashes to indeces and written flag
        let mut indices: HashMap<UInt256, (u32, bool)> = HashMap::default();
        // map of indeces to iteration.
        // when we write some cell to file we put it to remap
        // Key: the cell with index(u32) from indeces
        // Value: the cell serial number(u32 as [u8; 4]) into the file
        let mut remap: HashMap<u32, [u8; 4]> = HashMap::default();
        // stack of cells to process
        // we use stack because we need to write child cells first
        let mut stack: Vec<(u32, StackItem)> = Vec::with_capacity(32);

        // vec of cell sizes
        // todo we can write cell size after cell. So at the end of file we will have
        // the size of last cell
        let mut cell_sizes: Vec<u16> = Vec::<u16>::with_capacity(FILE_BUFFER_LEN);
        // total size of all cells and its references
        let mut total_size: u64 = 0;
        // all references count in boc
        let mut ref_count = 0;
        // iteration is index of cell in the file
        let mut iteration = 0u32;
        // index in the remao map
        let mut remap_index = 0u32;
        // total size of all cells without references
        let mut raw_cell_size = 0usize;

        let mut max_stack_len: usize = 0;

        indices.insert(root_cell.repr_hash(), (iteration, false));
        stack.push((iteration, StackItem::New(root_cell)));

        while let Some((index, item)) = stack.pop() {
            check_abort(abort)?;
            if stack.len() > max_stack_len {
                max_stack_len = stack.len();
            }
            match item {
                StackItem::New(cell) => {
                    let mut reference_indices = SmallVec::with_capacity(4);

                    // references that are not written in the file yet
                    let mut cells: Vec<(u32, Cell)> = Vec::with_capacity(4);

                    for i in 0..cell.references_count() {
                        let index = match indices.entry(cell.reference_repr_hash(i)?) {
                            hash_map::Entry::Vacant(entry) => {
                                remap_index += 1;
                                entry.insert((remap_index, false));
                                cells.push((
                                    remap_index,
                                    cells_storage
                                        .get_cell_by_hash(&cell.reference_repr_hash(i)?)?,
                                ));
                                remap_index
                            }
                            hash_map::Entry::Occupied(entry) => {
                                let (remap_index, written) = *entry.get();
                                if !written {
                                    cells.push((
                                        remap_index,
                                        cells_storage
                                            .get_cell_by_hash(&cell.reference_repr_hash(i)?)?,
                                    ));
                                }
                                remap_index
                            }
                        };

                        reference_indices.push(index);
                    }

                    stack.push((
                        index,
                        StackItem::Loaded(LoadedCell { cell, references: reference_indices }),
                    ));

                    for (index, cell) in cells {
                        stack.push((index, StackItem::New(cell)));
                    }
                }
                StackItem::Loaded(loaded) => {
                    match remap.entry(index) {
                        hash_map::Entry::Vacant(entry) => {
                            entry.insert(iteration.to_be_bytes());
                        }
                        hash_map::Entry::Occupied(_) => continue,
                    };

                    if let Some((_, written)) = indices.get_mut(&loaded.cell.repr_hash()) {
                        *written = true;
                    }

                    iteration += 1;

                    // update counters
                    let raw_cell = full_len(loaded.cell.raw_data()?);
                    let cell_size = raw_cell + TEMP_REF_SIZE * loaded.cell.references_count();
                    cell_sizes.push(cell_size as u16);
                    ref_count += loaded.cell.references_count();
                    total_size += cell_size as u64;
                    raw_cell_size += raw_cell;

                    // write cella and references to the temp file
                    temp_file_buffer.write_all(loaded.cell.raw_data()?)?;
                    for index in loaded.references.iter() {
                        let index = remap.get(index).ok_or_else(|| error!("index not found"))?;
                        temp_file_buffer.write_all(index)?;
                    }
                }
            }
        }

        let mut file = temp_file_buffer.into_inner()?;
        file.flush()?;
        Ok(IntermediateState { file, cell_sizes, ref_count, total_size, raw_cell_size })
    }
}

impl<'a, S: OrderedCellsStorage> BocWriter<'a, S> {
    pub fn with_params(
        root_cells: impl IntoIterator<Item = Cell>,
        max_depth: u16,
        cells_storage: S,
        abort: &'a dyn Fn() -> bool,
    ) -> Result<Self> {
        let mut boc = BocWriter {
            roots_indexes_rev: Vec::new(),
            cells: cells_storage,
            data_size: 0,
            references: 0,
            cells_count: 0,
            big_cells_count: 0,
            big_cells_size: 0,
            abort,
        };
        let mut roots_set = HashSet::new();
        for root_cell in root_cells {
            if root_cell.virtualization() != 0 {
                fail!("Virtual cells serialisation is prohibited");
            }
            if !roots_set.insert(root_cell.repr_hash()) {
                fail!("roots must be all unique")
            }
            let depth = root_cell.repr_depth();
            if depth > max_depth {
                fail!("Cell {:x} is too deep: {} > {}", root_cell.repr_hash(), depth, max_depth);
            }

            if let Ok(rev_index) = boc.cells.get_rev_index_by_hash(&root_cell.repr_hash()) {
                boc.roots_indexes_rev.push(rev_index as usize);
            } else {
                boc.traverse(root_cell)?;
                boc.roots_indexes_rev.push(boc.cells_count - 1); // root must be
                // added into
                // `sorted_rev`
                // back
            }
        }

        // roots must be firtst
        // TODO: due to real ton sorces it is not necceary to write roots first
        Ok(boc)
    }

    pub fn roots_count(&self) -> usize {
        self.roots_indexes_rev.len()
    }

    pub fn data_size(&self) -> usize {
        self.data_size
    }

    pub fn references_count(&self) -> usize {
        self.references
    }

    pub fn cells_count(&self) -> usize {
        self.cells_count
    }

    pub fn big_cells_count(&self) -> usize {
        self.big_cells_count
    }

    pub fn big_cells_size(&self) -> usize {
        self.big_cells_size
    }

    pub fn write<T: Write>(self, dest: &mut T) -> Result<()> {
        self.write_ex(dest, false, false, None, None)
    }

    pub fn write_ex<T: Write>(
        self,
        dest: &mut T,
        include_index: bool,
        include_crc: bool,
        custom_ref_size: Option<usize>,
        custom_offset_size: Option<usize>,
    ) -> Result<()> {
        if include_crc {
            let mut dest_wrapped = IoCrcFilter::new_writer(dest);
            self.write_ex_impl(
                &mut dest_wrapped,
                include_index,
                include_crc,
                custom_ref_size,
                custom_offset_size,
            )?;
            dest_wrapped.finalize()
        } else {
            self.write_ex_impl(
                dest,
                include_index,
                include_crc,
                custom_ref_size,
                custom_offset_size,
            )
        }
    }

    fn write_ex_impl<T: Write>(
        mut self,
        dest: &mut T,
        include_index: bool,
        include_crc: bool,
        custom_ref_size: Option<usize>,
        custom_offset_size: Option<usize>,
    ) -> Result<()> {
        let bytes_total_cells = Self::number_of_bytes_to_fit(self.cells_count);
        let ref_size = custom_ref_size.map_or(bytes_total_cells, |crs| {
            debug_assert!(crs >= bytes_total_cells);
            std::cmp::max(crs, bytes_total_cells)
        });
        let total_cells_size = self.data_size + self.references * ref_size;
        let bytes_total_size = Self::number_of_bytes_to_fit(total_cells_size);
        let offset_size = custom_offset_size.map_or(bytes_total_size, |cos| {
            debug_assert!(cos >= bytes_total_size);
            std::cmp::max(cos, bytes_total_size)
        });

        debug_assert!(ref_size <= 4);
        debug_assert!(offset_size <= 8);

        // Header

        let magic = if self.big_cells_count > 0 { BOC_GENERIC_V2_TAG } else { BOC_GENERIC_TAG };
        dest.write_all(&magic.to_be_bytes())?;

        // has index | has CRC | has cache bits | flags   | ref_size
        // 7         | 6       | 5              | 4 3     | 2 1 0
<<<<<<< HEAD
        dest.write_all(&[((include_index as u8) << 7) | ((include_crc as u8) << 6) | ref_size as u8])?;
=======
        dest.write_all(&[((include_index as u8) << 7)
            | ((include_crc as u8) << 6)
            | ref_size as u8])?;
>>>>>>> 14590bd8

        dest.write_all(&[offset_size as u8])?; // off_bytes:(## 8) { off_bytes <= 8 }
        dest.write_all(&(self.cells_count as u64).to_be_bytes()[(8 - ref_size)..8])?;
        dest.write_all(&(self.roots_count() as u64).to_be_bytes()[(8 - ref_size)..8])?;
        dest.write_all(&0_u64.to_be_bytes()[(8 - ref_size)..8])?;
        dest.write_all(&(total_cells_size as u64).to_be_bytes()[(8 - offset_size)..8])?;
        if self.big_cells_count > 0 {
            dest.write_all(&(self.big_cells_count as u64).to_be_bytes()[(8 - ref_size)..8])?;
            dest.write_all(&(self.big_cells_size as u64).to_be_bytes()[(8 - offset_size)..8])?;
        }

        // Root's indexes
        for index in self.roots_indexes_rev.iter() {
            check_abort(self.abort)?;
            dest.write_all(
                &((self.cells_count - *index - 1) as u64).to_be_bytes()[(8 - ref_size)..8],
            )?;
        }

        // Index
        if include_index {
            let mut total_size = 0;
            for cell_index in (0..self.cells_count).rev() {
                check_abort(self.abort)?;
                let cell = &self.cells.get_cell_by_index(cell_index as u32)?;
                total_size += full_len(cell.raw_data()?) + ref_size * cell.references_count();
                dest.write_all(&(total_size as u64).to_be_bytes()[(8 - offset_size)..8])?;
            }
        }

        // Cells
        for cell_rev_index in (0..self.cells_count).rev() {
            check_abort(self.abort)?;
            let cell = &self.cells.get_cell_by_index(cell_rev_index as u32)?;
            dest.write_all(cell.raw_data()?)?;
            let cell_index = self.cells_count - 1 - cell_rev_index;
            for i in 0..cell.references_count() {
                let child_hash = cell.reference_repr_hash(i).unwrap();
                let child_index =
                    self.cells_count - 1 - self.cells.get_rev_index_by_hash(&child_hash)? as usize;
                debug_assert!(child_index > cell_index);
                dest.write_all(&(child_index as u64).to_be_bytes()[(8 - ref_size)..8])?;
            }
        }

        self.cells.cleanup()
    }

    fn traverse(&mut self, root: Cell) -> Status {
        enum Phase {
            Pre(Cell),
            Post(Cell),
        }
        let mut stack = vec![Phase::Pre(root)];
        while let Some(phase) = stack.pop() {
            check_abort(self.abort)?;
            match phase {
                Phase::Pre(cell) => {
                    if cell.virtualization() != 0 {
                        fail!("Virtual cells serialization is prohibited");
                    }
                    // self.cells may change at some point between pushing pre-phase
                    // and popping it off the stack, so repeat the check
                    if self.cells.contains_hash(&cell.repr_hash())? {
                        continue;
                    }
                    stack.push(Phase::Post(cell.clone()));
                    self.update_counters(&cell)?;
                    let mut children: SmallVec<[Cell; MAX_REFERENCES_COUNT]> = SmallVec::new();
                    let mut children_hashes: SmallVec<[UInt256; MAX_REFERENCES_COUNT]> =
                        SmallVec::new();
                    for i in 0..cell.references_count() {
                        let child_hash = cell.reference_repr_hash(i)?;
                        if !children_hashes.contains(&child_hash)
                            && !self.cells.contains_hash(&child_hash)?
                        {
                            children.push(cell.reference(i)?);
                            children_hashes.push(child_hash);
                        }
                    }
                    self.cells.store_cell(cell)?;
                    for (i, child) in children.into_iter().enumerate().rev() {
                        if !self.cells.contains_hash(&children_hashes[i])? {
                            stack.push(Phase::Pre(child));
                        }
                    }
                }
                Phase::Post(cell) => {
                    self.cells.push_cell(&cell.repr_hash())?;
                }
            }
        }
        Ok(())
    }

    fn update_counters(&mut self, cell: &Cell) -> Result<()> {
        self.cells_count += 1;
        let cell_size = cell.raw_data()?.len();
        self.data_size += cell_size;
        self.references += cell.references_count();
        if cell.cell_type() == CellType::Big {
            self.big_cells_count += 1;
            self.big_cells_size += cell_size;
        }
        Ok(())
    }

    fn number_of_bytes_to_fit(l: usize) -> usize {
        let mut n = 0;
        let mut l1 = l;

        while l1 != 0 {
            l1 >>= 8;
            n += 1;
        }

        n
    }
}

fn check_abort(abort: &dyn Fn() -> bool) -> Result<()> {
    if abort() {
        fail!("Operation was aborted");
    }
    Ok(())
}

#[derive(Clone)]
pub struct RawCell {
    pub data: Vec<u8>,
    pub refs: [u32; 4],
}

#[derive(Debug)]
pub struct BocHeader {
    pub magic: u32,
    pub roots_count: usize,
    pub ref_size: usize,
    pub index_included: bool,
    pub cells_count: usize,
    pub offset_size: usize,
    pub has_crc: bool,
    pub has_cache_bits: bool,
    pub roots_indexes: Vec<u32>,
    pub tot_cells_size: usize,
    pub big_cells_count: usize,
    pub big_cells_size: usize,
}

pub struct BocReaderResult {
    pub roots: Vec<Cell>,
    pub header: BocHeader,
}

impl BocReaderResult {
    pub fn withdraw_single_root(mut self) -> Result<Cell> {
        match self.roots.len() {
            0 => fail!("Error parsing cells tree: empty root"),
            1 => Ok(self.roots.remove(0)),
            r => fail!("Error parsing cells tree: too many roots {}", r),
        }
    }
}

pub trait IndexedCellsStorage {
    fn insert(&mut self, index: u32, cell: RawCell) -> Result<()>;
    fn remove(&mut self, index: u32) -> Result<RawCell>;
    fn cleanup(&mut self) -> Result<()>;
}

pub trait DoneCellsStorage {
    fn insert(&mut self, index: u32, cell: Cell) -> Result<()>;
    fn get(&self, index: u32) -> Result<Cell>;
    fn cleanup(&mut self) -> Result<()>;
}

impl IndexedCellsStorage for HashMap<u32, RawCell> {
    fn insert(&mut self, index: u32, cell: RawCell) -> Result<()> {
        self.insert(index, cell);
        Ok(())
    }

    fn remove(&mut self, index: u32) -> Result<RawCell> {
        self.remove(&index).ok_or_else(|| error!("Cell #{} was not found", index))
    }

    fn cleanup(&mut self) -> Result<()> {
        Ok(())
    }
}

impl DoneCellsStorage for HashMap<u32, Cell> {
    fn insert(&mut self, index: u32, cell: Cell) -> Result<()> {
        self.insert(index, cell);
        Ok(())
    }

    fn get(&self, index: u32) -> Result<Cell> {
        Ok(self.get(&index).ok_or_else(|| error!("Cell #{} was not found", index))?.clone())
    }

    fn cleanup(&mut self) -> Result<()> {
        Ok(())
    }
}

pub struct BocReader<'a> {
    abort: &'a dyn Fn() -> bool,
    indexed_cells: Box<dyn IndexedCellsStorage>,
    done_cells: Box<dyn DoneCellsStorage>,
    max_depth: u16,
}

impl Default for BocReader<'_> {
    fn default() -> Self {
        Self {
            abort: &|| false,
            indexed_cells: Box::<HashMap<u32, RawCell>>::default(),
            done_cells: Box::<HashMap<u32, Cell>>::default(),
            max_depth: MAX_SAFE_DEPTH,
        }
    }
}

pub fn read_boc(data: impl AsRef<[u8]>) -> Result<BocReaderResult> {
    let mut cursor = Cursor::new(data);
    BocReader::new().read(&mut cursor)
}

pub fn read_single_root_boc(data: impl AsRef<[u8]>) -> Result<Cell> {
    read_boc(data)?.withdraw_single_root()
}

impl<'a> BocReader<'a> {
    pub fn new() -> Self {
        Self::default()
    }

    pub fn set_indexed_cells_storage(mut self, ics: Box<dyn IndexedCellsStorage>) -> Self {
        self.indexed_cells = ics;
        self
    }

    pub fn set_done_cells_storage(mut self, dcs: Box<dyn DoneCellsStorage>) -> Self {
        self.done_cells = dcs;
        self
    }

    pub fn set_abort(mut self, abort: &'a dyn Fn() -> bool) -> Self {
        self.abort = abort;
        self
    }

    pub fn set_max_cell_depth(mut self, max_depth: u16) -> Self {
        self.max_depth = max_depth;
        self
    }

    pub fn read<T: Read + Seek>(mut self, src: &mut T) -> Result<BocReaderResult> {
        #[cfg(not(target_family = "wasm"))]
        let now = std::time::Instant::now();

        let position = src.stream_position()?;
        let src_full_len = src.seek(SeekFrom::End(0))? - position;
        src.seek(SeekFrom::Start(position))?;

        // TODO do not compute crc if header says crc isn't included
        let mut src = IoCrcFilter::new_reader(src);

        let header = Self::read_header(&mut src)?;
        if header.magic == BOC_V3_TAG {
            let mut buf = Vec::new();
            buf.extend_from_slice(&header.magic.to_be_bytes());
            src.read_to_end(&mut buf)?;
            return Ok(BocReaderResult { header, roots: read_boc3_bytes(Arc::new(buf), 0)? });
        }
        let header_len = src.stream_position()? - position;

        check_abort(self.abort)?;

        Self::precheck_cells_tree_len(&header, header_len, src_full_len, true)?;

        // Skip index
        if header.index_included {
            let mut raw_index = vec![0; header.cells_count * header.offset_size];
            src.read_exact(&mut raw_index)?;
        }

        // Read cells
        #[cfg(not(target_family = "wasm"))]
        let now1 = std::time::Instant::now();
        let mut actual_data_size = src.stream_position()?;
        let mut remaining_big_cells = header.big_cells_count;
        for cell_index in 0..header.cells_count {
            check_abort(self.abort)?;
            let raw_cell = Self::read_raw_cell(
                &mut src,
                header.ref_size,
                cell_index,
                header.cells_count,
                &mut remaining_big_cells,
            )?;
            self.indexed_cells.insert(cell_index as u32, raw_cell)?;
        }
        actual_data_size = src.stream_position()? - actual_data_size;
        if actual_data_size as usize != header.tot_cells_size {
            fail!("actual data size disagrees with the size from header")
        }
        #[cfg(not(target_family = "wasm"))]
        let read_time = now1.elapsed().as_millis();

        // Resolving references & constructing cells from leaves to roots
        #[cfg(not(target_family = "wasm"))]
        let now1 = std::time::Instant::now();
        for cell_index in (0..header.cells_count).rev() {
            check_abort(self.abort)?;
            let raw_cell = self.indexed_cells.remove(cell_index as u32)?;
            let mut refs = vec![];
            for i in 0..cell::refs_count(&raw_cell.data) {
                refs.push(self.done_cells.get(raw_cell.refs[i])?)
            }
            let cell = DataCell::with_raw_data(refs, raw_cell.data, Some(self.max_depth), true)?;
            self.done_cells.insert(cell_index as u32, Cell::with_data(cell))?;
        }
        #[cfg(not(target_family = "wasm"))]
        let constructing_time = now1.elapsed().as_millis();

        let roots_indexes =
            if header.magic == BOC_GENERIC_TAG { &header.roots_indexes[..] } else { &[0] };
        let mut roots = Vec::with_capacity(roots_indexes.len());
        for i in roots_indexes {
            check_abort(self.abort)?;
            roots.push(self.done_cells.get(*i)?);
        }

        if header.has_crc {
            src.check_crc()?;
        }

        #[cfg(not(target_family = "wasm"))]
        let now1 = std::time::Instant::now();
        self.done_cells.cleanup()?;
        #[cfg(not(target_family = "wasm"))]
        let drop_time_dc = now1.elapsed().as_millis();

        #[cfg(not(target_family = "wasm"))]
        let now1 = std::time::Instant::now();
        self.indexed_cells.cleanup()?;
        #[cfg(not(target_family = "wasm"))]
        let drop_time_ic = now1.elapsed().as_millis();

        #[cfg(not(target_family = "wasm"))]
        {
            let total_time = now.elapsed().as_millis();
            log::trace!(
                "TIME read_cells_tree_ex: {}ms (read: {}, creating cells: {}, \
                    indexed cells cleanup: {}, done cells cleanup: {})",
                total_time,
                read_time,
                constructing_time,
                drop_time_ic,
                drop_time_dc
            );
        }

        Ok(BocReaderResult { roots, header })
    }

    pub fn read_inmem(mut self, data: Arc<Vec<u8>>) -> Result<BocReaderResult> {
        #[cfg(not(target_family = "wasm"))]
        let now = std::time::Instant::now();
        let mut src = Cursor::new(data.deref());

        let header = Self::read_header(&mut src)?;
        if header.magic == BOC_V3_TAG {
            return Ok(BocReaderResult { header, roots: read_boc3_bytes(data, 0)? });
        }

        Self::precheck_cells_tree_len(&header, src.position(), data.len() as u64, false)?;

        // Index processing - read existing index or traverse all vector to create own
        // index2
        #[cfg(not(target_family = "wasm"))]
        let now1 = std::time::Instant::now();
        let mut index2 = vec![];
        let index = &data[src.position() as usize..];
        if !header.index_included {
            index2 = Vec::with_capacity(header.cells_count);
            for _ in 0_usize..header.cells_count {
                check_abort(self.abort)?;
                index2.push(src.position());
                Self::skip_cell(&mut src, header.ref_size)?;
            }
        } else if index.len() < header.cells_count * header.offset_size {
            fail!("Invalid data: too small to fit index");
        }
        #[cfg(not(target_family = "wasm"))]
        let index_time = now1.elapsed().as_millis();

        // Resolving references & constructing cells from leaves to roots
        #[cfg(not(target_family = "wasm"))]
        let now1 = std::time::Instant::now();
        let cells_start = src.position() as usize + header.cells_count * header.offset_size;
        let mut remaining_big_cells = header.big_cells_count;
        for cell_index in (0..header.cells_count).rev() {
            check_abort(self.abort)?;

            let offset = if header.index_included {
                let mut offset = cells_start;
                if cell_index > 0 {
                    let o = (cell_index - 1) * header.offset_size;
                    let mut o2 = Cursor::new(&index[o..o + header.offset_size])
                        .read_be_uint(header.offset_size)?
                        as usize;
                    if header.has_cache_bits {
                        o2 >>= 1;
                    }
                    offset += o2;
                }
                offset
            } else {
                index2[cell_index] as usize
            };

            if data.len() <= offset {
                fail!("Invalid data: data too short or index is invalid");
            }
            let mut src = Cursor::new(&data[offset..]);
            let refs_indexes =
                Self::read_refs_indexes(&mut src, header.ref_size, cell_index, header.cells_count)?;
            let mut refs = Vec::with_capacity(refs_indexes.len());
            for ref_cell_index in refs_indexes {
                let child = self.done_cells.get(ref_cell_index)?;
                refs.push(child.clone());
            }

            let cell =
                DataCell::with_external_data(refs, &data, offset, Some(self.max_depth), true)?;
            if cell.cell_type() == CellType::Big {
                if remaining_big_cells == 0 {
                    fail!("Big cell is not allowed");
                }
                remaining_big_cells -= 1;
            }
            self.done_cells.insert(cell_index as u32, Cell::with_data(cell))?;
        }
        #[cfg(not(target_family = "wasm"))]
        let constructing_time = now1.elapsed().as_millis();

        let mut roots = Vec::with_capacity(header.roots_count);
        if header.magic == BOC_GENERIC_TAG {
            for i in &header.roots_indexes {
                check_abort(self.abort)?;
                roots.push(self.done_cells.get(*i)?.clone());
            }
        } else {
            roots.push(self.done_cells.get(0)?);
        }

        #[cfg(not(target_family = "wasm"))]
        let now1 = std::time::Instant::now();
        if header.has_crc {
            let crc = crc32_digest(&data[..data.len() - 4]);
            src.set_position(data.len() as u64 - 4);
            let read_crc = src.read_le_u32()?;
            if read_crc != crc {
                fail!("crc not the same, values: {}, {}", read_crc, crc)
            }
        }
        #[cfg(not(target_family = "wasm"))]
        let crc_time = now1.elapsed().as_millis();

        #[cfg(not(target_family = "wasm"))]
        let now1 = std::time::Instant::now();
        self.done_cells.cleanup()?;
        #[cfg(not(target_family = "wasm"))]
        let cleanup_time = now1.elapsed().as_millis();
        #[cfg(not(target_family = "wasm"))]
        {
            let total_time = now.elapsed().as_millis();
            log::trace!(
                "TIME read_inmem: {}ms (index: {}, creating cells: {}, crc: {}, cleanup: {})",
                total_time,
                index_time,
                constructing_time,
                crc_time,
                cleanup_time
            );
        }

        Ok(BocReaderResult { roots, header })
    }

    fn read_header<T>(src: &mut T) -> Result<BocHeader>
    where
        T: Read,
    {
        let magic = src.read_be_u32()?;
        if magic == BOC_V3_TAG {
            return Ok(BocHeader {
                magic,
                roots_count: 0,
                ref_size: 0,
                index_included: false,
                cells_count: 0,
                offset_size: 0,
                has_crc: false,
                has_cache_bits: false,
                roots_indexes: Vec::default(),
                tot_cells_size: 0,
                big_cells_count: 0,
                big_cells_size: 0,
            });
        }
        let first_byte = src.read_byte()?;
        let index_included;
        let mut has_crc = false;
        let ref_size;
        let mut has_big_cells = false;
        let mut has_cache_bits = false;

        match magic {
            BOC_INDEXED_TAG => {
                ref_size = first_byte as usize;
                index_included = true;
            }
            BOC_INDEXED_CRC32_TAG => {
                ref_size = first_byte as usize;
                index_included = true;
                has_crc = true;
            }
            BOC_GENERIC_TAG | BOC_GENERIC_V2_TAG => {
                index_included = first_byte & 0b1000_0000 != 0;
                has_crc = first_byte & 0b0100_0000 != 0;
                has_cache_bits = first_byte & 0b0010_0000 != 0;
                let flags = (first_byte & 0b0001_1000) >> 3;
                if flags != 0 {
                    fail!("non-zero flags field is not supported")
                }
                ref_size = (first_byte & 0b0000_0111) as usize;
                has_big_cells = magic == BOC_GENERIC_V2_TAG;
            }
            _ => fail!("unknown BOC_TAG: {}", magic),
        };

        if has_cache_bits && !index_included {
            fail!("invalid header")
        }

        if ref_size == 0 || ref_size > 4 {
            fail!("ref size has to be more than 0 and less or equal 4, actual value: {}", ref_size)
        }

        let offset_size = src.read_byte()? as usize;
        if offset_size == 0 || offset_size > 8 {
            fail!("offset size has to be less or equal 8, actual value: {}", offset_size)
        }

        let cells_count = src.read_be_uint(ref_size)? as usize; // cells:(##(size * 8))
        let roots_count = src.read_be_uint(ref_size)? as usize; // roots:(##(size * 8))
        let absent_count = src.read_be_uint(ref_size)? as usize; // absent:(##(size * 8)) { roots + absent <= cells }

        if cells_count == 0 {
            fail!("cell count is zero")
        }
        if roots_count == 0 {
            fail!("root cell count is zero")
        }
        if roots_count > MAX_ROOTS_COUNT {
            fail!("too many roots")
        }
        if (magic == BOC_INDEXED_TAG || magic == BOC_INDEXED_CRC32_TAG) && roots_count > 1 {
            fail!(
                "roots count has to be less or equal 1 for TAG: {}, value: {}",
                magic,
                offset_size
            )
        }
        if roots_count + absent_count > cells_count {
            fail!(
                "roots count + absent count has to be less or equal than cells count, roots: {}, \
                absent: {}, cells: {}",
                roots_count,
                absent_count,
                cells_count
            );
        }
        if absent_count != 0 {
            fail!("absent cells are not supported")
        }

        let tot_cells_size = src.read_be_uint(offset_size)? as usize; // tot_cells_size:(##(off_bytes * 8))

        let (big_cells_count, big_cells_size) = if has_big_cells {
            let big_cells_count = src.read_be_uint(ref_size)? as usize;
            let big_cells_size = src.read_be_uint(offset_size)? as usize;

            if big_cells_count > cells_count {
                fail!(
                    "big_cells_count ({}) is too big with respect to cells_count ({})",
                    big_cells_count,
                    cells_count
                );
            }
            if big_cells_size > tot_cells_size {
                fail!(
                    "big_cells_size ({}) is too big with respect to tot_cells_size ({})",
                    big_cells_size,
                    tot_cells_size
                );
            }
            let max_big_cell_size = MAX_BIG_DATA_BYTES + 4; // d1 and 3 bytes length
            if big_cells_size > big_cells_count * max_big_cell_size {
                fail!(
                    "big_cells_size ({}) is too big with respect to big_cells_count ({})",
                    big_cells_size,
                    big_cells_count
                );
            }
            let min_big_cell_size = 4; // d1 and 3 bytes length only
            if big_cells_size < big_cells_count * min_big_cell_size {
                fail!(
                    "big_cells_size ({}) is too small with respect to big_cells_count ({})",
                    big_cells_size,
                    big_cells_count
                );
            }
            (big_cells_count, big_cells_size)
        } else {
            (0, 0)
        };
        let max_cell_size = 2 + // descr bytes
            4 * (DEPTH_SIZE + SHA256_SIZE) + // stored hashe & depths
            MAX_DATA_BYTES +
            MAX_REFERENCES_COUNT * ref_size;
        let min_cell_size = 2; // descr bytes only
        // every raw cell except roots must be referenced at least once, hence the
        // formula
        let tot_cells_size_minimal =
            (cells_count - big_cells_count) * (min_cell_size + ref_size) - ref_size * roots_count;
        if tot_cells_size - big_cells_size < tot_cells_size_minimal {
            fail!("tot_cells_size is too small with respect to cells_count");
        }
        if tot_cells_size - big_cells_size > max_cell_size * (cells_count - big_cells_count) {
            fail!("tot_cells_size is too big with respect to cells_count");
        }

        let roots_indexes = if magic == BOC_GENERIC_TAG || magic == BOC_GENERIC_V2_TAG {
            // root_list:(roots * ##(size * 8))
            let mut roots_indexes = Vec::with_capacity(roots_count);
            for _ in 0..roots_count {
                let index = src.read_be_uint(ref_size)? as u32;
                if index as usize >= cells_count {
                    fail!(
                        "Invalid root index {} (greater than cells count {})",
                        index,
                        cells_count
                    );
                }
                roots_indexes.push(index); // cells:(##(size * 8))
            }
            roots_indexes
        } else {
            Vec::with_capacity(0)
        };

        Ok(BocHeader {
            magic,
            roots_count,
            ref_size,
            index_included,
            cells_count,
            offset_size,
            has_crc,
            has_cache_bits,
            roots_indexes,
            tot_cells_size,
            big_cells_count,
            big_cells_size,
        })
    }

    fn precheck_cells_tree_len(
        header: &BocHeader,
        header_len: u64,
        actual_len: u64,
        unbounded: bool,
    ) -> Result<()> {
        // calculate boc len
        let index_size =
            header.index_included as u64 * ((header.cells_count * header.offset_size) as u64);
        let len =
            header_len + index_size + header.tot_cells_size as u64 + header.has_crc as u64 * 4;
        if unbounded {
            if actual_len < len {
                fail!("Actual boc length {} is smaller than calculated one {}", actual_len, len);
            }
        } else if actual_len != len {
            fail!("Actual boc length {} in not equal calculated one {}", actual_len, len);
        }
        Ok(())
    }

    fn read_raw_cell<T>(
        src: &mut T,
        ref_size: usize,
        cell_index: usize,
        cells_count: usize,
        remaining_big_cells: &mut usize,
    ) -> Result<RawCell>
    where
        T: Read + Rest,
    {
        let mut refs = [0; 4];
        let mut data;
        let mut d1d2 = [0_u8; 2];
        src.read_exact(&mut d1d2[0..1])?;
        if cell::is_big_cell(&d1d2[0..1]) {
            if *remaining_big_cells == 0 {
                fail!("big cell is not allowed");
            }
            *remaining_big_cells -= 1;
            let len = src.read_be_uint(3)? as usize;
            if len > MAX_BIG_DATA_BYTES {
                fail!("big cell data length {} is too big", len);
            }
            let rest = src.rest()?;
            if len > rest as usize {
                fail!("big cell data length {} is too big (data rest is {})", len, rest);
            }

            data = vec![0; 1 + 3 + len];
            data[0] = d1d2[0];
            data[1] = (len >> 16) as u8;
            data[2] = (len >> 8) as u8;
            data[3] = len as u8;
            src.read_exact(&mut data[4..])?;
            return Ok(RawCell { data, refs });
        }

        src.read_exact(&mut d1d2[1..2])?;
        let refs_count = cell::refs_count(&d1d2);
        if refs_count > MAX_REFERENCES_COUNT {
            fail!("refs_count can't be {}", refs_count);
        }

        let data_len = cell::full_len(&d1d2);
        data = vec![0; data_len];
        data[..2].copy_from_slice(&d1d2);
        src.read_exact(&mut data[2..])?;
        let tag_completed = d1d2[1] & 1 != 0;
        if tag_completed && data_len > 2 && (data[data_len - 1] & 0x7f == 0) {
            fail!("overly long tag-completed encoding")
        }

        for reference in refs.iter_mut().take(refs_count) {
            let r = src.read_be_uint(ref_size)? as u32;
            if r > cells_count as u32 || r <= cell_index as u32 {
                fail!(
                    "reference out of range, cells_count: {}, ref: {}, refs_count {}, cell_index: {}",
                    cells_count,
                    r,
                    refs_count,
                    cell_index
                )
            } else {
                *reference = r;
            }
        }
        Ok(RawCell { data, refs })
    }

    fn read_refs_indexes<T>(
        src: &mut T,
        ref_size: usize,
        cell_index: usize,
        cells_count: usize,
    ) -> Result<SmallVec<[u32; 4]>>
    where
        T: Read + Seek,
    {
        let mut d1d2 = [0_u8; 2];
        src.read_exact(&mut d1d2[0..1])?;

        if cell::is_big_cell(&d1d2) {
            let len = src.read_be_uint(3)? as usize;
            if len > MAX_BIG_DATA_BYTES {
                fail!("big cell data length {} is too big", len);
            }
            src.seek(SeekFrom::Current(len as i64))?;
            Ok(SmallVec::new())
        } else {
            src.read_exact(&mut d1d2[1..2])?;

            let to_skip = cell::full_len(&d1d2) - 2;
            src.seek(SeekFrom::Current(to_skip as i64))?;

            let refs_count = cell::refs_count(&d1d2);
            let mut references: SmallVec<[u32; 4]> = SmallVec::with_capacity(refs_count);
            for _ in 0..refs_count {
                let i = src.read_be_uint(ref_size)? as usize;
                if i > cells_count || i <= cell_index {
                    fail!(
                        "reference out of range, cells_count: {}, ref: {}, cell_index: {}",
                        cells_count,
                        i,
                        cell_index
                    )
                } else {
                    references.push(i as u32);
                }
            }

            Ok(references)
        }
    }

    fn skip_cell<T>(src: &mut T, ref_size: usize) -> Result<()>
    where
        T: Read + Seek,
    {
        let mut d1d2 = [0_u8; 2];
        src.read_exact(&mut d1d2[0..1])?;
        let rest_size = if cell::is_big_cell(&d1d2) {
            let len = src.read_be_uint(3)? as usize;
            if len > MAX_BIG_DATA_BYTES {
                fail!("big cell data length {} is too big", len);
            }
            len
        } else {
            src.read_exact(&mut d1d2[1..2])?;
            cell::full_len(&d1d2) + ref_size * cell::refs_count(&d1d2) - 2
        };
        src.seek(SeekFrom::Current(rest_size as i64))?;
        Ok(())
    }
}

/// Wraps I/O operations and computes CRC32-C of the data being processed
struct IoCrcFilter<'a, T> {
    io_object: &'a mut T,
    hasher: Crc32<'a>,
}

impl<'a, T: Write> IoCrcFilter<'a, T> {
    pub fn new_writer(io_object: &'a mut T) -> Self {
        IoCrcFilter { io_object, hasher: Crc32::new() }
    }

    pub fn finalize(self) -> Result<()> {
        let crc = self.hasher.finalize();
        self.io_object.write_all(&crc.to_le_bytes())?;
        Ok(())
    }
}

impl<'a, T: Read> IoCrcFilter<'a, T> {
    pub fn new_reader(io_object: &'a mut T) -> Self {
        IoCrcFilter { io_object, hasher: Crc32::new() }
    }

    pub fn check_crc(self) -> Result<()> {
        let read_crc = self.io_object.read_le_u32()?;
        let crc = self.hasher.finalize();
        if read_crc != crc {
            fail!("crc not the same, values: {}, {}", read_crc, crc)
        }
        Ok(())
    }
}

impl<T> IoCrcFilter<'_, T>
where
    T: Seek,
{
    fn stream_position(&mut self) -> Result<u64> {
        let p = self.io_object.stream_position()?;
        Ok(p)
    }
}

impl<T> Write for IoCrcFilter<'_, T>
where
    T: Write,
{
    fn write(&mut self, buf: &[u8]) -> std::io::Result<usize> {
        self.hasher.update(buf);
        self.io_object.write(buf)
    }

    fn flush(&mut self) -> std::io::Result<()> {
        self.io_object.flush()
    }
}

impl<T> Read for IoCrcFilter<'_, T>
where
    T: Read,
{
    fn read(&mut self, buf: &mut [u8]) -> std::io::Result<usize> {
        let res = self.io_object.read(buf);
        self.hasher.update(buf);
        res
    }
}

trait Rest {
    fn rest(&mut self) -> Result<u64>;
}

impl<T> Rest for IoCrcFilter<'_, T>
where
    T: Seek,
{
    fn rest(&mut self) -> Result<u64> {
        let p = self.io_object.stream_position()?;
        let rest = self.io_object.seek(SeekFrom::End(0))? - p;
        self.io_object.seek(SeekFrom::Start(p))?;
        Ok(rest)
    }
}<|MERGE_RESOLUTION|>--- conflicted
+++ resolved
@@ -547,13 +547,9 @@
 
         // has index | has CRC | has cache bits | flags   | ref_size
         // 7         | 6       | 5              | 4 3     | 2 1 0
-<<<<<<< HEAD
-        dest.write_all(&[((include_index as u8) << 7) | ((include_crc as u8) << 6) | ref_size as u8])?;
-=======
         dest.write_all(&[((include_index as u8) << 7)
             | ((include_crc as u8) << 6)
             | ref_size as u8])?;
->>>>>>> 14590bd8
 
         dest.write_all(&[offset_size as u8])?; // off_bytes:(## 8) { off_bytes <= 8 }
         dest.write_all(&(self.cells_count as u64).to_be_bytes()[(8 - ref_size)..8])?;
