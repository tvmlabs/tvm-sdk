--- conflicted
+++ resolved
@@ -2,8 +2,7 @@
 
 All notable changes to this project will be documented in this file.
 
-<<<<<<< HEAD
-## [2.18.5] - 2025-07-29
+## [2.19.1] - 2025-07-30
 
 ### Fixes
 - Fixed `runwasm` and `runwasmconcatmultiarg` to support wasm components dependent on, when no real io access is needed:
@@ -27,8 +26,6 @@
 ### New
 - Wasm Component Precompilation: Wasm Enginge gets preinitialised and Components get pre-compiled and passed into the Executor via the Executor Engine. There is support for initialising via the Executor Engine or passing pre-initialised from an external context.
 
-
-=======
 ## [2.19.0] - 2025-07-30
 
 ### Breaking changes
@@ -39,7 +36,6 @@
     - For graphql - always use  http(s)://hostname/graphql url
     - Use the specified schema (protocol) (https/http) 
   
->>>>>>> 03effa30
 ## [2.18.4] - 2025-07-18
 ### Fixes
 - Fixed an error decoding account data: `Invalid BOC: error decode contract data BOC base64`
