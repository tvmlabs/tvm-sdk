# Release Notes

All notable changes to this project will be documented in this file.

<<<<<<< HEAD
## [2.22.2] - 2025-09-21

### Added
- Added flag "is_high_priority" to int message header
=======
## [2.22.2] - 2025-09-22

### Update
- Change reward instructions
- Change Constructor FunctionId to 1
>>>>>>> 043793ec

## [2.22.1] - 2025-09-19

### Fixed
- Fix bug with extract expires

## [2.22.0] - 2025-09-18

### Added
- New type OptionalAccount that can either contain account data or be account redirect
- ShardAccount now contain OptionalAccount
- New int message header field: dest_dapp_id
- Added filed dapp_id_changed to AccountBlock struct
- FWD fees increased *2 for messages without dest_dapp_id

## [2.21.2] - 2025-08-27

### Added
- Ability to write BOC into generic Write destination

## [2.21.1] - 2025-08-20

### Changed/Fixed
-  Now function `tvm_client::account` returns account boc and **dapp_id**


## [2.21.0] - 2025-08-20

### Fixed
- Fix mintshell action
- Add gas prices for Vergrth16 and Poseidon instructions
- Add wasm binary to checl TLS data for multifactor

## [2.20.5] - 2025-08-20

### New
- Error codes for different wasm-related errors for better on-chain debugging
- Various tests related to wasm clocks
- Wasi random functions now use block timestamps as seed.

## [2.20.4] - 2025-08-14

### Fixed
- Cell optimizations
- UsageTree refactoring + optimizations

## [2.20.3] - 2025-08-14

### New
- Wasm plugs for wasi-io, wasi-clocks, wasi-random, providing access to some tvm blockchain info.
- Matching tests and examples

### Fixed
- Major refactor of wasm-related code

## [2.20.2] - 2025-08-11

### Fixed
- Usage tree seg fault and added usage tree/set stoping tracking on tree drop

## [2.20.1] - 2025-08-06

### Update

- Passing wasm binaries as arguments to `runwasm` and `runwasmconcatmultiarg` now behind a feature flag. With default flags, those binaries will be ignored.

## [2.20.0] - 2025-08-05

### New

- Add `getavailablecredit` `sendtodappconfig` `mintshellq` instructions 
- Change `mintshell` instruction. 
- Refactor fee in executor

### Update

- Update CALCBMREWARDADJ. Rename into CALCBMMVREWARDADJ

## [2.19.1] - 2025-07-30

### Fixes
- Fixed `runwasm` and `runwasmconcatmultiarg` to support wasm components dependent on, when no real io access is needed:
```
import wasi:io/streams@0.2.3;
import wasi:io/error@0.2.3;
import wasi:cli/stdin@0.2.3;
import wasi:cli/stdout@0.2.3;
import wasi:cli/stderr@0.2.3;
import wasi:filesystem/types@0.2.3;
import wasi:filesystem/preopens@0.2.3;
```
- Local wasm execution by hash now enforces sha256sum checking of the local wasm binary against a whitelist.

### Changed
#### Determinism: 
- added support for relaxed SIMD proposal with deterministic behaviour
- added memory limiter support for dynamic table and linear memory allocation
- enable other determinism settings via cranelift

### New
- Wasm Component Precompilation: Wasm Enginge gets preinitialised and Components get pre-compiled and passed into the Executor via the Executor Engine. There is support for initialising via the Executor Engine or passing pre-initialised from an external context.

## [2.19.0] - 2025-07-30

### Breaking changes
- `ExtMessage` structure changed: `bm_license`, `bm_token` fields removed, `ext_message_token` field added
- `network.endpoints` initialization changed: 
    - If port is specified in the endpoint URL then use this port for sending messages and getting account
    - If port is not specified in the endoint URL then use 8600 for sending and getting account
    - For graphql - always use  http(s)://hostname/graphql url
    - Use the specified schema (protocol) (https/http) 
  
## [2.18.4] - 2025-07-18
### Fixes
- Fixed an error decoding account data: `Invalid BOC: error decode contract data BOC base64`
- 
## [2.18.3] - 2025-07-08

### Changed
- Changed `api.json` file. Added properties related to module account.

## [2.18.2] - 2025-07-04

### Fixes
- Fixed `runwasm` and `runwasmconcatmultiarg` causing panic on using invalid hash.

## [2.18.1] - 2025-06-28

### New
- Added `runwasmconcatmultiarg` instruction that allows multiple arguments to be concatenated then passed to `runwasm`

## [2.18.0] - 2025-06-27

### New
- `account` module with `get_account` function that requests account boc from BM or BK node
- `api-token` added to `config.network`

## [2.17.3] - 2025-06-25

### Fixes:

- Changed `runwasm` gas usage to match other instruction prices

## [2.17.2] - 2025-06-19

### New

- Changed `runwasm` instruction to accept local wasm binaries, selected by hash.

## [2.17.1] - 2025-06-16

### New

- Added fixed gas metering and wasm fuel limiting to `runwasm` instruction

## [2.17.0] - 2025-06-12

### New

- Added `RUNWASM` instruction, allowing execution of WASM Component Binaries. [Details and examples in WASM instruction docs.](tvm_vm/WASM.md)

## [2.16.3] - 2025-06-09

### New

- Add the ability to fill in the source address for external messages if it is provided by the Block
  Manager (required for Block Keepers with authentication enabled)

## [2.16.2] - 2025-06-05

### New

- Optimized build for new versions of Rust

## [2.16.1] - 2025-05-28

### New

- Add `BURNECC` instructions.

## [2.16.0] - 2025-05-28

### New

- Add support of authorization on Block Producers

### Fixed

- Fixed redirection while sending external messages

## [2.15.0] - 2025-05-12

### New

- Add `CALCBMREWARD`, `CALCBMREWARDADJ`, `CALCMINSTAKEBM` instructions.

## [2.14.0] - 2025-05-12

### New

- `gosh` feature made default


## [2.13.0] - 2025-05-01

### Improvement

- While sending external messages, using the port provided in the redirection response

## [2.12.0] - 2025-04-30

### Improvement

- Message is sent to the `bk/v2/messages` or `bm/v2/messages` endpoints

## [2.11.0] - 2025-04-22

### New
- `BOC v3` stores all hashes and cell stats (tree cell count, tree bits count).
  It increases BOC size but speeds up deserialization time. It stores cell offsets instead of cell indexes,
  to avoid extra indirection level when resolving cell address inside boc.
  It also introduces new internal cell variant `Boc3Cell` that holds ref to entire boc and offset
  of raw cell data. So whe using boc3 and new cell variant, it is possible to avoid boc deserialization into
  cell tree structure.
- `Cell` now declared as ан enum instead of Arc<dyn CellImpl>.
- `BocReader` parameter `force_cell_finalization` - forces cell verification and hash rebuilding when reading
  cell(s) from BOC. It is by default. Turning this parameter off will speed up deserialization time in case when
  BOC contains stored hashes.

## [2.10.0] - 2025-03-28

### New

- `return_value` is added to the `ResultOfSendMessage` - returns the executed contract's return value

## [2.9.2] - 2025-03-18

### Fixed
- Restored the utility  for generating `api.json`.
- Changed the type of the `thread_id` field in the `ParamsOfSendMessage` structure.

## [2.9.0] – 2025-03-11

### New
- Message delivery to the target thread has been made more reliable.

### Fixed
- Issue with tvm_api formatting

### Breaking changes
`Error.data.tvm_exit_code` renamed to `Error.data.exit_code`

## [2.8.0] – 2025-02-28
### New
- tvm-debugger commands:
    boc-encode      Encodes given parameters in JSON into a BOC
    boc-decode      Decodes BOC into JSON as a set of provided parameters
    boc-hash        Read BOC string from stdin and print its hash
    state-encode    Encodes initial contract state from code, data, libraries ans special options
    state-decode    Decodes initial contract state into code, data, libraries ans special options
    account-encode  Creates account state BOC

### Breaking changes
- tvm-debugger:
  - existing functionality was moved under command `run`


## [2.7.1] – 2025-02-28

### New

- In case of "THREAD_MISMATCH" error message will be re-sent to the right thread.

### Fixed
- In case of "WRONG_PRODUCER" error message was not re-sent to the right producer correctly.

### Improvements
- Removed some unused dependencies

## [2.7.0] – 2025-02-27
### New
- `tvm_vm`: execution time control parameters `termination_deadline` and `execution_timeout`. [See details](tvm_vm/CHANGELOG.md)

## [2.6.1] – 2025-02-26

### Fixed
- Fix bugs in VERGRTH16 and POSEIDON instructions.

## [2.6.0] – 2025-02-19

### New

`dapp_id` is moved form `Account` structure to the wrapping structure `ShardAccount`

## [2.5.0] – 2025-02-19

### New
- Add instructions CALCBKREWARDADJ, CALCREPCOEF functions
- Add free fee with same ThreadId

### Fixed
- Fix CNVRTSHELLQ, CALCBKREWARD, CALCMINSTAKE instructions.

## [2.4.0] – 2025-02-06
### New
- `processing.send_message` works with `bm/v2/messages` endpoint and synchronously returns  execution result from the node

## [2.3.3] – 2024-12-18

### New
- Delete some flags from RawReserve instruction

## [2.3.2] – 2024-12-18

### Fixed
- Fix src dapp id for out messages

## [2.3.1] – 2024-12-16

### Fixed
- Rawreserve didn't include credit money.
- Transfer all balance sent credit money and transaction failed.
- Abort ext_message didn't restore balances

## [2.3.0] – 2024-10-21

### New
- Add support of VERGRTH16 and POSEIDON instructions for zk-login.
-
## [2.2.12] – 2024-10-08

### Fixed
- Increase message credit.

## [2.2.11] – 2024-10-08

### Fixed
- Update Dapp_id field in AccountStuff into Option.

## [2.2.10] – 2024-10-08

### Fixed
- Work with CurrencyCollections. Fixed add and sub.

## [2.2.9] – 2024-10-08

### Fixed
- Fix SEND_ALL_BALANCE_FLAG

## [2.2.8] – 2024-10-02

### Improved
Improve RawReserve instruction

## [2.2.7] – 2024-09-20

### Fixed
- Fix with read_from_cell in VarIntegerN.

## [2.2.6] – 2024-09-20

### Fixed
- Update MINTECC, EXCHANGE, CALCBKREWARD instruction.
- Fix check_overflow in grams.

### New
- Add MINTSHELL intruction and credit program.

## [2.2.5] – 2024-09-12

### Fixed
- Set `dapp_id` in executor to have it the same for inbound and outbound messages.

## [2.2.4] – 2024-09-11

### Fixed
- `dapp_id` was not set for the accounts which state changed from nonExist to Active

## [2.2.3] – 2024-09-11

### New
- Add tvm-client function `set_code_salt_cell` to set code salt with both objects passed by cells (not shared in json-api).

## [2.2.2] – 2024-09-10

### New
- New instruction - CALCMINSTAKEREWARD.
- Change CNVRTSHELLQ instruction.

## [2.2.1] – 2024-08-27

### New
- New field in internal message - `src_dapp_id`.

## [2.2.0] – 2024-08-23

### New
- New field in account - `dapp_id`.

## [2.1.1] – 2024-08-19

### Improved
Validator reward formula updated.

## [2.1.0] – 2024-08-15

### New

- New VM instructions supported:
  MINTECC - mint ecc tokens for special contracts
  CNVRTSHELLQ - convert ecc shell tokens into shell 1:1
  CALCBKREWARD - calculate reward for validators after validator epoch

## [2.0.3] – 2024-08-15

# New

`tvm_debugger` crate added

## [2.0.2] – 2024-07-25

### Fixed
AccountActive Stack Overflow issue fixed

```
account state: AccountActive
Stack Overflow:
   0: backtrace_on_stack_overflow::handle_sigsegv
   1: <unknown>
   2: <tvm_types::cell::DataCell as tvm_types::cell::CellImpl>::reference...
```

## [2.0.1] – 2024-07-16

### Fixed
Resolved stack overflow issue: returning an error instead of using `anyhow`.

## [2.0.0] – 2024-07-10

First release of SDK supporting Acki Nacki protocol.

## [1.45.1] – 2023-12-19

### Fixed

- Updated dependences

## [1.45.0] – 2023-11-10

### New

- ABI 2.4 supported.

### Breaking

- For contracts with ABI version => 2.4 initial public key should be explicitly supplied
inside `initial_data` in `abi` module functions. Signer public key and `initial_pubkey` parameter
are not used in contract initial data encoding since ABI version 2.4.

- `abi.decode_initial_data` and `abi.update_initial_data` functions don't support ABI version => 2.4.
`abi.decode_account_data` and `abi.encode_initial_data` should be used instead

- Only `workchain_id` parameter is allowed if `state_init` parameter of `DeploySet` is provided.
State init should be finalized and ready to be used in message as is.

- `abi.encode_account` parameter `state_init` is BOC or cached BOC reference instead of
`StateInitSource` enum. There is only one way to provide account state init now.

## [1.44.4] – 2023-11-07

### New

- Account BOC for local error resolving is fetched from blockchain API instead of collections API

## [1.44.3] – 2023-09-05

### New

- Error appeared during network paramaters resolving is returned to client instead of using default parameters

## [1.44.2] – 2023-08-22

### New

- Pruned account serialization supported

## [1.44.1] – 2023-07-25

### New

- functions with callbacks (e.g. `processing.process_messages`) can be called as sync.
- `send_event` parameter is now optional with default value `false`.

### Deprecated
- Debot module is [DEPRECATED](./docs/reference/types-and-methods/DEPRECATED.md)

## [1.44.0] – 2023-07-12

### New

- Ability to call async functions via `tc_request_sync`.
- In rust API, the following functions become sync (slight breaking):
  `abi::encode_internal_message`, `abi::attach_signature_to_message_body`, `abi::attach_signature`,
  `abi::decode_message`, `abi::decode_message_body`, `abi::decode_account_data`,
  `abi::update_initial_data`, `abi::encode_initial_data`, `abi::decode_initial_data`,
  `abi::decode_boc`, `abi::encode_boc`, `boc::decode_tvc`, `boc::parse_message`, `boc::parse_transaction`,
  `boc::parse_account`, `boc::parse_block`, `boc::parse_shardstate`, `boc::get_blockchain_config`,
  `boc::get_boc_hash`, `boc::get_code_from_tvc`, `boc::cache_get`, `boc::cache_set`, `boc::cache_unpin`,
  `boc::encode_boc`, `boc::get_code_salt`, `boc::set_code_salt`, `boc::decode_state_init`, `boc::encode_state_init`,
  `boc::encode_external_in_message`, `boc::get_compiler_version`, `processing::monitor_messages`,
  `processing::get_monitor_info`, `processing::cancel_monitor`
- Code generator for `modules.ts` produces `_sync` wrapper for all API functions.

## [1.43.3] – 2023-06-24

### Fixed

- Memory leak in a spawned loop of the web socket link.

## [1.43.2] – 2023-06-09

### Fixed

- Non existing accounts are treated as missing since q-server return `non existed` if account is missing
- Next block awaiting timeout calculation on message with long expiration time

## [1.43.1] – 2023-06-01

### Fixed

- `MonitoredMessage` API representation simplified.

## [1.43.0] – 2023-05-23

### New

- `network.network_retries_count` config parameter is finally deprecated and not used in SDK.
  `max_reconnect_timeout` is used instead
- Message monitoring errors received by subscription are returned from
  `processing.fetch_next_monitor_results` function
- Message monitor buffers new messages for delayed start of the subscription. New subscription
  starts when 1 second has passed since the last addition or when 5 seconds has passed since last sending
- Message monitor uses more than one subscription.
- Version of `ton_types` upped to 2.0.0
- Fixed code for changed dependencies api
- Removed logic related to client-server clock sync
- `boc.encode_tvc` and `boc.decode_tvc` are renamed to `boc.encode_state_init`
  and `boc.decode_state_init`.
- `boc.decode_tvc` decodes TVC BOC according to the TVC spec.
- `DeploySet.tvc` supports new TVC file format (according to new TVC spec).
  Old tvc files (with serialized state init) are also supported.
- `DeploySet.state_init` allows to specify serialized state init.
- `DeploySet.code` allows to construct state init from provided serialized code.
- `DeploySet`'s fields `tvc`, `state_init` and `code` are mutually exclusive (so you should
  provide value for one of these fields).
- `ProcessingEvent::MessageExpired` is sent to callback in case of retry in `processing.process_message`

### Client breaking changes
- `boc.encode_tvc` and `boc.decode_tvc` are renamed to `boc.encode_state_init`
  and `boc.decode_state_init`

## [1.42.1] – 2023-03-23

### Fixed

- Client was notified about every REMP status timeout. Now it is notified only once when fallback
scenario is started

## [1.42.0] – 2023-03-22

### New

- Added message monitoring functions to the `processing` module: `monitor_messages`,
    `fetch_next_monitor_results`, `get_monitor_info`, `cancel_monitor****`.
- Added `processing.send_messages` function.
- Improved error resolving for deleted accounts
- `net.first_remp_status_timeout` config parameter default value set to 1 ms in order to start
fallback scenario together with REMP statuses processing while REMP is not properly tuned yet.
- Network errors are returned on subscription creation if occured

### Fixed

- `ParamsOfSubscribe` was not public.
- `subscribe` did not trim subscription query text. It is required for some graphql servers
  expecting that query text starts from operation text.

## [1.41.1] – 2023-03-14

### Fixed

- `api_derive` compilation errors
-

## [1.41.0] – 2023-01-18

### New

- `CapSignatureWithId` capability is supported.

    Network signature ID is used by VM in signature verifying instructions if capability
    `CapSignatureWithId` is enabled in blockchain configuration parameters.

    This parameter should be set to `global_id` field from any blockchain block if network can
    not be reached at the moment of message encoding and the message is aimed to be sent into
    network with `CapSignatureWithId` enabled. Otherwise signature ID is detected automatically
    inside message encoding functions.
    ***Overwrite priority: ExecutionOptions.signature_id -> ClientConfig.network.signature_id -> last network block***

    - `ClientConfig.network.signature_id` optional parameter is added. Specify it in case of offline work for all message signing operations to use.
    - `ExecutionOptions` is extended with `signature_id` optional parameter. Specify locally for a particular `run_tvm` or `run_executor` call.
   - `net.get_signature_id` function returns `global_id` if `CapSignatureWithId` capability is enabled,

- `message_id` and `message_dst` fields are added to all `ProcessingEvent` variants
- Config parameter `binding: { library: string, version: string }`. Binding authors should define
   this parameter at context initialization.
- `tonclient-binding-library` and `tonclient-binding-version` GraphQL request headers. [Read more here](https://github.com/tonlabs/ever-sdk/blob/master/docs/for-binding-developers/json_interface.md#bindings)
- `Error.data.binding_library` and `Error.data.binding_version` error data fields. [Read more here](https://github.com/tonlabs/ever-sdk/blob/master/docs/for-binding-developers/json_interface.md#bindings)

### Client breaking changes
- `abi.get_signature_data` function ouput parameter `hash` is renamed to `unsigned` for consistency with other crypto functions parameters

### Possible breaking change on binding side
- Changed type of the `dictionary` parameter or mnemonic crypto functions and crypto config.
  Now it uses `MnemonicDictionary` enum type instead of `number`. `MnemonicDictionary` numeric
  constants are compatible with previous values.

### Deprecated
- `debot` engine module is deprecated. Debot engine development has migrated to a separate repository (soon will be published). So, in order to reduce sdk binary size, we will remove `debot` engine module from sdk in the next releases.

## [1.40.0] – 2023-01-11

### New

- `abi.get_signature_data` function that returns signature from message and hash to verify the signature

### Improvement

- local endpoints with port specified are expanded with `http` protocol instead of `https` (e.g.
`localhost:8033` in expanded to `http://localhost:8033/graphql`)

## [1.39.0] – 2022-12-07

### Improvement

- Resolved endpoints are cached for 10 minutes so subsequent messages sent will not require
additional server request

- Queries are retried in case of network errors when websocket connection is used

- `WaitForTimeout` error code (607) is returned in case of `wait_for_transaction` function was
successfully executed but expected data did not appeared during the specified timeout

- `timeout` parameter in `net.query_transaction_tree` behaviour changed. Now value 0 indicates that
no time limit should be used and function will wait for all transactions execution

### New

- `transaction_max_count` parameter in `net.query_transaction_tree` which controls the count of
transaction to be awaited and returned

- `data_layout` and `function_name` parameters in `abi.decode_message` and `abi.decode_message_body`
that can be used to decode responsible function output and optimize message decoding by strict layout check

### Fixed

- `abi.encode_initial_data` function properly creates data in case of public key omitted.
  Now `abi.encode_initial_data` call without initial data values and public key creates
  the same data as compiled tvc

- Graphql error messages with HTTP response 400 was skipped (was not propagated to
  the SDK client application).

- Several misspelling.

- Message processing freeze in case of large amount of messages parallel processing using Websocket
connection

- Websocket interaction thread panic

- **Debot module**:
    - fill hash argument in `SDK.signHash` method with leading zeroes up to 32 bytes.

## [1.38.1] – 2022-11-10

### Improvement

- Additional info query is removed from `send_message` to minimize API usage

### Fixed

- Error code `Unauthorized` is returned from all network functions in case of authentication failure
- Server connection attempt is not retried in case of authentication failure

### New

## [1.38.0] – 2022-10-06

### New

- **Debot module**:
    - ABI specification v2.3 is supported in DEngine.
    - Supported flags `OVERRIDE_TS`, `OVERRIDE_EXPT`, `ASYNC_CALL` for external messages in DEngine.

### Improvement

- Support cookies in net module for std mode (not wasm)
- Remove network aliases (main, dev, main.ton.dev, net.ton.dev)
- No balancing logic in case of 1 endpoint + removed the check of REMP support on backend during
  client initialization.
  These changes will make client initialization faster -> CLI tools that use SDK will work faster,
  web pages will load initial data faster.
- Changed 401 error message to response message from API
- Tests improvements: cryptobox tests made stable

## [1.37.2] – 2022-08-10

### New

- `crypto.encryption_box_get_info` returns nacl box public key in `info.public` field.
- Gosh instruction are supported in local VM and executor:
    - execute_diff
    - execute_diff_patch_not_quiet
    - execute_zip
    - execute_unzip
    - execute_diff_zip
    - execute_diff_patch_zip_not_quiet
    - execute_diff_patch_quiet
    - execute_diff_patch_zip_quiet
    - execute_diff_patch_binary_not_quiet
    - execute_diff_patch_binary_zip_not_quiet
    - execute_diff_patch_binary_quiet
    - execute_diff_patch_binary_zip_quiet

### Improvement

- `create_crypto_box` optimisation.
  When a user creates a crypto box, library encrypts provided secret information using provided
  password and salt.
  When library encrypts the secret, it calculates encryption key from password and salt
  using `scrypt` function which takes a lot of CPU time (about 1 second).
  So when a user creates many crypto boxes using the same password and salt,
  it takes a lot of time (about 12 seconds for 10 crypto boxes).
  With the optimisations introduced in this version the library stores the
  pair (password+salt => encryption key) in internal cache for approximately 2 seconds.
  So when a user creates many crypto boxes at a time using the same password and salt,
  library uses cached information to skip heavy calculations. As a result now it takes only
  a second to create 10 crypto boxes.

### Fixed

- Some enum types were not properly presented in api.json (some types that use serde(content="
  value"))

## [1.37.1] – 2022-08-03

### Fixed

- Pinned BOC cache now has reference counter for each pin in BOC. BOC can be pinned several times
  with the same pin. BOC is removed from cache after all references for all pins are unpinned with
  `cache_unpin` function calls.
- Fixed error resolving in case when account state was modified after message expiration time. Now
  appropriate error text is added to error message instead of executor internal error

## [1.37.0] – 2022-07-28

### New

- client sends `config.network.access_key` as `Authorization: Basic ...`
  or `Authorization: Bearer ...` header depending on the value passed:
  if value is in hex, then it is processed as project secret (basic), if in base64 - then as JWT
  token (bearer).
- client accepts endpoints with `/graphql` suffixes specified in config.

### Fixed

- Updated zstd in order to fix building.

## [1.36.1] – 2022-07-18

### Improvement

- Time synchronization check between device and server improved:  calculation of time-diff
  with server is moved from batched query to send_message function and therefore now query
  execution time does not affect this time diff.

## [1.36.0] – 2022-07-01

### New

- ABI specification v2.3 is supported
- parameter `address` is added to `abi.encode_message_body` function

## [1.35.1] – 2022-06-28

### Improved

- `abi` module errors have been improved

## [1.35.0] – 2022-06-28

### New

- `chksig_always_succeed` execution option used in params of the `tvm.run_get`, `tvm.run_tvm`
  and `tvm.run_executor`.
- `abi.calc_function_id` function
- `tokio` library is updated to 1.* version

## [1.34.3] – 2022-06-08

### New

- send `accessKey` header in api requests (specified in `config.network.accessKey`)

### Fixed

- send headers in `info` api requests

## [1.34.2] – 2022-05-30

### Fixed

- build process

## [1.34.1] – 2022-05-26

### New

- supported removing Copy interface from UInt256
- supported changed interface of `ton_types::Cell`

## [1.34.0] – 2022-05-18

### New

- `client.config` function that returns the current client config
- `run_executor().fees` is extended with these fields:

    - `ext_in_msg_fee` - fee for processing external inbound message
    - `total_fwd_fees` - total fees of action phase
    - `account_fees`  - total fees the account pays for the transaction

- `main` and `dev` endpoints aliases for Evernode Cloud Mainnet and Devnet endpoints

### Improved

- Added documentation for `TransactionFees` type (`run_executor().fees`).
- Documentation now includes `enum` types descriptions.
  To achieve it we updated binding-gen: enum of types now produces its own type for each enum
  variant.

## [1.33.1] – 2022-05-10

### Fixed

- Websocket errors weren't treated as a network errors.
  This is why all the processing functions that worked via wss protocol failed on these errors
  without retries. Now retries are performed.
- SDK tried to rebalance even if only a single endpoint was specified. Now in case of a single
  endpoint, no rebalancing occurs.

## [1.33.0] – 2022-05-02

### New

- `allow_partial` flag in all `abi.decode_*` functions. This flag controls decoder behaviour whether
  return error or not in case of incomplete BOC decoding
- `REMP` supported. `ProcessingEvent` enum is extended with `REMP` statuses (enum of events posted
  into `processing.wait_for_transaction` function callback )
- UNSTABLE. `first_remp_status_timeout` and `next_remp_status_timeout` parameters in network config

## [1.32.0] – 2022-03-22

### New

- `network.queries_protocol` config parameter allows selecting protocol the SDK uses to communicate
  with GraphQL endpoint:
    - `HTTP` – SDK performs single HTTP-request for each request.
    - `WS` – SDK uses single WebSocket connection to send all requests. This protocol is a
      preferable
      way when the application sends many GraphQL requests in parallel.

### Fixed

- **Debot module**:
    - If DEngine received a non-zero exit_code while emulating a transaction while sending a
      message, DEngine will call onErrorId callback of the message.

## [1.31.0] – 2022-03-09

### New

**crypto module:**

- `Cryptobox` introduced: root crypto object that stores encrypted secret and acts as a factory for
  all crypto primitives used in SDK.
  Crypto box provides signing and encryption boxes.

  Functions:
  [`create_crypto_box`](./docs/reference/types-and-methods/mod_crypto.md#create_crypto_box) -
  initializes cryptobox with secret
  [`remove_crypto_box`](./docs/reference/types-and-methods/mod_crypto.md#remove_crypto_box) -
  removes cryptobox and overwrites all secrets with zeroes
  [`get_crypto_box_seed_phrase`](./docs/reference/types-and-methods/mod_crypto.md#get_crypto_box_seed_phrase)
  - returns decrypted seed phrase
  [`get_crypto_box_info`](./docs/reference/types-and-methods/mod_crypto.md#get_crypto_box_info) -
  returns encrypted cryptobox secret for next cryptobox initializations
  [`get_signing_box_from_crypto_box`](./docs/reference/types-and-methods/mod_crypto.md#get_signing_box_from_crypto_box)
  - derives signing box from secret
  [`get_encryption_box_from_crypto_box`](./docs/reference/types-and-methods/mod_crypto.md#get_encryption_box_from_crypto_box)
  - derives encryption box from secret
  [`clear_crypto_box_secret_cache`](./docs/reference/types-and-methods/mod_crypto.md#clear_crypto_box_secret_cache)
  - forces secret cache (signing and encryption) clean up (overwrites all secrets with zeroes).

- Support of `initCodeHash` in tvm: `X-Evernode-Expected-Account-Boc-Version`=2 http header added to
  graphql requests. value=2 means that SDK requests the latest account boc version with initCodeHash
  support from API. This was done because new boc version is not compatible with old transaction
  executor, i.e. with previous SDK versions. New transaction executor is compatible with new and old
  boc formats. New SDK asks for new boc format if it exists,if it does not - old boc version is
  returned. Previous version of SDK will fetch only old version without initCodeHash support.

**Attention! Migrate your applications to the new SDK version ASAP because in some period of time we
will stop supporting old boc version in API and default value of
X-Evernode-Expected-Account-Boc-Version on backend side will become 2, missing value will cause an
error. Now default value on API side is Null which means that API returns the old version. This is
done to avoid breaking changes in existing applications and give time to migrate to the new SDK**.

### Fixed

- Documentation generator for app object interface fills documentation from
  `ParamsOfXXXAppObject` enum.
- Documentation generator for function with `obj` parameter add this parameter
  into parameters section with link to appropriate AppObject interface.

## [1.30.0] – 2022-02-04

### New

- Added `boc.encode_external_in_message` function to encode message BOC based on
  a low level message parts such as a body, state init etc.
- Added `net.subscribe` function to start a low level GraphQL subscription.
- Added support for new MYCODE TVM command in `tvm.run_tvm` and `tvm.run_get` functions.

## [1.29.0] – 2022-02-03

### New

- Added `abi.encode_boc` function to encode parameters with values to BOC, using ABI types.
- Added support of `address` type in `boc.encode_boc`.
- All fetch requests are now called with timeouts to prevent freezing in case of infinite answer.
- Support of `MYCODE` instruction in TVM

## [1.28.1] – 2022-01-25

### Fixed

- Support breaking changes in `ton-labs-block-json` v0.7.1
- Updated endpoints for `main.ton.dev` alias.

## [1.28.0] – 2021-12-24

### New

- DevNet endpoints now changed to EVER OS domain: eri01.net.everos.dev, rbx01.net.everos.dev,
  gra01.net.everos.dev
- **Debot module**:
    - Added float numbers support for Json interface
- Added guide for custom giver usage.

### Fixed

- Debot module: fixed a bug in Query.query function called with an empty `variables` field.

## [1.27.1] – 2021-12-09

### Fixed

- Empty `function_name` field in the "create run message failed" error.

## [1.27.0] – 2021-12-06

### New

-
Function [`abi.encode_initial_data`](./docs/reference/types-and-methods/mod_abi.md#encode_initial_data)
which
encodes initial account data with initial values for the contract's static variables and owner's
public key.
This function is analogue of `tvm.buildDataInit` function in Solidity.

### Fixed

- Subscription for Counterparties failed with 'Unknown type "CounterpartieFilter"' error.

## [1.26.1] – 2021-12-01

### Fixed

- Fixed building and warning.

## [1.26.0] – 2021-11-25

### New

- **Debot module**:
    - Added `allow_no_signature` parameter to `decode_and_fix_ext_msg()` and
      `onerror_id` return value to `prepare_ext_in_message()` inner functions used in TS4.
    - Added support for async external calls.
    - `Query` interface extended with `waitForCollection` and `query` methods. `waitForCollection`
      allows to wait
      for completion of async external calls.
    - Added support for DeBots with ABI 2.2.
-
Function [`proofs.proof_message_data`](./docs/reference/types-and-methods/mod_proofs.md#proof_message_data)
which proves message data, retrieved
from Graphql API.

## [1.25.0] – 2021-11-08

### New

- New module [`proofs`](./docs/mod_proofs.md) is introduced!
- Functions [`proofs.proof_block_data`](./docs/mod_proofs.md#proof_block_data)
  and [`proofs.proof_transaction_data`](./docs/mod_proofs.md#proof_transaction_data)
  which prove block data, retrieved from Graphql API.

  These are the first functions from proofs series :) Wait for others(`proof_account_data`
  , `proof_message_data`) in the next releases.

  Read about them more in the [documentation](./docs/mod_proofs.md#proof_block_data).

- [`abi.decode_boc`](./docs/mod_abi.md#decode_boc) function to decode custom BOC data into JSON
  parameters.
- `Ref(<ParamType>)` type was added to ABI.
  Solidity functions use ABI types for builder encoding. The simplest way to decode such a BOC is to
  use ABI decoding. ABI has it own rules for fields layout in cells so manually encoded BOC can not
  be described in terms of ABI rules. To solve this problem we introduce a new ABI
  type `Ref(<ParamType>)` which allows to store `ParamType` ABI parameter in cell reference and,
  thus, decode manually encoded BOCs. This type is available only in `decode_boc` function and will
  not be available in ABI messages encoding until it is included into some ABI revision.

## [1.24.0] – 2021-10-18

### New

- `boc.get_boc_depth` function to get depth of the provided boc.
- `boc.decode_tvc` function returns additional fields `code_hash`, `code_depth`, `data_hash`
  , `data_depth` and `compiler_version`

- **Debot module**:
    - added `parse` function to Json interface.

## [1.23.0] – 2021-10-05

### New

- `boc.get_code_salt` and `boc.set_code_salt` functions for contract code salt management.
- `boc.encode_tvc` and `boc.decode_tvc` functions for TVC image encoding and decoding
- `boc.get_compiler_version` function extracting compiler version from contract code
- `abi.update_initial_data` and `abi.decode_initial_data` function for pre-deployment contract data
  management

## [1.22.0] – 2021-09-20

### New

- ABI v2.2 with fixed message body layout
  supported. [See the specification](https://github.com/tonlabs/ton-labs-abi/blob/master/docs/ABI_2.2_spec.md)
  .

  Now, for contracts with ABI version < 2.2 compact layout will still be used for compatibility, for
  contracts with ABI version 2.2 and more - fixed layout will be used.
  **Please, make sure that you updated the ABI if you recompiled your contract with 2.2 ABI, or you
  may get an inconsistent contract behaviour**.
- **Debot module**:
    - added `getEncryptionBoxInfo`, `getSigningBoxInfo` functions to Sdk interface.
    - implemented Query DeBot interface in DEngine.

## [1.21.5] – 2021-09-13

### Fixed

- `abi.encode_message` and `processing.process_message` created invalid deploy message in case of
  `Signer::None` was used, and contract could not be deployed.

## [1.21.4] – 2021-09-08

### New

- Support MacOS aarch64 target

## [1.21.3] – 2021-09-02

### New

- Information about used endpoint is added to subscription errors.
- Graphql response error codes 500-599 are treated as retriable network errors

## [1.21.2] – 2021-08-25

### Fixed

- Updated crypto libraries in order to fix building.

## [1.21.1] – 2021-08-24

### Fixed

- http errors were not processed as network errors and didn't lead to endpoint reconnect and request
  retry

## [1.21.0] – 2021-08-18

### New

- `crypto.create_encryption_box` function for creating SDK-defined encryption boxes. First supported
  algorithm - AES with CBC mode.
- **Debot module**:
    - Added public `prepare_ext_in_message` function.

### Fixed

- `tvm.run_executor` did not work when SDK is configured to use TONOS SE, because of incomplete
  default
  blockchain configuration. Now mainnet config from key block 10660619 (last key block at the moment
  of fix)
  is used as default.

## [1.20.1] – 2021-07-30

### New

- Added support of contract error messages. Error messages (for example, require(...) in Solidity)
  are now parsed by SDK
  and returned in error message. New field `contract_error` was added to error's `data`.

### Fixed

- Fixed problem with WASM binaries (https://github.com/tonlabs/ton-labs-types/pull/42)

## [1.20.0] – 2021-07-16

### New

- ABI version `2.1` supported.
  **Attention!**
  If you work with contracts, that contain String parameters, then during migration from ABI 2.0 to
  2.1 you will need to remove all String type conversions to bytes and back and pass string to your
  contract as is.

- Now all requests to GraphQL are limited with timeout to react on unexpected server unavailability.
  Existing timeouts in waiting functions keep the same behaviour. All other requests timeout now can
  be set with `net.query_timeout` config parameter. Its default value is 60000 ms
- **Debot module**:
    - added `encrypt`, `decrypt` functions to Sdk interface which accept encryption box handles.

### Fixed

- Deployment with empty signer in cases of public key set in TVC or deploy set.

## [1.19.0] – 2021-07-07

### New

- `get_address_type` function in `utils` module, which validates address and returns its type. See
  the documentation.
- `decode_account_data` function in `abi` module that converts account data BOC into JSON
  representation according to ABI 2.1. See the documentation.
- Diagnostic fields `filter` and `timestamp` added to `wait_for_collection` error
- `main.ton.dev` and `net.ton.dev` endpoints that will be deprecated on 12.07.21 are now replaced
  with [proper endpoints list](https://docs.ton.dev/86757ecb2/p/85c869-networks), if they were
  specified in network `endpoints` config

### Fixed

- Search of the first master blocks during the network start period was fixed in blocks and
  transactions iterators

## [1.18.0] – 2021-06-26

### New

- Iterators in `net` module: robust way to iterate blockchain items (blocks, transactions)
  in specified range. See documentation for `create_block_iterator` , `create_transaction_iterator`,
  `resume_block_iterator`, `resume_transaction_iterator`, `iterator_next`, `iterator_remove`
  functions.
- Library adds `http://` protocol to endpoints `localhost`, `127.0.0.1`, `0.0.0.0` if protocol
  isn't specified in config.
- **Debot module**:
    - added tests for Json interface.

## [1.17.0] – 2021-06-21

### New

- Added support of external encryption
  boxes. [See the documentation](docs/mod_crypto.md#register_encryption_box)
- **Debot module**:
    - Dengine waits for completion of all transactions in a chain initiated by debot's onchain call.

## [1.16.1] – 2021-06-16

### New

- `timeout` option to `query_transaction_tree` – timeout used to limit waiting time for the next
  message and transaction in the transaction tree.

### Improved

- Improved error messages regarding ABI and JSON interface. SDK now shows additional tips for the
  user in cases of
  errors.

### Fixed

- Warnings in Rust 1.52+. Little fixes in the documentation.
- `total_output` field in fees was always 0.
- `query_transaction_tree` didn't wait for messages.

## [1.16.0] – 2021-05-25

### New

- `query_transaction_tree` function that returns messages and transactions tree produced
  by the specified message was added to `net`
  module. [See the documentation](docs/mod_net.md#query_transaction_tree)

### Fixed

- `AbiData.key` type changed to u32.
- attempt to use `orderBy` instead of `order` in `query_collection` will raise error.

## [1.15.0] – 2021-05-18

### New

- Sync latency detection increases connection reliability. Library will change the current endpoint
  when it detects data sync latency on it.

- Configuration parameters: `latency_detection_interval`,
  `max_latency`. See client documentation for details.

- **Debot module**:
    - signing messages with signing box handles returned from debots.
    - return any sdk errors to debot in case of external calls.
    - defining signing box handle used to sign message in approve callback.

## [1.14.1] – 2021-04-29

### Fixed

- Fixed building under Rust versions older than 1.51.

## [1.14.0] – 2021-04-28

### New

- **Debot module**:
    - implementation of Network DeBot interface in DEngine.
    - implementation of `signHash` function in Sdk interface.

### Fixed

- **Debot module**:
    - fixed bug in Json interface with supporting nested structures and arrays of structures.
    - fixed bug in Json interface with keys containing hyphens.

## [1.13.0] – 2021-04-23

### New

- [`net.query_counterparties`](docs/mod_net.md#query_counterparties) - allows to query and paginate
  through the list of accounts that the specified account
  has interacted with, sorted by the time of the last internal message between accounts.
  Subscription to counterparties collection is available via `net.subscribe_collection` function.

- Blockchain interaction reliability improvement (broadcast): library sends external inbound
  messages simultaneously
  to the N randomly chosen endpoints. If all N endpoints failed to response then library repeats
  sending to another random N endpoints (except the failed one).
  If all the available endpoints fail to respond then library throws error.
  The N parameter is taken from `config.network.sending_endpoint_count` (default is 2).

- Blockchain interaction reliability improvement (bad delivery list): library tracks endpoints
  with bad message delivery (expired messages). These endpoints have lower priority when library
  chooses endpoints
  to send message.

- **Debot module**:
    - Implementation of `Json` DeBot interface in DEngine.

### Fixed

- `BuilderOp::Integer.size` type has changed from `u8` to `u32`.
- **Debot Module**:
    - `Sdk` interface function `getAccountsDataByHash` didn't find accounts by `code_hash` with
      leading zero.

## [1.12.0] – 2021-04-01

### New

- [`utils.compress_zstd`](docs/mod_utils.md#compress_zstd) compresses data using Facebook's
  Zstandard algorithm.
- [`utils.decompress_zstd`](docs/mod_utils.md#decompress_zstd) decompresses data using Facebook's
  Zstandard algorithm.
- **Debot module**:
    - `init` function that creates an instance of DeBot and returns DeBot metadata.
    - Dengine fetches metadata form DeBot by calling 2 mandatory functions: `getRequiredInterfaces`
      and `getDebotInfo`. This data is returned by `fetch` and `init` functions.
    - `approve` DeBot Browser callback which is called by DEngine to request permission for DeBot
      activities.

### Changed

- **Debot Module**:
    - [breaking] `fetch` function doesn't create an instance of debot. It returns DeBot
      metadata (`DebotInfo`).
    - [breaking] `start` function doesn't create an instance of debot. It accepts DeBot handle
      created in `init` function.

## [1.11.2] – 2021-03-19

### Refactor

- Some internal refactor due to `ton-block` changes

## [1.11.1] – 2021-03-15

### New

- Giver address in tests is calculated from secret key. Default values are provided for TON OS SE
  giver

## [1.11.0] – 2021-03-05

### New

- [`utils.calc_storage_fee`](docs/mod_utils.md#calc_storage_fee) function to calculate account
  storage fee over a some time period.
- **Debot Module**:
    - Added unstable functions to `Sdk` interface: `getAccountsDataByHash`

## [1.10.0] – 2021-03-04

### New

- Add optional field `src_address`
  to [`ParamsOfEncodeInternalMessage`](docs/mod_abi.md#encode_internal_message).
- Field `abi` in [`ParamsOfEncodeInternalMessage`](docs/mod_abi.md#encode_internal_message) is
  optional and can be `None` if `call_set` and `deploy_set` are  `None`.
- [`boc.encode_boc`](docs/mod_boc.md#encode_boc) function provides ability to build and serialize
  any custom tree of cells.
  Application can use several base Builder serialization primitives like integers, bitstrings
  and nested cells.
- [`boc.get_blockchain_config`](docs/mod_boc.md#get_blockchain_config) function can extract
  blockchain configuration from key block and also
  from zerostate.
- [`tvm` module](docs/mod_tvm.md) functions download current blockchain configuration if `net` is
  initialized with
  DApp Server endpoints.
  Otherwise, [default configuration](https://github.com/tonlabs/ton-executor/blob/11f46c416ebf1f145eacfb996587891a0a3cb940/src/blockchain_config.rs#L214)
  is used.
- **Debot Module**:
    - Support for debot invoking in Debot Engine. `send` browser callback is used not only for
      interface calls but to invoke debots.
    - `start` and `fetch` functions returns debot ABI.
    - Added new built-in interface `Hex` which implements hexadecimal encoding and decoding.
    - Added unstable functions to `Sdk` interface: naclBox, naclBoxOpen, naclKeypairFromSecret,
      getAccountCodeHash.

### Changed

- Both `call_set` and `deploy_set`
  in [`ParamsOfEncodeInternalMessage`](docs/mod_abi.md#encode_internal_message) can be omitted. In
  this case `encode_internal_message` generates internal message with empty body.
- **Debot Module**:
    - `send` function accepts one argument - serialized internal message as string encoded into
      base64.

### Documentation

- [Debot browser app object](docs/mod_debot.md#AppDebotBrowser)
  and [signing box app object](docs/mod_crypto.md#appsigningbox) descriptions added
- functions-helpers for enum type variable creation for [Signer](docs/mod_abi.md#signer)
  , [Abi](docs/mod_abi.md#abi), [ParamsOfAppDebotBrowser](mod_debot.md#paramsofappdebotbrowser)

### Fixed

- doc generator: app object interface description, constructor functions-helpers for enum type
  variable creation, added new line in the end if api.json
- library libsecp256k1 upgraded to fix https://rustsec.org/advisories/RUSTSEC-2019-0027

## 1.9.0 Feb 19, 2021

### New

- `tuple_list_as_array` parameter in `tvm.run_get` function which controls lists representation.
  Default is stack-like based on nested tuples. If set to `true` then returned lists are encoded as
  plain arrays. Use this option if you receive this error on Web: "Runtime error. Unreachable code
  should not be executed..."
  This reduces stack size requirements for long lists.
- `function_name` field of `CallSet` structure can be the name or **id (as string in hex starting
  with 0x)** of the called function.
- Fields `config_servers`, `query_url`, `account_address`, `gas_used` added into specific
  errors' `ClientError.data` object.

### Fixed

- Binaries download links are now under https protocol
- If you receive this error on Web: "Runtime error. Unreachable code should not be executed..."
  in `run_get`, use the new parameter `tuple_list_as_array = true`
  . [See the documentation](docs/mod_tvm.md#run_get). This may happen, for example, when elector
  contract contains too many participants

## 1.8.0 Feb 11, 2021

### New

- **Debot Module**:
    - Added new built-in interface `Msg` which allows to send external message to blockchain and
      sign it with supplied keypair.

### Fixed

- `crypto.hdkey_public_from_xprv` used compressed 33-byte form instead of normal 32-byte.

## 1.7.0 Feb 9, 2021

### New

- BOC cache management functions were introduced:
    - `boc.cache_set`,
    - `boc.cache_get`
    - `boc.cache_unpin`
- Now functions that take boc as a parameter can also take a reference to boc cash instead so that
  it decreases the number of boc serialization
  and deserializations which drastically improves performance of `run_tvm` and `run_executor`
  especially in case of numerous calls on the same data.
- `boc_cache` parameter in `tvm.run_tvm` and `tvm.run_executor` functions to save resulting messages
  and account BOCs into cache.
- `return_updated_account` flag parameter introduced in `tvm.run_tvm` and `tvm.run_executor`
  functions to return updated account state. Important: by default this flag is `false` and account
  data is not returned.
- `abi.encode_internal_message` function to encode an internal ABI-compatible message.
- **Debot Module**:
    - Support for get-methods and external calls in debots.
      Debots can send external inbound messages to destination contracts (signed - for external
      calls and unsigned - for get-methods) using native language syntax without actions.
    - Built-in debot interfaces (interfaces implemented by DEngine).
      Added two built-in interfaces: base64 and Sdk.
    - Added `DebotInterfaceExecutor` to automatically route messages to destination interfaces.
    - Debot's `fetch` function is optional now. New debots can implement only `start` function.

## 1.6.3 Feb 4, 2021

### Fixed

- Expired message wasn't retried if local execution succeeded.

## 1.6.2 Feb 3, 2021

### Added

- `ResponseHandler` type description into `modules.md`.

### Fixed

- `net.batch_query` parameters serialization did't match to docs.
- Module description in docs generator contains `null` instead of summary.
- Function result section header hadn't the line separator before.

## 1.6.0 Jan 29, 2021

### New

- `nacl_sign_detached_verify` function to verify detached signature.
- `aggregate_collection` function as a wrapper for GraphQL aggregation queries.
- `batch_query` function performs multiple queries per single fetch.
- Active endpoint invalidation in case of network error occurring.
- `network.network_retries_count` config parameter is deprecated. `network.max_reconnect_timeout` is
  introduced that allows to specify maximum network resolving timeout. Default value is 2 min.
- `initial_pubkey` field in `DeploySet` to specify public key instead of one from TVC file or
  provided by signer.
- Support for debot interfaces:
    - `send` Browser Callback to send messages with interface calls to Browser.
    - new variant `ParamsOfAppDebotBrowser::Send`.
    - `send` API function to send messages from Browser to Debot.
    - `run_output.rs` - internal structure RunOutput to filter messages generated by debot to 4
      categories: interface calls, external calls, get-method calls and invoke calls.

### Fixed

- Device time synchronization is checked only in `send_message`. Data querying does not require
  proper time now

## 1.5.2 Dec 30, 2020

### Fixed

- `net` module functions waits for `net.resume` call instead of returning error if called while the
  module is suspended

### Documentation

- How to work with `Application Objects` [specification](docs/app_objects.md) added

## 1.5.1 Dec 28, 2020

### Fixed

- Updated the dependence on `ton-labs-abi`

## 1.5.0 Dec 25, 2020

### New

- `reconnect_timeout` parameter in `NetworkConfig`.
- `endpoints` parameter in `NetworkConfig`. It contains the list of available server addresses to
  connect.
  SDK will use one them with the least connect time. `server_address` parameter is still supported
  but
  `endpoints` is prevailing.
- `net.fetch_endpoints` function to receive available endpoints from server.
- `net.set_endpoints` function to set endpoints list for using on next reconnect.
- `ErrorCode` type in each module spec in `api.json`.

### Fixed

- send `GQL_TERMINATE_CONNECTION` and close websocket on leaving ws loop.

## 1.4.0 Dec 18, 2020

### New

- GraphQL optimization: use single web socket to serve all subscriptions.
- Support for the `keep-alive` messages from the GraphQL server.
- `tonclient-core-version` http header.
- `net.find_last_shard_block` function returning account shard last block ID.
- `boc.get_code_from_tvc` function extracting contract code from TVC image.
- **Debot Module:**
    - Add new variant `ParamsOfAppDebotBrowser::SwitchCompleted` to notify browser when all context
      actions are shown.
    - Added new 3 engine routines for crypto operations and 1 routine for querying account state (
      balance, state type, code, data) that can be used in debots.

### Fixed

- **Debot Module:**
    - Invoked debot terminated correctly after error occurred during
      execution of one of its actions. Initial prev_state of invoked debot
      changed to STATE_EXIT.
    - Fixed double jumping to current context in invoker debot after
      returning control to it from invoked debot.
    - Fixed conversation of exception codes thrown by debots to their user-friendly description.

## 1.3.0 Dec 8, 2020

### Featured

- `net.query` method . Performs custom graphql query that can be copied directly from the
  playground.
- `net.suspend` and `net.resume` methods for disabling and enabling network activity. One of the
  possible use-cases is to manage subscriptions when a mobile application is brought to the
  background and into the foreground again.
- Smart summary and description doc separation.
- ts-generator includes doc comments in JSDoc format.

## 1.2.0 Nov 26, 2020

### Featured

- **UNSTABLE API. This API is experimental. It can be changed in the next releases**.
  `debot` module was added with debot engine functions, such as : `start`, `fetch`, `execute`
  , `remove`. See the `debot` module documentation for more info.
  Check our tests for code examples.

- External signing was supported for message encoding: `SigningBox` type for `Signer` enum was
  supported.
  Now it is possible to sign messages with externally implemented signing box interface without
  private key disclosure to the library. Can be used in case of signing via HSM API or via cold
  wallet - when there is no access to the private key.

  It is also possible to create a Signing Box instance inside SDK - from a key pair passed into the
  library with `get_signing_box` method. It can be used for some test cases. Also it increases
  security - you need to pass your keys one time only.

  Check the `crypto` module documentation for `SigningBoxHandle` type and  `register_signing_box`
  , `get_signing_box`, `signing_box_get_public_key`, `signing_box_sign`.
  Check our tests for code examples.

### Fixed

- panic after `tc_destroy_context` call. Now all contexts use global async runtime
- field `mnemonic_hdkey_compliant` was removed from `CryptoConfig` (unused by the library)
- original and resolved errors are swapped in result. Now `error.code` contains original error code

## 1.1.2 Nov 15, 2020

### Fixed

- `wasm` feature has been fixed
- `crypto.factorize` doesn't panic on invalid challenge
- `client.get_api_reference` returns proper version
- ABI JSON with explicit function ID is parsed properly

## 1.1.1 Nov 11, 2020

### Fixed

- Compatible with older rust version change api type derivation with `vec![]`
  instead of prev `[].into()`

## 1.1.0 Nov 3, 2020

### New

- ChaCha20 encryption support `crypto.chacha20`.
- `boc.parse_shardstate` function for shardstates parsing.
- `boc.get_boc_hash` function for calculating BOC root hash
- `client.build_info` fully defined and documented.
- `processing.wait_for_transaction` and `processing.process_message` functions execute contract
  locally in case if transaction waiting fails in order to resolve the contract execution error
- `run_executor`, `run_tvm` now return `exit_arg` in case of TVM errors.
- Create the `build_info.json` on the build stage.
- `Abi::Contract` variant as an alias to deprecated `Abi::Serialized`
- `Abi::Json` variant to specify an ABI as a raw JSON string.
- `api.json` now contains details about numeric types: Number and BigInt are now
  have new fields `number_type` and `number_size`.
- `api.json` ref type names are fully qualified now in form of `module.type`,
  for example `abi.Signer`.

### Fixed

- TS generator fix some field names that is an invalid JS identifiers.
- Use `install_name_tool` to fix loading library paths at `libton_client.dylib`.
- `api.json` is reduced, so it can't contain tuple types, only structs.
  All types are exactly match to JSON.
- `out_of_sync_threshold` config parameter is `u32`

### Unstable

- `tc_request_ptr` function to use pointers `void*` instead of request_id `u32`.
  This feature is **UNSTABLE** yet.

## 1.0.0 Oct 27, 2020

### Differences between Core SDK v0 and v1

- All api functions are defined in mod.rs of appropriate modules
- Function names are the same as API function names: `module.function_name`
- Parameters naming:
    - In snake case
    - Base64 suffix is removed from parameter names. For example, `bocBase64` is changed to `boc`
- Parsed boc replaced with unparsed boc in all function input parameters
- All functions take byte arrays in a defined encoding:
    - `base64` - encoding used for byte arrays of variable length: text, images, etc.
    - `hex-lower-case` - encoding used to encode fixed length bit sequences: hashes, keys, salt,
      etc.
- `contracts` module is splitted into 5 modules:
    - `tvm` - embedded TVM execution functions
    - `boc` - raw cell and BOC manipulation functions
    - `abi` - abi-compatible messages creation and parsing functions
    - `processing` - blockchain interaction functions
    - `utils` - has only `convert_address` ATM, later will be used for some useful stuff
- `query` module is renamed to `net`
- new `client` module with functions `version`, `api_reference`
- All the environment functions (fetch, websocket, spawn, now, etc.) were abstracted behind a
  separate environment layer crate `ClientEnv`. The standard core env layer implementation is
  in `std_client_env` . Later (in 1.1 release) `web_client_env` implementation for Web will be
  added.
- Error codes are distributed across the modules the following way: `client` - 0..99, `crypto` -
  100..199, `boc` - 200..299,  `abi`  - 300..399, `tvm` - 400..499, `processing` - 500..599, `net` -
  600..699
- Error descriptions related to a module are described in error.rs file in the module's folder
- `decode_message`, `process_message`, `wait_for_transaction`, `run_tvm`, `run_executor`, etc.  (all
  the functions that return decoded messages) now returns int*/uint* data as a string which can be
  either decimal or 0x-prefixed hex string. Hex representation can be in any register and have any
  number of leading zeroes.

### Featured

- All the functions are asynchronous
- All the functions that can be called via JSON-api are public, so that they can be used directly
  without JSON-api.
- Inline documentation and api reference added.
- [breaking] `interops.rs`, `tonclient.h`. `create_context` now takes `config` parameter - context
  creation and setup happen at the same time. Config structure has been changed.
- [breaking] `crypto module.` default values for mnemonic-related functions have been changed:

  dictionary is 1, for word count is 12, derivation path is 'm/44'/396'/0'/0/0

- [breaking] **crypto module.** removed `word_count` parameter from `words` function
- [breaking] **crypto module.** `compliant` parameter is removed from
  functions `mnemonic_derive_sign_keys`, `hdkey_xprv_derive_path`, `hdkey_xprv_derive`,
- [new] **boc module.** Functions `parse_block`, `parse_account`, `parse_message`
  , `parse_transaction` that parse bocs to JSONs are introduced.
- [breaking] **net module.** Functions `query` , `wait.for`, `subscribe`  are renamed
  to `query_collection`, `wait_for_collection`, `subscribe_collection`

  `table` parameter is renamed to `collection`. `filter` parameter is now optional and of `json`
  type (passed as json object instead of `string`)

- [breaking] **net module**. Function `get.next` is removed.
- [breaking] **net module.**`subscribe_collection` now uses callback to return data.
- [breaking] **abi module**. `decode_message` introduced instead of `decode_unknown_run`
  , `decode_run_output`
- [breaking] **abi module**. `encode_message` introduced instead of `encode_unsigned_deploy_message`
  , `encode_unsigned_run_message`, `run.encode_message`, `deploy.encode_message`
- [breaking] **abi module**. `signer: Signer` parameter used instead of `key_pair: KeyPair` , which
  can be of `None` (unsigned message will be produced), `External` (data to be signed +unsigned
  message), `Keys` (signed message will be produced), `SigningBox` (message will be signed using a
  provided interface - will be supported in coming releases)
- [breaking] **processing module.** `process_message`  introduced instead of `deploy` and `run`**.**
  Parameter set was drastically changed.
- [breaking] **processing module.** `process_message`   - now, if the contract was already deployed,
  deploy fails with an exception of double constructor call.
- [new] **processing module.** `process_message` - any function can be called at deploy, not only
  constructor, also there can be no function call.
- [new] **processing module.** `process_message` now can optionally use callback to monitor message
  processing (creation, sending, shard block fetching, transaction receiving).
- [fixed] **processing module.** `process_message` - deploy can be performed without a key pair
- [breaking] **tvm module.** `run_local` is divided into 2 functions `run_tvm` and `run_executor`.
- [new] **tvm module.** `run_tvm` function - performs contract code execution on tvm (part of
  compute phase). Helps to run contract methods without ACCEPT. Returns account state with updated
  data, list of external messages and (optional, for ABI contracts only) list of messages decoded
  data.
- [new] **tvm module.** `run_executor` function - performs full contract code execution on
  Transaction Executor (part of collator protocol that performs all phases and checks and - as a
  successful result - forms a transaction) Returns updated account state, parsed transaction, list
  of parsed messages with optional decoded message bodies.
- [breaking] **tvm module**. `run_get` does not download account boc from the network anymore, but
  takes account boc as a parameter.

## 0.26.0 Aug 15, 2020

### New

- `config.get_api_reference` api function (pre release).
- `ton_sdk_cli` cli tool (pre release).
- full local run functions use `LocalRunContext` to exactly reproduce all transaction parameters and
  produce the same result as node

## 0.25.4 Aug 5, 2020

### Fixed

- `waitForTransaction` didn't use prev_alt_ref for block walking

## 0.25.3 Jul 30, 2020

### New

- All methods that require contract's code/data can use field `boc`
  in account document to extract code and data
  (instead of `code` and `data` fields).
- Optional `bocBase64` parameter of method `tvm.get` that can be used
  instead of `codeBase64` and `dataBase64`.

## 0.25.2 Jul 29, 2020

### New

- `error.data` object extended with fields `address`, `function_name`, `account_balance`,
  `account_address`, `query_url`, `config_server` for appropriate errors

## 0.25.0 Jul 8, 2020

### New

- supports for core context in all platforms
- local run functions return updated contract state when running with `full_run = true`
- time sync check while initializing
- parallel requests on different contexts don't block each other. Requests on the same context
  remain sequential
- new transaction wait mechanism. All account's shard blocks are checked for transaction to
  guarantee message expiration
- `contracts.wait.transaction` function for awaiting previously sent message processing
- `contracts.send.message` returns message processing state for `contracts.wait.transaction`
  function
- `contracts.find.shard` function for account shard matching
- added logging on warning messages

## May 28, 2020

### New

- error resolving by local message processing
- `contracts.resolve.error` function for manual error resolving call
- `contracts.process.transaction` function processing transaction to check errors and get output
- `contracts.run.local` and `contracts.run.local` functions now have `fullRun` flag to emulate
  node transaction processing and calculate fees
- `tonsdk` command line tool.
- `ton_client` function `get_method_names`.

## May 22, 2020

#### Fix

- TON mnemonic functions didn't check validity of the seed phrase.

## May 19, 2020

### ton-client-web 0.23.1

#### New

- Platform builder generates ready to use `index.js` for web clients (instead of install script
  of `ton-client-web-js` binding)

## May 17, 2020

### New

- `tvm.get` now can fetch account data if it is not provided

## May 14, 2020

### New

- Message processing functions added
- Run get methods function added
- `ed25519-dalek` version updated to `1.0.0-pre.3`
- SDK is fully open sourced since open repo `ton-labs-executor` used

### Fixed

- Panic in fee calculation under WASM
- `reqwest` crate version synced in all projects
- Memory leaking in Node JS<|MERGE_RESOLUTION|>--- conflicted
+++ resolved
@@ -2,18 +2,16 @@
 
 All notable changes to this project will be documented in this file.
 
-<<<<<<< HEAD
-## [2.22.2] - 2025-09-21
+## [2.22.3] - 2025-09-22
 
 ### Added
 - Added flag "is_high_priority" to int message header
-=======
+
 ## [2.22.2] - 2025-09-22
 
 ### Update
 - Change reward instructions
 - Change Constructor FunctionId to 1
->>>>>>> 043793ec
 
 ## [2.22.1] - 2025-09-19
 
