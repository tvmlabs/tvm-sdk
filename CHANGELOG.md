# Release Notes

All notable changes to this project will be documented in this file.

<<<<<<< HEAD
## [2.1.0] – 2024-08-15

### New

- New VM instructions supported:    
  MINTECC - mint ecc tokens for special contracts   
  CNVRTSHELLQ - convert ecc shell tokens into shell 1:1   
  CALCBKREWARD - calculate reward for validators after validator epoch    
=======
## [2.0.3] – 2024-07-25

# New

`tvm_debugger` crate added
>>>>>>> 3d0ad041

## [2.0.2] – 2024-07-25

### Fixed
AccountActive Stack Overflow issue fixed 

```
account state: AccountActive    
Stack Overflow:
   0: backtrace_on_stack_overflow::handle_sigsegv
   1: <unknown>
   2: <tvm_types::cell::DataCell as tvm_types::cell::CellImpl>::reference...
```

## [2.0.1] – 2024-07-16

### Fixed
Resolved stack overflow issue: returning an error instead of using `anyhow`.

## [2.0.0] – 2024-07-10

First release of SDK supporting Acki Nacki protocol.

## [1.45.1] – 2023-12-19

### Fixed

- Updated dependences

## [1.45.0] – 2023-11-10

### New

- ABI 2.4 supported.

### Breaking

- For contracts with ABI version => 2.4 initial public key should be explicitly supplied 
inside `initial_data` in `abi` module functions. Signer public key and `initial_pubkey` parameter
are not used in contract initial data encoding since ABI version 2.4.

- `abi.decode_initial_data` and `abi.update_initial_data` functions don't support ABI version => 2.4.
`abi.decode_account_data` and `abi.encode_initial_data` should be used instead

- Only `workchain_id` parameter is allowed if `state_init` parameter of `DeploySet` is provided.
State init should be finalized and ready to be used in message as is.

- `abi.encode_account` parameter `state_init` is BOC or cached BOC reference instead of
`StateInitSource` enum. There is only one way to provide account state init now.

## [1.44.4] – 2023-11-07

### New

- Account BOC for local error resolving is fetched from blockchain API instead of collections API

## [1.44.3] – 2023-09-05

### New

- Error appeared during network paramaters resolving is returned to client instead of using default parameters

## [1.44.2] – 2023-08-22

### New

- Pruned account serialization supported

## [1.44.1] – 2023-07-25

### New

- functions with callbacks (e.g. `processing.process_messages`) can be called as sync.
- `send_event` parameter is now optional with default value `false`.
  
### Deprecated
- Debot module is [DEPRECATED](./docs/reference/types-and-methods/DEPRECATED.md)

## [1.44.0] – 2023-07-12

### New

- Ability to call async functions via `tc_request_sync`.
- In rust API, the following functions become sync (slight breaking):
  `abi::encode_internal_message`, `abi::attach_signature_to_message_body`, `abi::attach_signature`,
  `abi::decode_message`, `abi::decode_message_body`, `abi::decode_account_data`, 
  `abi::update_initial_data`, `abi::encode_initial_data`, `abi::decode_initial_data`,
  `abi::decode_boc`, `abi::encode_boc`, `boc::decode_tvc`, `boc::parse_message`, `boc::parse_transaction`,
  `boc::parse_account`, `boc::parse_block`, `boc::parse_shardstate`, `boc::get_blockchain_config`,
  `boc::get_boc_hash`, `boc::get_code_from_tvc`, `boc::cache_get`, `boc::cache_set`, `boc::cache_unpin`,
  `boc::encode_boc`, `boc::get_code_salt`, `boc::set_code_salt`, `boc::decode_state_init`, `boc::encode_state_init`,
  `boc::encode_external_in_message`, `boc::get_compiler_version`, `processing::monitor_messages`,
  `processing::get_monitor_info`, `processing::cancel_monitor`
- Code generator for `modules.ts` produces `_sync` wrapper for all API functions.

## [1.43.3] – 2023-06-24

### Fixed

- Memory leak in a spawned loop of the web socket link.

## [1.43.2] – 2023-06-09

### Fixed

- Non existing accounts are treated as missing since q-server return `non existed` if account is missing
- Next block awaiting timeout calculation on message with long expiration time

## [1.43.1] – 2023-06-01

### Fixed

- `MonitoredMessage` API representation simplified.

## [1.43.0] – 2023-05-23

### New

- `network.network_retries_count` config parameter is finally deprecated and not used in SDK.
  `max_reconnect_timeout` is used instead
- Message monitoring errors received by subscription are returned from
  `processing.fetch_next_monitor_results` function
- Message monitor buffers new messages for delayed start of the subscription. New subscription
  starts when 1 second has passed since the last addition or when 5 seconds has passed since last sending
- Message monitor uses more than one subscription.
- Version of `ton_types` upped to 2.0.0
- Fixed code for changed dependencies api
- Removed logic related to client-server clock sync
- `boc.encode_tvc` and `boc.decode_tvc` are renamed to `boc.encode_state_init` 
  and `boc.decode_state_init`.
- `boc.decode_tvc` decodes TVC BOC according to the TVC spec.
- `DeploySet.tvc` supports new TVC file format (according to new TVC spec).
  Old tvc files (with serialized state init) are also supported.
- `DeploySet.state_init` allows to specify serialized state init.
- `DeploySet.code` allows to construct state init from provided serialized code.
- `DeploySet`'s fields `tvc`, `state_init` and `code` are mutually exclusive (so you should
  provide value for one of these fields).
- `ProcessingEvent::MessageExpired` is sent to callback in case of retry in `processing.process_message`

### Client breaking changes
- `boc.encode_tvc` and `boc.decode_tvc` are renamed to `boc.encode_state_init` 
  and `boc.decode_state_init`

## [1.42.1] – 2023-03-23

### Fixed

- Client was notified about every REMP status timeout. Now it is notified only once when fallback 
scenario is started

## [1.42.0] – 2023-03-22

### New

- Added message monitoring functions to the `processing` module: `monitor_messages`, 
    `fetch_next_monitor_results`, `get_monitor_info`, `cancel_monitor****`.
- Added `processing.send_messages` function.
- Improved error resolving for deleted accounts
- `net.first_remp_status_timeout` config parameter default value set to 1 ms in order to start 
fallback scenario together with REMP statuses processing while REMP is not properly tuned yet.
- Network errors are returned on subscription creation if occured

### Fixed

- `ParamsOfSubscribe` was not public.
- `subscribe` did not trim subscription query text. It is required for some graphql servers 
  expecting that query text starts from operation text.

## [1.41.1] – 2023-03-14

### Fixed

- `api_derive` compilation errors
- 

## [1.41.0] – 2023-01-18

### New

- `CapSignatureWithId` capability is supported.
  
    Network signature ID is used by VM in signature verifying instructions if capability
    `CapSignatureWithId` is enabled in blockchain configuration parameters.     
    
    This parameter should be set to `global_id` field from any blockchain block if network can 
    not be reached at the moment of message encoding and the message is aimed to be sent into 
    network with `CapSignatureWithId` enabled. Otherwise signature ID is detected automatically 
    inside message encoding functions.   
    ***Overwrite priority: ExecutionOptions.signature_id -> ClientConfig.network.signature_id -> last network block***

    - `ClientConfig.network.signature_id` optional parameter is added. Specify it in case of offline work for all message signing operations to use. 
    - `ExecutionOptions` is extended with `signature_id` optional parameter. Specify locally for a particular `run_tvm` or `run_executor` call. 
   - `net.get_signature_id` function returns `global_id` if `CapSignatureWithId` capability is enabled,

- `message_id` and `message_dst` fields are added to all `ProcessingEvent` variants
- Config parameter `binding: { library: string, version: string }`. Binding authors should define 
   this parameter at context initialization.
- `tonclient-binding-library` and `tonclient-binding-version` GraphQL request headers. [Read more here](https://github.com/tonlabs/ever-sdk/blob/master/docs/for-binding-developers/json_interface.md#bindings)
- `Error.data.binding_library` and `Error.data.binding_version` error data fields. [Read more here](https://github.com/tonlabs/ever-sdk/blob/master/docs/for-binding-developers/json_interface.md#bindings)
  
### Client breaking changes
- `abi.get_signature_data` function ouput parameter `hash` is renamed to `unsigned` for consistency with other crypto functions parameters
  
### Possible breaking change on binding side
- Changed type of the `dictionary` parameter or mnemonic crypto functions and crypto config.
  Now it uses `MnemonicDictionary` enum type instead of `number`. `MnemonicDictionary` numeric 
  constants are compatible with previous values. 

### Deprecated
- `debot` engine module is deprecated. Debot engine development has migrated to a separate repository (soon will be published). So, in order to reduce sdk binary size, we will remove `debot` engine module from sdk in the next releases. 

## [1.40.0] – 2023-01-11

### New

- `abi.get_signature_data` function that returns signature from message and hash to verify the signature

### Improvement

- local endpoints with port specified are expanded with `http` protocol instead of `https` (e.g.
`localhost:8033` in expanded to `http://localhost:8033/graphql`)

## [1.39.0] – 2022-12-07

### Improvement

- Resolved endpoints are cached for 10 minutes so subsequent messages sent will not require
additional server request

- Queries are retried in case of network errors when websocket connection is used

- `WaitForTimeout` error code (607) is returned in case of `wait_for_transaction` function was 
successfully executed but expected data did not appeared during the specified timeout

- `timeout` parameter in `net.query_transaction_tree` behaviour changed. Now value 0 indicates that
no time limit should be used and function will wait for all transactions execution

### New

- `transaction_max_count` parameter in `net.query_transaction_tree` which controls the count of
transaction to be awaited and returned

- `data_layout` and `function_name` parameters in `abi.decode_message` and `abi.decode_message_body` 
that can be used to decode responsible function output and optimize message decoding by strict layout check

### Fixed

- `abi.encode_initial_data` function properly creates data in case of public key omitted.
  Now `abi.encode_initial_data` call without initial data values and public key creates
  the same data as compiled tvc

- Graphql error messages with HTTP response 400 was skipped (was not propagated to
  the SDK client application).

- Several misspelling.

- Message processing freeze in case of large amount of messages parallel processing using Websocket
connection

- Websocket interaction thread panic

- **Debot module**:
    - fill hash argument in `SDK.signHash` method with leading zeroes up to 32 bytes.

## [1.38.1] – 2022-11-10

### Improvement

- Additional info query is removed from `send_message` to minimize API usage

### Fixed

- Error code `Unauthorized` is returned from all network functions in case of authentication failure
- Server connection attempt is not retried in case of authentication failure

### New

## [1.38.0] – 2022-10-06

### New

- **Debot module**:
    - ABI specification v2.3 is supported in DEngine.
    - Supported flags `OVERRIDE_TS`, `OVERRIDE_EXPT`, `ASYNC_CALL` for external messages in DEngine.

### Improvement

- Support cookies in net module for std mode (not wasm)
- Remove network aliases (main, dev, main.ton.dev, net.ton.dev)
- No balancing logic in case of 1 endpoint + removed the check of REMP support on backend during
  client initialization.
  These changes will make client initialization faster -> CLI tools that use SDK will work faster,
  web pages will load initial data faster.
- Changed 401 error message to response message from API
- Tests improvements: cryptobox tests made stable

## [1.37.2] – 2022-08-10

### New

- `crypto.encryption_box_get_info` returns nacl box public key in `info.public` field.
- Gosh instruction are supported in local VM and executor:
    - execute_diff
    - execute_diff_patch_not_quiet
    - execute_zip
    - execute_unzip
    - execute_diff_zip
    - execute_diff_patch_zip_not_quiet
    - execute_diff_patch_quiet
    - execute_diff_patch_zip_quiet
    - execute_diff_patch_binary_not_quiet
    - execute_diff_patch_binary_zip_not_quiet
    - execute_diff_patch_binary_quiet
    - execute_diff_patch_binary_zip_quiet

### Improvement

- `create_crypto_box` optimisation.
  When a user creates a crypto box, library encrypts provided secret information using provided
  password and salt.
  When library encrypts the secret, it calculates encryption key from password and salt
  using `scrypt` function which takes a lot of CPU time (about 1 second).
  So when a user creates many crypto boxes using the same password and salt,
  it takes a lot of time (about 12 seconds for 10 crypto boxes).
  With the optimisations introduced in this version the library stores the
  pair (password+salt => encryption key) in internal cache for approximately 2 seconds.
  So when a user creates many crypto boxes at a time using the same password and salt,
  library uses cached information to skip heavy calculations. As a result now it takes only
  a second to create 10 crypto boxes.

### Fixed

- Some enum types were not properly presented in api.json (some types that use serde(content="
  value"))

## [1.37.1] – 2022-08-03

### Fixed

- Pinned BOC cache now has reference counter for each pin in BOC. BOC can be pinned several times
  with the same pin. BOC is removed from cache after all references for all pins are unpinned with
  `cache_unpin` function calls.
- Fixed error resolving in case when account state was modified after message expiration time. Now
  appropriate error text is added to error message instead of executor internal error

## [1.37.0] – 2022-07-28

### New

- client sends `config.network.access_key` as `Authorization: Basic ...`
  or `Authorization: Bearer ...` header depending on the value passed:
  if value is in hex, then it is processed as project secret (basic), if in base64 - then as JWT
  token (bearer).
- client accepts endpoints with `/graphql` suffixes specified in config.

### Fixed

- Updated zstd in order to fix building.

## [1.36.1] – 2022-07-18

### Improvement

- Time synchronization check between device and server improved:  calculation of time-diff
  with server is moved from batched query to send_message function and therefore now query
  execution time does not affect this time diff.

## [1.36.0] – 2022-07-01

### New

- ABI specification v2.3 is supported
- parameter `address` is added to `abi.encode_message_body` function

## [1.35.1] – 2022-06-28

### Improved

- `abi` module errors have been improved

## [1.35.0] – 2022-06-28

### New

- `chksig_always_succeed` execution option used in params of the `tvm.run_get`, `tvm.run_tvm`
  and `tvm.run_executor`.
- `abi.calc_function_id` function
- `tokio` library is updated to 1.* version

## [1.34.3] – 2022-06-08

### New

- send `accessKey` header in api requests (specified in `config.network.accessKey`)

### Fixed

- send headers in `info` api requests

## [1.34.2] – 2022-05-30

### Fixed

- build process

## [1.34.1] – 2022-05-26

### New

- supported removing Copy interface from UInt256
- supported changed interface of `ton_types::Cell`

## [1.34.0] – 2022-05-18

### New

- `client.config` function that returns the current client config
- `run_executor().fees` is extended with these fields:

    - `ext_in_msg_fee` - fee for processing external inbound message
    - `total_fwd_fees` - total fees of action phase
    - `account_fees`  - total fees the account pays for the transaction

- `main` and `dev` endpoints aliases for Evernode Cloud Mainnet and Devnet endpoints

### Improved

- Added documentation for `TransactionFees` type (`run_executor().fees`).
- Documentation now includes `enum` types descriptions.
  To achieve it we updated binding-gen: enum of types now produces its own type for each enum
  variant.

## [1.33.1] – 2022-05-10

### Fixed

- Websocket errors weren't treated as a network errors.
  This is why all the processing functions that worked via wss protocol failed on these errors
  without retries. Now retries are performed.
- SDK tried to rebalance even if only a single endpoint was specified. Now in case of a single
  endpoint, no rebalancing occurs.

## [1.33.0] – 2022-05-02

### New

- `allow_partial` flag in all `abi.decode_*` functions. This flag controls decoder behaviour whether
  return error or not in case of incomplete BOC decoding
- `REMP` supported. `ProcessingEvent` enum is extended with `REMP` statuses (enum of events posted
  into `processing.wait_for_transaction` function callback )
- UNSTABLE. `first_remp_status_timeout` and `next_remp_status_timeout` parameters in network config

## [1.32.0] – 2022-03-22

### New

- `network.queries_protocol` config parameter allows selecting protocol the SDK uses to communicate
  with GraphQL endpoint:
    - `HTTP` – SDK performs single HTTP-request for each request.
    - `WS` – SDK uses single WebSocket connection to send all requests. This protocol is a
      preferable
      way when the application sends many GraphQL requests in parallel.

### Fixed

- **Debot module**:
    - If DEngine received a non-zero exit_code while emulating a transaction while sending a
      message, DEngine will call onErrorId callback of the message.

## [1.31.0] – 2022-03-09

### New

**crypto module:**

- `Cryptobox` introduced: root crypto object that stores encrypted secret and acts as a factory for
  all crypto primitives used in SDK.
  Crypto box provides signing and encryption boxes.

  Functions:
  [`create_crypto_box`](./docs/reference/types-and-methods/mod_crypto.md#create_crypto_box) -
  initializes cryptobox with secret
  [`remove_crypto_box`](./docs/reference/types-and-methods/mod_crypto.md#remove_crypto_box) -
  removes cryptobox and overwrites all secrets with zeroes
  [`get_crypto_box_seed_phrase`](./docs/reference/types-and-methods/mod_crypto.md#get_crypto_box_seed_phrase)
  - returns decrypted seed phrase
  [`get_crypto_box_info`](./docs/reference/types-and-methods/mod_crypto.md#get_crypto_box_info) -
  returns encrypted cryptobox secret for next cryptobox initializations
  [`get_signing_box_from_crypto_box`](./docs/reference/types-and-methods/mod_crypto.md#get_signing_box_from_crypto_box)
  - derives signing box from secret
  [`get_encryption_box_from_crypto_box`](./docs/reference/types-and-methods/mod_crypto.md#get_encryption_box_from_crypto_box)
  - derives encryption box from secret
  [`clear_crypto_box_secret_cache`](./docs/reference/types-and-methods/mod_crypto.md#clear_crypto_box_secret_cache)
  - forces secret cache (signing and encryption) clean up (overwrites all secrets with zeroes).

- Support of `initCodeHash` in tvm: `X-Evernode-Expected-Account-Boc-Version`=2 http header added to
  graphql requests. value=2 means that SDK requests the latest account boc version with initCodeHash
  support from API. This was done because new boc version is not compatible with old transaction
  executor, i.e. with previous SDK versions. New transaction executor is compatible with new and old
  boc formats. New SDK asks for new boc format if it exists,if it does not - old boc version is
  returned. Previous version of SDK will fetch only old version without initCodeHash support.

**Attention! Migrate your applications to the new SDK version ASAP because in some period of time we
will stop supporting old boc version in API and default value of
X-Evernode-Expected-Account-Boc-Version on backend side will become 2, missing value will cause an
error. Now default value on API side is Null which means that API returns the old version. This is
done to avoid breaking changes in existing applications and give time to migrate to the new SDK**.

### Fixed

- Documentation generator for app object interface fills documentation from
  `ParamsOfXXXAppObject` enum.
- Documentation generator for function with `obj` parameter add this parameter
  into parameters section with link to appropriate AppObject interface.

## [1.30.0] – 2022-02-04

### New

- Added `boc.encode_external_in_message` function to encode message BOC based on
  a low level message parts such as a body, state init etc.
- Added `net.subscribe` function to start a low level GraphQL subscription.
- Added support for new MYCODE TVM command in `tvm.run_tvm` and `tvm.run_get` functions.

## [1.29.0] – 2022-02-03

### New

- Added `abi.encode_boc` function to encode parameters with values to BOC, using ABI types.
- Added support of `address` type in `boc.encode_boc`.
- All fetch requests are now called with timeouts to prevent freezing in case of infinite answer.
- Support of `MYCODE` instruction in TVM

## [1.28.1] – 2022-01-25

### Fixed

- Support breaking changes in `ton-labs-block-json` v0.7.1
- Updated endpoints for `main.ton.dev` alias.

## [1.28.0] – 2021-12-24

### New

- DevNet endpoints now changed to EVER OS domain: eri01.net.everos.dev, rbx01.net.everos.dev,
  gra01.net.everos.dev
- **Debot module**:
    - Added float numbers support for Json interface
- Added guide for custom giver usage.

### Fixed

- Debot module: fixed a bug in Query.query function called with an empty `variables` field.

## [1.27.1] – 2021-12-09

### Fixed

- Empty `function_name` field in the "create run message failed" error.

## [1.27.0] – 2021-12-06

### New

-
Function [`abi.encode_initial_data`](./docs/reference/types-and-methods/mod_abi.md#encode_initial_data)
which
encodes initial account data with initial values for the contract's static variables and owner's
public key.
This function is analogue of `tvm.buildDataInit` function in Solidity.

### Fixed

- Subscription for Counterparties failed with 'Unknown type "CounterpartieFilter"' error.

## [1.26.1] – 2021-12-01

### Fixed

- Fixed building and warning.

## [1.26.0] – 2021-11-25

### New

- **Debot module**:
    - Added `allow_no_signature` parameter to `decode_and_fix_ext_msg()` and
      `onerror_id` return value to `prepare_ext_in_message()` inner functions used in TS4.
    - Added support for async external calls.
    - `Query` interface extended with `waitForCollection` and `query` methods. `waitForCollection`
      allows to wait
      for completion of async external calls.
    - Added support for DeBots with ABI 2.2.
-
Function [`proofs.proof_message_data`](./docs/reference/types-and-methods/mod_proofs.md#proof_message_data)
which proves message data, retrieved
from Graphql API.

## [1.25.0] – 2021-11-08

### New

- New module [`proofs`](./docs/mod_proofs.md) is introduced!
- Functions [`proofs.proof_block_data`](./docs/mod_proofs.md#proof_block_data)
  and [`proofs.proof_transaction_data`](./docs/mod_proofs.md#proof_transaction_data)
  which prove block data, retrieved from Graphql API.

  These are the first functions from proofs series :) Wait for others(`proof_account_data`
  , `proof_message_data`) in the next releases.

  Read about them more in the [documentation](./docs/mod_proofs.md#proof_block_data).

- [`abi.decode_boc`](./docs/mod_abi.md#decode_boc) function to decode custom BOC data into JSON
  parameters.
- `Ref(<ParamType>)` type was added to ABI.
  Solidity functions use ABI types for builder encoding. The simplest way to decode such a BOC is to
  use ABI decoding. ABI has it own rules for fields layout in cells so manually encoded BOC can not
  be described in terms of ABI rules. To solve this problem we introduce a new ABI
  type `Ref(<ParamType>)` which allows to store `ParamType` ABI parameter in cell reference and,
  thus, decode manually encoded BOCs. This type is available only in `decode_boc` function and will
  not be available in ABI messages encoding until it is included into some ABI revision.

## [1.24.0] – 2021-10-18

### New

- `boc.get_boc_depth` function to get depth of the provided boc.
- `boc.decode_tvc` function returns additional fields `code_hash`, `code_depth`, `data_hash`
  , `data_depth` and `compiler_version`

- **Debot module**:
    - added `parse` function to Json interface.

## [1.23.0] – 2021-10-05

### New

- `boc.get_code_salt` and `boc.set_code_salt` functions for contract code salt management.
- `boc.encode_tvc` and `boc.decode_tvc` functions for TVC image encoding and decoding
- `boc.get_compiler_version` function extracting compiler version from contract code
- `abi.update_initial_data` and `abi.decode_initial_data` function for pre-deployment contract data
  management

## [1.22.0] – 2021-09-20

### New

- ABI v2.2 with fixed message body layout
  supported. [See the specification](https://github.com/tonlabs/ton-labs-abi/blob/master/docs/ABI_2.2_spec.md)
  .

  Now, for contracts with ABI version < 2.2 compact layout will still be used for compatibility, for
  contracts with ABI version 2.2 and more - fixed layout will be used.
  **Please, make sure that you updated the ABI if you recompiled your contract with 2.2 ABI, or you
  may get an inconsistent contract behaviour**.
- **Debot module**:
    - added `getEncryptionBoxInfo`, `getSigningBoxInfo` functions to Sdk interface.
    - implemented Query DeBot interface in DEngine.

## [1.21.5] – 2021-09-13

### Fixed

- `abi.encode_message` and `processing.process_message` created invalid deploy message in case of
  `Signer::None` was used, and contract could not be deployed.

## [1.21.4] – 2021-09-08

### New

- Support MacOS aarch64 target

## [1.21.3] – 2021-09-02

### New

- Information about used endpoint is added to subscription errors.
- Graphql response error codes 500-599 are treated as retriable network errors

## [1.21.2] – 2021-08-25

### Fixed

- Updated crypto libraries in order to fix building.

## [1.21.1] – 2021-08-24

### Fixed

- http errors were not processed as network errors and didn't lead to endpoint reconnect and request
  retry

## [1.21.0] – 2021-08-18

### New

- `crypto.create_encryption_box` function for creating SDK-defined encryption boxes. First supported
  algorithm - AES with CBC mode.
- **Debot module**:
    - Added public `prepare_ext_in_message` function.

### Fixed

- `tvm.run_executor` did not work when SDK is configured to use TONOS SE, because of incomplete
  default
  blockchain configuration. Now mainnet config from key block 10660619 (last key block at the moment
  of fix)
  is used as default.

## [1.20.1] – 2021-07-30

### New

- Added support of contract error messages. Error messages (for example, require(...) in Solidity)
  are now parsed by SDK
  and returned in error message. New field `contract_error` was added to error's `data`.

### Fixed

- Fixed problem with WASM binaries (https://github.com/tonlabs/ton-labs-types/pull/42)

## [1.20.0] – 2021-07-16

### New

- ABI version `2.1` supported.
  **Attention!**
  If you work with contracts, that contain String parameters, then during migration from ABI 2.0 to
  2.1 you will need to remove all String type conversions to bytes and back and pass string to your
  contract as is.

- Now all requests to GraphQL are limited with timeout to react on unexpected server unavailability.
  Existing timeouts in waiting functions keep the same behaviour. All other requests timeout now can
  be set with `net.query_timeout` config parameter. Its default value is 60000 ms
- **Debot module**:
    - added `encrypt`, `decrypt` functions to Sdk interface which accept encryption box handles.

### Fixed

- Deployment with empty signer in cases of public key set in TVC or deploy set.

## [1.19.0] – 2021-07-07

### New

- `get_address_type` function in `utils` module, which validates address and returns its type. See
  the documentation.
- `decode_account_data` function in `abi` module that converts account data BOC into JSON
  representation according to ABI 2.1. See the documentation.
- Diagnostic fields `filter` and `timestamp` added to `wait_for_collection` error
- `main.ton.dev` and `net.ton.dev` endpoints that will be deprecated on 12.07.21 are now replaced
  with [proper endpoints list](https://docs.ton.dev/86757ecb2/p/85c869-networks), if they were
  specified in network `endpoints` config

### Fixed

- Search of the first master blocks during the network start period was fixed in blocks and
  transactions iterators

## [1.18.0] – 2021-06-26

### New

- Iterators in `net` module: robust way to iterate blockchain items (blocks, transactions)
  in specified range. See documentation for `create_block_iterator` , `create_transaction_iterator`,
  `resume_block_iterator`, `resume_transaction_iterator`, `iterator_next`, `iterator_remove`
  functions.
- Library adds `http://` protocol to endpoints `localhost`, `127.0.0.1`, `0.0.0.0` if protocol
  isn't specified in config.
- **Debot module**:
    - added tests for Json interface.

## [1.17.0] – 2021-06-21

### New

- Added support of external encryption
  boxes. [See the documentation](docs/mod_crypto.md#register_encryption_box)
- **Debot module**:
    - Dengine waits for completion of all transactions in a chain initiated by debot's onchain call.

## [1.16.1] – 2021-06-16

### New

- `timeout` option to `query_transaction_tree` – timeout used to limit waiting time for the next
  message and transaction in the transaction tree.

### Improved

- Improved error messages regarding ABI and JSON interface. SDK now shows additional tips for the
  user in cases of
  errors.

### Fixed

- Warnings in Rust 1.52+. Little fixes in the documentation.
- `total_output` field in fees was always 0.
- `query_transaction_tree` didn't wait for messages.

## [1.16.0] – 2021-05-25

### New

- `query_transaction_tree` function that returns messages and transactions tree produced
  by the specified message was added to `net`
  module. [See the documentation](docs/mod_net.md#query_transaction_tree)

### Fixed

- `AbiData.key` type changed to u32.
- attempt to use `orderBy` instead of `order` in `query_collection` will raise error.

## [1.15.0] – 2021-05-18

### New

- Sync latency detection increases connection reliability. Library will change the current endpoint
  when it detects data sync latency on it.

- Configuration parameters: `latency_detection_interval`,
  `max_latency`. See client documentation for details.

- **Debot module**:
    - signing messages with signing box handles returned from debots.
    - return any sdk errors to debot in case of external calls.
    - defining signing box handle used to sign message in approve callback.

## [1.14.1] – 2021-04-29

### Fixed

- Fixed building under Rust versions older than 1.51.

## [1.14.0] – 2021-04-28

### New

- **Debot module**:
    - implementation of Network DeBot interface in DEngine.
    - implementation of `signHash` function in Sdk interface.

### Fixed

- **Debot module**:
    - fixed bug in Json interface with supporting nested structures and arrays of structures.
    - fixed bug in Json interface with keys containing hyphens.

## [1.13.0] – 2021-04-23

### New

- [`net.query_counterparties`](docs/mod_net.md#query_counterparties) - allows to query and paginate
  through the list of accounts that the specified account
  has interacted with, sorted by the time of the last internal message between accounts.
  Subscription to counterparties collection is available via `net.subscribe_collection` function.

- Blockchain interaction reliability improvement (broadcast): library sends external inbound
  messages simultaneously
  to the N randomly chosen endpoints. If all N endpoints failed to response then library repeats
  sending to another random N endpoints (except the failed one).
  If all the available endpoints fail to respond then library throws error.
  The N parameter is taken from `config.network.sending_endpoint_count` (default is 2).

- Blockchain interaction reliability improvement (bad delivery list): library tracks endpoints
  with bad message delivery (expired messages). These endpoints have lower priority when library
  chooses endpoints
  to send message.

- **Debot module**:
    - Implementation of `Json` DeBot interface in DEngine.

### Fixed

- `BuilderOp::Integer.size` type has changed from `u8` to `u32`.
- **Debot Module**:
    - `Sdk` interface function `getAccountsDataByHash` didn't find accounts by `code_hash` with
      leading zero.

## [1.12.0] – 2021-04-01

### New

- [`utils.compress_zstd`](docs/mod_utils.md#compress_zstd) compresses data using Facebook's
  Zstandard algorithm.
- [`utils.decompress_zstd`](docs/mod_utils.md#decompress_zstd) decompresses data using Facebook's
  Zstandard algorithm.
- **Debot module**:
    - `init` function that creates an instance of DeBot and returns DeBot metadata.
    - Dengine fetches metadata form DeBot by calling 2 mandatory functions: `getRequiredInterfaces`
      and `getDebotInfo`. This data is returned by `fetch` and `init` functions.
    - `approve` DeBot Browser callback which is called by DEngine to request permission for DeBot
      activities.

### Changed

- **Debot Module**:
    - [breaking] `fetch` function doesn't create an instance of debot. It returns DeBot
      metadata (`DebotInfo`).
    - [breaking] `start` function doesn't create an instance of debot. It accepts DeBot handle
      created in `init` function.

## [1.11.2] – 2021-03-19

### Refactor

- Some internal refactor due to `ton-block` changes

## [1.11.1] – 2021-03-15

### New

- Giver address in tests is calculated from secret key. Default values are provided for TON OS SE
  giver

## [1.11.0] – 2021-03-05

### New

- [`utils.calc_storage_fee`](docs/mod_utils.md#calc_storage_fee) function to calculate account
  storage fee over a some time period.
- **Debot Module**:
    - Added unstable functions to `Sdk` interface: `getAccountsDataByHash`

## [1.10.0] – 2021-03-04

### New

- Add optional field `src_address`
  to [`ParamsOfEncodeInternalMessage`](docs/mod_abi.md#encode_internal_message).
- Field `abi` in [`ParamsOfEncodeInternalMessage`](docs/mod_abi.md#encode_internal_message) is
  optional and can be `None` if `call_set` and `deploy_set` are  `None`.
- [`boc.encode_boc`](docs/mod_boc.md#encode_boc) function provides ability to build and serialize
  any custom tree of cells.
  Application can use several base Builder serialization primitives like integers, bitstrings
  and nested cells.
- [`boc.get_blockchain_config`](docs/mod_boc.md#get_blockchain_config) function can extract
  blockchain configuration from key block and also
  from zerostate.
- [`tvm` module](docs/mod_tvm.md) functions download current blockchain configuration if `net` is
  initialized with
  DApp Server endpoints.
  Otherwise, [default configuration](https://github.com/tonlabs/ton-executor/blob/11f46c416ebf1f145eacfb996587891a0a3cb940/src/blockchain_config.rs#L214)
  is used.
- **Debot Module**:
    - Support for debot invoking in Debot Engine. `send` browser callback is used not only for
      interface calls but to invoke debots.
    - `start` and `fetch` functions returns debot ABI.
    - Added new built-in interface `Hex` which implements hexadecimal encoding and decoding.
    - Added unstable functions to `Sdk` interface: naclBox, naclBoxOpen, naclKeypairFromSecret,
      getAccountCodeHash.

### Changed

- Both `call_set` and `deploy_set`
  in [`ParamsOfEncodeInternalMessage`](docs/mod_abi.md#encode_internal_message) can be omitted. In
  this case `encode_internal_message` generates internal message with empty body.
- **Debot Module**:
    - `send` function accepts one argument - serialized internal message as string encoded into
      base64.

### Documentation

- [Debot browser app object](docs/mod_debot.md#AppDebotBrowser)
  and [signing box app object](docs/mod_crypto.md#appsigningbox) descriptions added
- functions-helpers for enum type variable creation for [Signer](docs/mod_abi.md#signer)
  , [Abi](docs/mod_abi.md#abi), [ParamsOfAppDebotBrowser](mod_debot.md#paramsofappdebotbrowser)

### Fixed

- doc generator: app object interface description, constructor functions-helpers for enum type
  variable creation, added new line in the end if api.json
- library libsecp256k1 upgraded to fix https://rustsec.org/advisories/RUSTSEC-2019-0027

## 1.9.0 Feb 19, 2021

### New

- `tuple_list_as_array` parameter in `tvm.run_get` function which controls lists representation.
  Default is stack-like based on nested tuples. If set to `true` then returned lists are encoded as
  plain arrays. Use this option if you receive this error on Web: "Runtime error. Unreachable code
  should not be executed..."
  This reduces stack size requirements for long lists.
- `function_name` field of `CallSet` structure can be the name or **id (as string in hex starting
  with 0x)** of the called function.
- Fields `config_servers`, `query_url`, `account_address`, `gas_used` added into specific
  errors' `ClientError.data` object.

### Fixed

- Binaries download links are now under https protocol
- If you receive this error on Web: "Runtime error. Unreachable code should not be executed..."
  in `run_get`, use the new parameter `tuple_list_as_array = true`
  . [See the documentation](docs/mod_tvm.md#run_get). This may happen, for example, when elector
  contract contains too many participants

## 1.8.0 Feb 11, 2021

### New

- **Debot Module**:
    - Added new built-in interface `Msg` which allows to send external message to blockchain and
      sign it with supplied keypair.

### Fixed

- `crypto.hdkey_public_from_xprv` used compressed 33-byte form instead of normal 32-byte.

## 1.7.0 Feb 9, 2021

### New

- BOC cache management functions were introduced:
    - `boc.cache_set`,
    - `boc.cache_get`
    - `boc.cache_unpin`
- Now functions that take boc as a parameter can also take a reference to boc cash instead so that
  it decreases the number of boc serialization
  and deserializations which drastically improves performance of `run_tvm` and `run_executor`
  especially in case of numerous calls on the same data.
- `boc_cache` parameter in `tvm.run_tvm` and `tvm.run_executor` functions to save resulting messages
  and account BOCs into cache.
- `return_updated_account` flag parameter introduced in `tvm.run_tvm` and `tvm.run_executor`
  functions to return updated account state. Important: by default this flag is `false` and account
  data is not returned.
- `abi.encode_internal_message` function to encode an internal ABI-compatible message.
- **Debot Module**:
    - Support for get-methods and external calls in debots.
      Debots can send external inbound messages to destination contracts (signed - for external
      calls and unsigned - for get-methods) using native language syntax without actions.
    - Built-in debot interfaces (interfaces implemented by DEngine).
      Added two built-in interfaces: base64 and Sdk.
    - Added `DebotInterfaceExecutor` to automatically route messages to destination interfaces.
    - Debot's `fetch` function is optional now. New debots can implement only `start` function.

## 1.6.3 Feb 4, 2021

### Fixed

- Expired message wasn't retried if local execution succeeded.

## 1.6.2 Feb 3, 2021

### Added

- `ResponseHandler` type description into `modules.md`.

### Fixed

- `net.batch_query` parameters serialization did't match to docs.
- Module description in docs generator contains `null` instead of summary.
- Function result section header hadn't the line separator before.

## 1.6.0 Jan 29, 2021

### New

- `nacl_sign_detached_verify` function to verify detached signature.
- `aggregate_collection` function as a wrapper for GraphQL aggregation queries.
- `batch_query` function performs multiple queries per single fetch.
- Active endpoint invalidation in case of network error occurring.
- `network.network_retries_count` config parameter is deprecated. `network.max_reconnect_timeout` is
  introduced that allows to specify maximum network resolving timeout. Default value is 2 min.
- `initial_pubkey` field in `DeploySet` to specify public key instead of one from TVC file or
  provided by signer.
- Support for debot interfaces:
    - `send` Browser Callback to send messages with interface calls to Browser.
    - new variant `ParamsOfAppDebotBrowser::Send`.
    - `send` API function to send messages from Browser to Debot.
    - `run_output.rs` - internal structure RunOutput to filter messages generated by debot to 4
      categories: interface calls, external calls, get-method calls and invoke calls.

### Fixed

- Device time synchronization is checked only in `send_message`. Data querying does not require
  proper time now

## 1.5.2 Dec 30, 2020

### Fixed

- `net` module functions waits for `net.resume` call instead of returning error if called while the
  module is suspended

### Documentation

- How to work with `Application Objects` [specification](docs/app_objects.md) added

## 1.5.1 Dec 28, 2020

### Fixed

- Updated the dependence on `ton-labs-abi`

## 1.5.0 Dec 25, 2020

### New

- `reconnect_timeout` parameter in `NetworkConfig`.
- `endpoints` parameter in `NetworkConfig`. It contains the list of available server addresses to
  connect.
  SDK will use one them with the least connect time. `server_address` parameter is still supported
  but
  `endpoints` is prevailing.
- `net.fetch_endpoints` function to receive available endpoints from server.
- `net.set_endpoints` function to set endpoints list for using on next reconnect.
- `ErrorCode` type in each module spec in `api.json`.

### Fixed

- send `GQL_TERMINATE_CONNECTION` and close websocket on leaving ws loop.

## 1.4.0 Dec 18, 2020

### New

- GraphQL optimization: use single web socket to serve all subscriptions.
- Support for the `keep-alive` messages from the GraphQL server.
- `tonclient-core-version` http header.
- `net.find_last_shard_block` function returning account shard last block ID.
- `boc.get_code_from_tvc` function extracting contract code from TVC image.
- **Debot Module:**
    - Add new variant `ParamsOfAppDebotBrowser::SwitchCompleted` to notify browser when all context
      actions are shown.
    - Added new 3 engine routines for crypto operations and 1 routine for querying account state (
      balance, state type, code, data) that can be used in debots.

### Fixed

- **Debot Module:**
    - Invoked debot terminated correctly after error occurred during
      execution of one of its actions. Initial prev_state of invoked debot
      changed to STATE_EXIT.
    - Fixed double jumping to current context in invoker debot after
      returning control to it from invoked debot.
    - Fixed conversation of exception codes thrown by debots to their user-friendly description.

## 1.3.0 Dec 8, 2020

### Featured

- `net.query` method . Performs custom graphql query that can be copied directly from the
  playground.
- `net.suspend` and `net.resume` methods for disabling and enabling network activity. One of the
  possible use-cases is to manage subscriptions when a mobile application is brought to the
  background and into the foreground again.
- Smart summary and description doc separation.
- ts-generator includes doc comments in JSDoc format.

## 1.2.0 Nov 26, 2020

### Featured

- **UNSTABLE API. This API is experimental. It can be changed in the next releases**.
  `debot` module was added with debot engine functions, such as : `start`, `fetch`, `execute`
  , `remove`. See the `debot` module documentation for more info.
  Check our tests for code examples.

- External signing was supported for message encoding: `SigningBox` type for `Signer` enum was
  supported.
  Now it is possible to sign messages with externally implemented signing box interface without
  private key disclosure to the library. Can be used in case of signing via HSM API or via cold
  wallet - when there is no access to the private key.

  It is also possible to create a Signing Box instance inside SDK - from a key pair passed into the
  library with `get_signing_box` method. It can be used for some test cases. Also it increases
  security - you need to pass your keys one time only.

  Check the `crypto` module documentation for `SigningBoxHandle` type and  `register_signing_box`
  , `get_signing_box`, `signing_box_get_public_key`, `signing_box_sign`.
  Check our tests for code examples.

### Fixed

- panic after `tc_destroy_context` call. Now all contexts use global async runtime
- field `mnemonic_hdkey_compliant` was removed from `CryptoConfig` (unused by the library)
- original and resolved errors are swapped in result. Now `error.code` contains original error code

## 1.1.2 Nov 15, 2020

### Fixed

- `wasm` feature has been fixed
- `crypto.factorize` doesn't panic on invalid challenge
- `client.get_api_reference` returns proper version
- ABI JSON with explicit function ID is parsed properly

## 1.1.1 Nov 11, 2020

### Fixed

- Compatible with older rust version change api type derivation with `vec![]`
  instead of prev `[].into()`

## 1.1.0 Nov 3, 2020

### New

- ChaCha20 encryption support `crypto.chacha20`.
- `boc.parse_shardstate` function for shardstates parsing.
- `boc.get_boc_hash` function for calculating BOC root hash
- `client.build_info` fully defined and documented.
- `processing.wait_for_transaction` and `processing.process_message` functions execute contract
  locally in case if transaction waiting fails in order to resolve the contract execution error
- `run_executor`, `run_tvm` now return `exit_arg` in case of TVM errors.
- Create the `build_info.json` on the build stage.
- `Abi::Contract` variant as an alias to deprecated `Abi::Serialized`
- `Abi::Json` variant to specify an ABI as a raw JSON string.
- `api.json` now contains details about numeric types: Number and BigInt are now
  have new fields `number_type` and `number_size`.
- `api.json` ref type names are fully qualified now in form of `module.type`,
  for example `abi.Signer`.

### Fixed

- TS generator fix some field names that is an invalid JS identifiers.
- Use `install_name_tool` to fix loading library paths at `libton_client.dylib`.
- `api.json` is reduced, so it can't contain tuple types, only structs.
  All types are exactly match to JSON.
- `out_of_sync_threshold` config parameter is `u32`

### Unstable

- `tc_request_ptr` function to use pointers `void*` instead of request_id `u32`.
  This feature is **UNSTABLE** yet.

## 1.0.0 Oct 27, 2020

### Differences between Core SDK v0 and v1

- All api functions are defined in mod.rs of appropriate modules
- Function names are the same as API function names: `module.function_name`
- Parameters naming:
    - In snake case
    - Base64 suffix is removed from parameter names. For example, `bocBase64` is changed to `boc`
- Parsed boc replaced with unparsed boc in all function input parameters
- All functions take byte arrays in a defined encoding:
    - `base64` - encoding used for byte arrays of variable length: text, images, etc.
    - `hex-lower-case` - encoding used to encode fixed length bit sequences: hashes, keys, salt,
      etc.
- `contracts` module is splitted into 5 modules:
    - `tvm` - embedded TVM execution functions
    - `boc` - raw cell and BOC manipulation functions
    - `abi` - abi-compatible messages creation and parsing functions
    - `processing` - blockchain interaction functions
    - `utils` - has only `convert_address` ATM, later will be used for some useful stuff
- `query` module is renamed to `net`
- new `client` module with functions `version`, `api_reference`
- All the environment functions (fetch, websocket, spawn, now, etc.) were abstracted behind a
  separate environment layer crate `ClientEnv`. The standard core env layer implementation is
  in `std_client_env` . Later (in 1.1 release) `web_client_env` implementation for Web will be
  added.
- Error codes are distributed across the modules the following way: `client` - 0..99, `crypto` -
  100..199, `boc` - 200..299,  `abi`  - 300..399, `tvm` - 400..499, `processing` - 500..599, `net` -
  600..699
- Error descriptions related to a module are described in error.rs file in the module's folder
- `decode_message`, `process_message`, `wait_for_transaction`, `run_tvm`, `run_executor`, etc.  (all
  the functions that return decoded messages) now returns int*/uint* data as a string which can be
  either decimal or 0x-prefixed hex string. Hex representation can be in any register and have any
  number of leading zeroes.

### Featured

- All the functions are asynchronous
- All the functions that can be called via JSON-api are public, so that they can be used directly
  without JSON-api.
- Inline documentation and api reference added.
- [breaking] `interops.rs`, `tonclient.h`. `create_context` now takes `config` parameter - context
  creation and setup happen at the same time. Config structure has been changed.
- [breaking] `crypto module.` default values for mnemonic-related functions have been changed:

  dictionary is 1, for word count is 12, derivation path is 'm/44'/396'/0'/0/0

- [breaking] **crypto module.** removed `word_count` parameter from `words` function
- [breaking] **crypto module.** `compliant` parameter is removed from
  functions `mnemonic_derive_sign_keys`, `hdkey_xprv_derive_path`, `hdkey_xprv_derive`,
- [new] **boc module.** Functions `parse_block`, `parse_account`, `parse_message`
  , `parse_transaction` that parse bocs to JSONs are introduced.
- [breaking] **net module.** Functions `query` , `wait.for`, `subscribe`  are renamed
  to `query_collection`, `wait_for_collection`, `subscribe_collection`

  `table` parameter is renamed to `collection`. `filter` parameter is now optional and of `json`
  type (passed as json object instead of `string`)

- [breaking] **net module**. Function `get.next` is removed.
- [breaking] **net module.**`subscribe_collection` now uses callback to return data.
- [breaking] **abi module**. `decode_message` introduced instead of `decode_unknown_run`
  , `decode_run_output`
- [breaking] **abi module**. `encode_message` introduced instead of `encode_unsigned_deploy_message`
  , `encode_unsigned_run_message`, `run.encode_message`, `deploy.encode_message`
- [breaking] **abi module**. `signer: Signer` parameter used instead of `key_pair: KeyPair` , which
  can be of `None` (unsigned message will be produced), `External` (data to be signed +unsigned
  message), `Keys` (signed message will be produced), `SigningBox` (message will be signed using a
  provided interface - will be supported in coming releases)
- [breaking] **processing module.** `process_message`  introduced instead of `deploy` and `run`**.**
  Parameter set was drastically changed.
- [breaking] **processing module.** `process_message`   - now, if the contract was already deployed,
  deploy fails with an exception of double constructor call.
- [new] **processing module.** `process_message` - any function can be called at deploy, not only
  constructor, also there can be no function call.
- [new] **processing module.** `process_message` now can optionally use callback to monitor message
  processing (creation, sending, shard block fetching, transaction receiving).
- [fixed] **processing module.** `process_message` - deploy can be performed without a key pair
- [breaking] **tvm module.** `run_local` is divided into 2 functions `run_tvm` and `run_executor`.
- [new] **tvm module.** `run_tvm` function - performs contract code execution on tvm (part of
  compute phase). Helps to run contract methods without ACCEPT. Returns account state with updated
  data, list of external messages and (optional, for ABI contracts only) list of messages decoded
  data.
- [new] **tvm module.** `run_executor` function - performs full contract code execution on
  Transaction Executor (part of collator protocol that performs all phases and checks and - as a
  successful result - forms a transaction) Returns updated account state, parsed transaction, list
  of parsed messages with optional decoded message bodies.
- [breaking] **tvm module**. `run_get` does not download account boc from the network anymore, but
  takes account boc as a parameter.

## 0.26.0 Aug 15, 2020

### New

- `config.get_api_reference` api function (pre release).
- `ton_sdk_cli` cli tool (pre release).
- full local run functions use `LocalRunContext` to exactly reproduce all transaction parameters and
  produce the same result as node

## 0.25.4 Aug 5, 2020

### Fixed

- `waitForTransaction` didn't use prev_alt_ref for block walking

## 0.25.3 Jul 30, 2020

### New

- All methods that require contract's code/data can use field `boc`
  in account document to extract code and data
  (instead of `code` and `data` fields).
- Optional `bocBase64` parameter of method `tvm.get` that can be used
  instead of `codeBase64` and `dataBase64`.

## 0.25.2 Jul 29, 2020

### New

- `error.data` object extended with fields `address`, `function_name`, `account_balance`,
  `account_address`, `query_url`, `config_server` for appropriate errors

## 0.25.0 Jul 8, 2020

### New

- supports for core context in all platforms
- local run functions return updated contract state when running with `full_run = true`
- time sync check while initializing
- parallel requests on different contexts don't block each other. Requests on the same context
  remain sequential
- new transaction wait mechanism. All account's shard blocks are checked for transaction to
  guarantee message expiration
- `contracts.wait.transaction` function for awaiting previously sent message processing
- `contracts.send.message` returns message processing state for `contracts.wait.transaction`
  function
- `contracts.find.shard` function for account shard matching
- added logging on warning messages

## May 28, 2020

### New

- error resolving by local message processing
- `contracts.resolve.error` function for manual error resolving call
- `contracts.process.transaction` function processing transaction to check errors and get output
- `contracts.run.local` and `contracts.run.local` functions now have `fullRun` flag to emulate
  node transaction processing and calculate fees
- `tonsdk` command line tool.
- `ton_client` function `get_method_names`.

## May 22, 2020

#### Fix

- TON mnemonic functions didn't check validity of the seed phrase.

## May 19, 2020

### ton-client-web 0.23.1

#### New

- Platform builder generates ready to use `index.js` for web clients (instead of install script
  of `ton-client-web-js` binding)

## May 17, 2020

### New

- `tvm.get` now can fetch account data if it is not provided

## May 14, 2020

### New

- Message processing functions added
- Run get methods function added
- `ed25519-dalek` version updated to `1.0.0-pre.3`
- SDK is fully open sourced since open repo `ton-labs-executor` used

### Fixed

- Panic in fee calculation under WASM
- `reqwest` crate version synced in all projects
- Memory leaking in Node JS<|MERGE_RESOLUTION|>--- conflicted
+++ resolved
@@ -1,8 +1,6 @@
 # Release Notes
 
 All notable changes to this project will be documented in this file.
-
-<<<<<<< HEAD
 ## [2.1.0] – 2024-08-15
 
 ### New
@@ -11,13 +9,12 @@
   MINTECC - mint ecc tokens for special contracts   
   CNVRTSHELLQ - convert ecc shell tokens into shell 1:1   
   CALCBKREWARD - calculate reward for validators after validator epoch    
-=======
+
 ## [2.0.3] – 2024-07-25
 
 # New
 
 `tvm_debugger` crate added
->>>>>>> 3d0ad041
 
 ## [2.0.2] – 2024-07-25
 
