--- conflicted
+++ resolved
@@ -2,20 +2,18 @@
 
 All notable changes to this project will be documented in this file.
 
-<<<<<<< HEAD
 ## [2.17.0] - 2025-06-06
 
 ### New
 
 - Added `RUNWASM` instruction, allowing execution of WASM Component Binaries. [Details and examples in WASM instruction docs.](tvm_vm/WASM.md)
-=======
+
 ## [2.16.3] - 2025-06-09
 
 ### New
 
 - Add the ability to fill in the source address for external messages if it is provided by the Block
   Manager (required for Block Keepers with authentication enabled)
->>>>>>> 6cafabc4
 
 ## [2.16.2] - 2025-06-05
 
