--- conflicted
+++ resolved
@@ -2,8 +2,7 @@
 
 All notable changes to this project will be documented in this file.
 
-<<<<<<< HEAD
-## [2.19.0] - 2025-06-19
+## [2.19.1] - 2025-06-19
 
 ### New
 
@@ -15,7 +14,18 @@
 
 - Update CALCBMREWARDADJ. Rename into CALCBMMVREWARDADJ
 
-=======
+## [2.19.0] - 2025-06-19
+
+### New
+
+- Add `getavailablecredit` `sendtodappconfig` `mintshellq` instructions 
+- Change `mintshell` instruction. 
+- Refactor fee in executor
+
+### Update
+
+- Update CALCBMREWARDADJ. Rename into CALCBMMVREWARDADJ
+
 ## [2.19.0] - 2025-07-30
 
 ### Breaking changes
@@ -26,7 +36,6 @@
     - For graphql - always use  http(s)://hostname/graphql url
     - Use the specified schema (protocol) (https/http) 
   
->>>>>>> 28d0a822
 ## [2.18.4] - 2025-07-18
 ### Fixes
 - Fixed an error decoding account data: `Invalid BOC: error decode contract data BOC base64`
