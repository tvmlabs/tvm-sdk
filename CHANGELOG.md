# Release Notes

All notable changes to this project will be documented in this file.

<<<<<<< HEAD
## [1.14.0] – 2021-04-20

### New

- **Debot module**:
    - implementation of Network DeBot interface in DEngine.
    
### Fixed

- **Debot module**:
    - fixed bug in Json interface with supporting nested structures and arrays of structures.
    - fixed bug in Json interface with keys containing hyphens.

## [1.13.0] – 2021-04-15
=======
## [1.13.0] – 2021-04-23
>>>>>>> 080447e2

### New

- [`net.query_counterparties`](docs/mod_net.md#query_counterparties) - allows to query and paginate through the list of accounts that the specified account 
 has interacted with, sorted by the time of the last internal message between accounts.   
  Subscription to counterparties collection is available via `net.subscribe_collection` function.

- Blockchain interaction reliability improvement (broadcast): library sends external inbound messages simultaneously 
  to the N randomly chosen endpoints. If all N endpoints failed to responce then library repeats 
  sending to another random N endpoints (except the failed one). 
  If all the available endpoints fail to respond then library throws error.
  The N parameter is taken from `config.network.sending_endpoint_count` (default is 2).

- Blockchain interaction reliability improvement (bad delivery list): library tracks endpoints 
  with bad message delivery (expired messages). These endpoints have lower priority when library chooses endpoints 
  to send message.
  
- **Debot module**:
    - Implementation of `Json` DeBot interface in DEngine.

### Fixed

- `BuilderOp::Integer.size` type has changed from `u8` to `u32`.  
- **Debot Module**:
    - `Sdk` interface function `getAccountsDataByHash` didn't find accounts by `code_hash` with leading zero.

## [1.12.0] – 2021-04-01

### New

- [`utils.compress_zstd`](docs/mod_utils.md#compress_zstd) compresses data using Facebook's Zstandard algorithm.
- [`utils.decompress_zstd`](docs/mod_utils.md#decompress_zstd) decompresses data using Facebook's Zstandard algorithm.
- **Debot module**:
    - `init` function that creates an instance of DeBot and returns DeBot metadata.
    - Dengine fetches metadata form DeBot by calling 2 mandatory functions: `getRequiredInterfaces` and `getDebotInfo`. This data is returned by `fetch` and `init` functions.
    - `approve` DeBot Browser callback which is called by DEngine to request permission for DeBot activities.

### Changed

- **Debot Module**:
    - [breaking] `fetch` function does't create an instance of debot. It returns DeBot metadata (`DebotInfo`).
    - [breaking] `start` function does't create an instance of debot. It accepts DeBot handle created in `init` function.

## [1.11.2] – 2021-03-19

### Refactor
- Some internal refactor due to `ton-block` changes

## [1.11.1] – 2021-03-15

### New
- Giver address in tests is calculated from secret key. Default values are provided for TON OS SE giver

## [1.11.0] – 2021-03-05

### New
- [`utils.calc_storage_fee`](docs/mod_utils.md#calc_storage_fee) function to calculate account storage fee over a some time period.
- **Debot Module**:
    - Added unstable functions to `Sdk` interface: `getAccountsDataByHash`

## [1.10.0] – 2021-03-04

### New
- Add optional field `src_address` to [`ParamsOfEncodeInternalMessage`](docs/mod_abi.md#encode_internal_message).
- Field `abi` in [`ParamsOfEncodeInternalMessage`](docs/mod_abi.md#encode_internal_message) is optional and can be `None` if `call_set` and `deploy_set` are  `None`.
- [`boc.encode_boc`](docs/mod_boc.md#encode_boc) function provides ability to build and serialize any custom tree of cells.
  Application can use several base Builder serialization primitives like integers, bitstrings
  and nested cells.
- [`boc.get_blockchain_config`](docs/mod_boc.md#get_blockchain_config) function can extract blockchain configuration from key block and also
from zerostate.
- [`tvm` module](docs/mod_tvm.md) functions download current blockchain configuration if `net` is initialized with
DApp Server endpoints. Otherwise [default configuration](https://github.com/tonlabs/ton-executor/blob/11f46c416ebf1f145eacfb996587891a0a3cb940/src/blockchain_config.rs#L214) is used.
- **Debot Module**:
    - Support for debot invoking in Debot Engine. `send` browser callback is used not only for interface calls but to invoke debots.
    - `start` and `fetch` functions returns debot ABI.
    - Added new built-in interface `Hex` which implements hexadecimal encoding and decoding.
    - Added unstable functions to `Sdk` interface: naclBox, naclBoxOpen, naclKeypairFromSecret, getAccountCodeHash.

### Changed
- Both `call_set` and `deploy_set` in [`ParamsOfEncodeInternalMessage`](docs/mod_abi.md#encode_internal_message) can be omitted. In this case `encode_internal_message` generates internal message with empty body.
- **Debot Module**:
    - `send` function accepts one argument - serialized internal message as string encoded into base64.
### Documentation
- [Debot browser app object](docs/mod_debot.md#AppDebotBrowser) and [signing box app object](docs/mod_crypto.md#appsigningbox) descriptions added
- functions-helpers for enum type variable creation for [Signer](docs/mod_abi.md#signer), [Abi](docs/mod_abi.md#abi), [ParamsOfAppDebotBrowser](mod_debot.md#paramsofappdebotbrowser)

### Fixed

-  doc generator: app object interface description, constructor functions-helpers for enum type variable creation, added new line in the end if api.json
- library libsecp256k1 upgraded to fix https://rustsec.org/advisories/RUSTSEC-2019-0027

## 1.9.0 Feb 19, 2021

### New

- `tuple_list_as_array` parameter in `tvm.run_get` function which controls lists representation.
Default is stack-like based on nested tuples. If set to `true` then returned lists are encoded as plain arrays.  Use this option if you receive this error on Web: "Runtime error. Unreachable code should not be executed..."
This reduces stack size requirements for long lists.
- `function_name` field of `CallSet` structure can be the name or **id (as string in hex starting with 0x)** of the called function.
- Fields `config_servers`, `query_url`, `account_address`, `gas_used` added into specific errors' `ClientError.data` object.

### Fixed

- Binaries download links are now under https protocol
- If you receive this error on Web: "Runtime error. Unreachable code should not be executed..." in `run_get`, use the new parameter `tuple_list_as_array = true`. [See the documentation](docs/mod_tvm.md#run_get). This may happen, for example, when elector contract contains too many participants

## 1.8.0 Feb 11, 2021

### New

- **Debot Module**:
    - Added new built-in interface `Msg` which allows to send external message to blockchain and sign it with supplied keypair.

### Fixed

- `crypto.hdkey_public_from_xprv` used compressed 33-byte form instead of normal 32-byte.

## 1.7.0 Feb 9, 2021

### New

- BOC cache management functions were introduced:
  - `boc.cache_set`,
  - `boc.cache_get`
  - `boc.cache_unpin`
- Now functions that take boc as a parameter can also take a reference to boc cash instead so that it deсreases the number of boc serialization
and deserializations which drastically improves performance of `run_tvm` and `run_executor` expecially in case of numerous calls on the same data.
- `boc_cache` parameter in `tvm.run_tvm` and `tvm.run_executor` functions to save resulting messages and account BOCs into cache.
- `return_updated_account` flag parameter introduced in `tvm.run_tvm` and `tvm.run_executor` functions to return updated account state. Important: by default this flag is `false` and account data is not returned.
- `abi.encode_internal_message` function to encode an internal ABI-compatible message.
- **Debot Module**:
    - Support for get-methods and external calls in debots.
    Debots can send external inbound messages to destination contracts (signed - for external calls and unsigned - for get-methods) using native language syntax without actions.
    - Built-in debot interfaces (interfaces implemented by DEngine).
    Added two built-in interfaces: base64 and Sdk.
    - Added `DebotInterfaceExecutor` to automatically route messages to destination interfaces.
    - Debot's `fetch` function is optional now. New debots can implement only `start` function.

## 1.6.3 Feb 4, 2021
### Fixed
- Expired message wasn't retried if local execution succeeded.

## 1.6.2 Feb 3, 2021
### Added
- `ResponseHandler` type description into `modules.md`.

### Fixed
- `net.batch_query` parameters serialization did't match to docs.
- Module description in docs generator contains `null` instead of summary.
- Function result section header hadn't the line separator before.

## 1.6.0 Jan 29, 2021
### New
- `nacl_sign_detached_verify` function to verify detached signature.
- `aggregate_collection` function as a wrapper for GraphQL aggregation queries.
- `batch_query` function performs multiple queries per single fetch.
- Active endpoint invalidation in case of network error occurring.
- `network.network_retries_count` config parameter is deprecated. `network.max_reconnect_timeout` is introduced that allows to specify maximum network resolving timeout. Default value is 2 min.
- `initial_pubkey` field in `DeploySet` to specify public key instead of one from TVC file or provided by signer.
- Support for debot interfaces:
  - `send` Browser Callback to send messages with interface calls to Browser.
  - new variant `ParamsOfAppDebotBrowser::Send`.
  - `send` API function to send messages from Browser to Debot.
  - `run_output.rs` - internal structure RunOutput to filter messages generated by debot to 4 categories: interface calls, external calls, get-method calls and invoke calls.

### Fixed
- Device time synchronization is checked only in `send_message`. Data querying does not require proper time now

## 1.5.2 Dec 30, 2020

### Fixed
- `net` module functions waits for `net.resume` call instead of returning error if called while the module is suspended

### Documentation
- How to work with `Application Objects` [specification](docs/app_objects.md) added

## 1.5.1 Dec 28, 2020

### Fixed
- Updated the dependence on `ton-labs-abi`

## 1.5.0 Dec 25, 2020

### New
- `reconnect_timeout` parameter in `NetworkConfig`.
- `endpoints` parameter in `NetworkConfig`. It contains the list of available server addresses to connect.
SDK will use one them with the least connect time. `server_address` parameter is still supported but
`endpoints` is prevailing.
- `net.fetch_endpoints` function to receive available endpoints from server.
- `net.set_endpoints` function to set endpoints list for using on next reconnect.
- `ErrorCode` type in each module spec in `api.json`.

### Fixed
- send `GQL_TERMINATE_CONNECTION` and close websocket on leaving ws loop.

## 1.4.0 Dec 18, 2020

### New
- GraphQL optimization: use single web socket to serve all subscriptions.
- Support for the `keep-alive` messages from the GraphQL server.
- `tonclient-core-version` http header.
- `net.find_last_shard_block` function returning account shard last block ID.
- `boc.get_code_from_tvc` function extracting contract code from TVC image.
- **Debot Module:**
  - Add new variant `ParamsOfAppDebotBrowser::SwitchCompleted` to notify browser when all context actions are shown.
  - Added new 3 engine routines for crypto operations and 1 routine for querying account state (balance, state type, code, data) that can be used in debots.

### Fixed

- **Debot Module:**
  - Invoked debot terminated correctly after error occurred during
execution of one of its actions. Initial prev_state of invoked debot
changed to STATE_EXIT.
  - Fixed double jumping to current context in invoker debot after
returning control to it from invoked debot.
  - Fixed conversation of exception codes thrown by debots to their user-friendly description.

## 1.3.0 Dec 8, 2020

### Featured
- `net.query` method . Performs custom graphql query that can be copied directly from the playground.
- `net.suspend` and `net.resume` methods for disabling and enabling network activity. One of the possible use-cases is to manage subscriptions when a mobile application is brought to the background and into the foreground again.
- Smart summary and description doc separation.
- ts-generator includes doc comments in JSDoc format.

## 1.2.0 Nov 26, 2020

### Featured
- **UNSTABLE API. This API is experimental. It can be changed in the next releases**.
`debot` module was added with debot engine functions, such as : `start`, `fetch`, `execute`, `remove`. See the `debot` module documentation for more info.
Check our tests for code examples.

- External signing was supported for message encoding: `SigningBox` type for `Signer` enum was supported.
  Now it is possible to sign messages with externally implemented signing box interface without private key disclosure to the library. Can be used in case of signing via HSM API or via cold wallet - when there is no access to the private key.

  It is also possible to create a Signing Box instance inside SDK - from a key pair passed into the library with `get_signing_box` method. It can be used for some test cases. Also it increases security - you need to pass your keys one time only.

  Check the `crypto` module documentation for `SigningBoxHandle` type and  `register_signing_box`, `get_signing_box`, `signing_box_get_public_key`, `signing_box_sign`.
  Check our tests for code examples.

### Fixed
- panic after `tc_destroy_context` call. Now all contexts use global async runtime
- field `mnemonic_hdkey_compliant` was removed from `CryptoConfig` (unused by the library)
- original and resolved errors are swapped in result. Now `error.code` contains original error code

## 1.1.2 Nov 15, 2020
### Fixed
- `wasm` feature has been fixed
- `crypto.factorize` doesn't panic on invalid challenge
- `client.get_api_reference` returns proper version
- ABI JSON with explicit function ID is parsed properly

## 1.1.1 Nov 11, 2020
### Fixed
- Compatible with older rust version change api type derivation with `vec![]`
instead of prev `[].into()`

## 1.1.0 Nov 3, 2020

### New
- ChaCha20 encryption support `crypto.chacha20`.
- `boc.parse_shardstate` function for shardstates parsing.
- `boc.get_boc_hash` function for calculating BOC root hash
- `client.build_info` fully defined and documented.
- `processing.wait_for_transaction` and `processing.process_message` functions execute contract
locally in case if transaction waiting fails in order to resolve the contract execution error
- `run_executor`, `run_tvm` now return `exit_arg` in case of TVM errors.
- Create the `build_info.json` on the build stage.
- `Abi::Contract` variant as an alias to deprecated `Abi::Serialized`
- `Abi::Json` variant to specify an ABI as a raw JSON string.
- `api.json` now contains details about numeric types: Number and BigInt are now
have new fields `number_type` and `number_size`.
- `api.json` ref type names are fully qualified now in form of `module.type`,
for example `abi.Signer`.

### Fixed
- TS generator fix some field names that is an invalid JS identifiers.
- Use `install_name_tool` to fix loading library paths at `libton_client.dylib`.
- `api.json` is reduced, so it can't contains tuple types, only structs.
All types are exactly match to JSON.
- `out_of_sync_threshold` config parameter is `u32`

### Unstable
- `tc_request_ptr` function to use pointers `void*` instead of request_id `u32`.
This feature is **UNSTABLE** yet.

## 1.0.0 Oct 27, 2020

### Differences between Core SDK v0 and v1

- All api functions are defined in mod.rs of appropriate modules
- Function names are the same as API function names: `module.function_name`
- Parameters naming:
    - In snake case
    - Base64 suffix is removed from parameter names. For example, `bocBase64` is changed to `boc`
- Parsed boc replaced with unparsed boc in all function input parameters
- All functions take byte arrays  in a defined encoding:
    - `base64` - encoding used for byte arrays of variable length: text, images, etc.
    - `hex-lower-case` - encoding used to encode fixed length bit sequences: hashes, keys, salt, etc.
- `contracts` module is splitted into 5 modules:
    - `tvm` - embedded TVM execution functions
    - `boc` - raw cell and BOC manipulation functions
    - `abi` - abi-compatible messages creation and parsing functions
    - `processing` - blockchain interaction functions
    - `utils` - has only `convert_address` ATM, later will be used for some useful stuff
- `query` module is renamed to `net`
- new `client` module with functions `version`, `api_reference`
- All the environment functions (fetch, websocket, spawn, now, etc.) were abstracted behind a separate environment layer crate `ClientEnv`. The standard core env layer implementation is in `std_client_env` . Later (in 1.1 release) `web_client_env` implementation for Web will be added.
- Error codes are distributed across the modules the following way: `client` - 0..99, `crypto` - 100..199, `boc` - 200..299,  `abi`  - 300..399, `tvm` - 400..499, `processing` - 500..599, `net` - 600..699
- Error descriptions related to a module are described in error.rs file in the module's folder
- `decode_message`, `process_message`, `wait_for_transaction`, `run_tvm`, `run_executor`, etc.  (all the functions that return decoded messages) now returns int*/uint* data as a string which can be either decimal or 0x-prefixed hex string. Hex representation can be in any register and have any number of leading zeroes.

### Featured

- All the functions are asynchronous
- All the functions that can be called via JSON-api are public, so that they can be used directly without JSON-api.
- Inline documentation and api reference added.
- [breaking] `interops.rs`, `tonclient.h`. `create_context` now takes `config` parameter - context creation and setup happen at the same time. Config structure has been changed.
- [breaking] `crypto module.` default values for mnemonic-related functions have been changed:

    dictionary is 1, for word count is 12,  derivation path is 'm/44'/396'/0'/0/0

- [breaking] **crypto module.** removed `word_count` parameter from `words` function
- [breaking] **crypto module.** `compliant` parameter is removed from functions `mnemonic_derive_sign_keys`, `hdkey_xprv_derive_path`, `hdkey_xprv_derive`,
- [new] **boc module.** Functions `parse_block`, `parse_account`, `parse_message`, `parse_transaction` that parse bocs to JSONs are introduced.
- [breaking] **net module.** Functions `query` , `wait.for`, `subscribe`  are renamed to `query_collection`, `wait_for_collection`, `subscribe_collection`

    `table` parameter is renamed to `collection`. `filter` parameter is now optional and of `json` type (passed as json object instead of `string`)

- [breaking] **net module**. Function `get.next` is removed.
- [breaking] **net module.**`subscribe_collection` now uses callback to return data.
- [breaking] **abi module**. `decode_message` introduced instead of `decode_unknown_run`, `decode_run_output`
- [breaking] **abi module**. `encode_message` introduced instead of `encode_unsigned_deploy_message`, `encode_unsigned_run_message`, `run.encode_message`, `deploy.encode_message`
- [breaking] **abi module**. `signer: Signer` parameter used instead of `key_pair: KeyPair` , which can be of `None` (unsigned message will be produced), `External` (data to be signed +unsigned message), `Keys` (signed message will be produced), `SigningBox` (message will be signed using a provided interface - will be supported in coming releases)
- [breaking] **processing module.** `process_message`  introduced instead of `deploy` and `run`**.** Parameter set was drastically changed.
- [breaking] **processing module.** `process_message`   - now, if the contract was already deployed, deploy fails with an exception of double constructor call.
- [new] **processing module.** `process_message` - any function can be called at deploy, not only constructor, also there can be no function call.
- [new] **processing module.** `process_message` now can optionally use callback to monitor message processing (creation, sending, shard block fetching, transaction receiving).
- [fixed] **processing module.** `process_message` - deploy can be performed without a key pair
- [breaking] **tvm module.** `run_local` is divided into 2 functions `run_tvm` and `run_executor`.
- [new] **tvm module.** `run_tvm` function - performs contract code execution on tvm (part of compute phase). Helps to run contract methods without ACCEPT.  Returns account state with updated data, list of external messages and (optional, for ABI contracts only) list of messages decoded data.
- [new] **tvm module.** `run_executor` function - performs full contract code execution on Transaction Executor (part of collator protocol that performs all phases and checks and - as a successful result - forms a transaction) Returns updated account state,  parsed transaction, list of parsed messages with optional decoded message bodies.
- [breaking] **tvm module**. `run_get` does not download account boc from the network anymore, but takes account boc as a parameter.

## 0.26.0 Aug 15, 2020
### New
- `config.get_api_reference` api function (pre release).
- `ton_sdk_cli` cli tool (pre release).
- full local run functions use `LocalRunContext` to exactly reproduce all transaction parameters and
produce the same result as node

## 0.25.4 Aug 5, 2020
### Fixed
- `waitForTransaction` didn't use prev_alt_ref for block walking

## 0.25.3 Jul 30, 2020
### New
- All methods that require contract's code/data can use field `boc`
  in account document to extract code and data
  (instead of `code` and `data` fields).
- Optional `bocBase64` parameter of method `tvm.get` that can be used
  instead of `codeBase64` and `dataBase64`.

## 0.25.2 Jul 29, 2020
### New
- `error.data` object extended with fields `address`, `function_name`, `account_balance`,
`account_address`, `query_url`, `config_server` for appropriate errors

## 0.25.0 Jul 8, 2020
### New
- supports for core context in all platforms
- local run functions return updated contract state when running with `full_run = true`
- time sync check while initializing
- parallel requests on different contexts don't block each other. Requests on the same context
remain sequential
- new transaction wait mechanism. All account's shard blocks are checked for transaction to
guarantee message expiration
- `contracts.wait.transaction` function for awaiting previously sent message processing
- `contracts.send.message` returns message processing state for `contracts.wait.transaction` function
- `contracts.find.shard` function for account shard matching
- added logging on warning messages

## May 28, 2020
### New
- error resolving by local message processing
- `contracts.resolve.error` function for manual error resolving call
- `contracts.process.transaction` function processing transaction to check errors and get output
- `contracts.run.local` and `contracts.run.local` functions now have `fullRun` flag to emulate
node transaction processing and calculate fees
- `tonsdk` command line tool.
- `ton_client` function `get_method_names`.

## May 22, 2020
#### Fix
- TON mnemonic functions didn't check validity of the seed phrase.

## May 19, 2020
### ton-client-web 0.23.1
#### New
- Platform builder generates ready to use `index.js` for web clients (instead of install script of `ton-client-web-js` binding)

## May 17, 2020
### New
- `tvm.get` now can fetch account data if it is not provided

## May 14, 2020
### New
- Message processing functions added
- Run get methods function added
- `ed25519-dalek` version updated to `1.0.0-pre.3`
- SDK is fully open sourced since open repo `ton-labs-executor` used

### Fixed
- Panic in fee calculation under WASM
- `reqwest` crate version synced in all projects
- Memory leaking in Node JS<|MERGE_RESOLUTION|>--- conflicted
+++ resolved
@@ -2,7 +2,6 @@
 
 All notable changes to this project will be documented in this file.
 
-<<<<<<< HEAD
 ## [1.14.0] – 2021-04-20
 
 ### New
@@ -16,10 +15,7 @@
     - fixed bug in Json interface with supporting nested structures and arrays of structures.
     - fixed bug in Json interface with keys containing hyphens.
 
-## [1.13.0] – 2021-04-15
-=======
 ## [1.13.0] – 2021-04-23
->>>>>>> 080447e2
 
 ### New
 
