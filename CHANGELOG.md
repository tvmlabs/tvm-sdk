# Release Notes

All notable changes to this project will be documented in this file.

<<<<<<< HEAD
## [2.19.0] - 2025-06-19

### New

- Add `getavailablecredit` `sendtodappconfig` `mintshellq` instructions 
- Change `mintshell` instruction. 
- Refactor fee in executor

### Update

- Update CALCBMREWARDADJ. Rename into CALCBMMVREWARDADJ
=======
## [2.18.2] - 2025-07-04

### Fixes
- Fixed `runwasm` and `runwasmconcatmultiarg` causing panic on using invalid hash.
>>>>>>> cfb2372d

## [2.18.1] - 2025-06-28

### New
- Added `runwasmconcatmultiarg` instruction that allows multiple arguments to be concatenated then passed to `runwasm`

## [2.18.0] - 2025-06-27

### New
- `account` module with `get_account` function that requests account boc from BM or BK node
- `api-token` added to `config.network`

## [2.17.3] - 2025-06-25

### Fixes:

- Changed `runwasm` gas usage to match other instruction prices

## [2.17.2] - 2025-06-19

### New

- Changed `runwasm` instruction to accept local wasm binaries, selected by hash.

## [2.17.1] - 2025-06-16

### New

- Added fixed gas metering and wasm fuel limiting to `runwasm` instruction

## [2.17.0] - 2025-06-12

### New

- Added `RUNWASM` instruction, allowing execution of WASM Component Binaries. [Details and examples in WASM instruction docs.](tvm_vm/WASM.md)

## [2.16.3] - 2025-06-09

### New

- Add the ability to fill in the source address for external messages if it is provided by the Block
  Manager (required for Block Keepers with authentication enabled)

## [2.16.2] - 2025-06-05

### New

- Optimized build for new versions of Rust

## [2.16.1] - 2025-05-28

### New

- Add `BURNECC` instructions.

## [2.16.0] - 2025-05-28

### New

- Add support of authorization on Block Producers

### Fixed

- Fixed redirection while sending external messages

## [2.15.0] - 2025-05-12

### New

- Add `CALCBMREWARD`, `CALCBMREWARDADJ`, `CALCMINSTAKEBM` instructions.

## [2.14.0] - 2025-05-12

### New

- `gosh` feature made default


## [2.13.0] - 2025-05-01

### Improvement

- While sending external messages, using the port provided in the redirection response

## [2.12.0] - 2025-04-30

### Improvement

- Message is sent to the `bk/v2/messages` or `bm/v2/messages` endpoints

## [2.11.0] - 2025-04-22

### New
- `BOC v3` stores all hashes and cell stats (tree cell count, tree bits count).
  It increases BOC size but speeds up deserialization time. It stores cell offsets instead of cell indexes,
  to avoid extra indirection level when resolving cell address inside boc.
  It also introduces new internal cell variant `Boc3Cell` that holds ref to entire boc and offset
  of raw cell data. So whe using boc3 and new cell variant, it is possible to avoid boc deserialization into
  cell tree structure.
- `Cell` now declared as ан enum instead of Arc<dyn CellImpl>.
- `BocReader` parameter `force_cell_finalization` - forces cell verification and hash rebuilding when reading
  cell(s) from BOC. It is by default. Turning this parameter off will speed up deserialization time in case when
  BOC contains stored hashes.

## [2.10.0] - 2025-03-28

### New

- `return_value` is added to the `ResultOfSendMessage` - returns the executed contract's return value

## [2.9.2] - 2025-03-18

### Fixed
- Restored the utility  for generating `api.json`.
- Changed the type of the `thread_id` field in the `ParamsOfSendMessage` structure.

## [2.9.0] – 2025-03-11

### New
- Message delivery to the target thread has been made more reliable.

### Fixed
- Issue with tvm_api formatting

### Breaking changes
`Error.data.tvm_exit_code` renamed to `Error.data.exit_code`

## [2.8.0] – 2025-02-28
### New
- tvm-debugger commands:
    boc-encode      Encodes given parameters in JSON into a BOC
    boc-decode      Decodes BOC into JSON as a set of provided parameters
    boc-hash        Read BOC string from stdin and print its hash
    state-encode    Encodes initial contract state from code, data, libraries ans special options
    state-decode    Decodes initial contract state into code, data, libraries ans special options
    account-encode  Creates account state BOC

### Breaking changes
- tvm-debugger:
  - existing functionality was moved under command `run`


## [2.7.1] – 2025-02-28

### New

- In case of "THREAD_MISMATCH" error message will be re-sent to the right thread.

### Fixed
- In case of "WRONG_PRODUCER" error message was not re-sent to the right producer correctly.

### Improvements
- Removed some unused dependencies

## [2.7.0] – 2025-02-27
### New
- `tvm_vm`: execution time control parameters `termination_deadline` and `execution_timeout`. [See details](tvm_vm/CHANGELOG.md)

## [2.6.1] – 2025-02-26

### Fixed
- Fix bugs in VERGRTH16 and POSEIDON instructions.

## [2.6.0] – 2025-02-19

### New

`dapp_id` is moved form `Account` structure to the wrapping structure `ShardAccount`

## [2.5.0] – 2025-02-19

### New
- Add instructions CALCBKREWARDADJ, CALCREPCOEF functions
- Add free fee with same ThreadId

### Fixed
- Fix CNVRTSHELLQ, CALCBKREWARD, CALCMINSTAKE instructions.

## [2.4.0] – 2025-02-06
### New
- `processing.send_message` works with `bm/v2/messages` endpoint and synchronously returns  execution result from the node

## [2.3.3] – 2024-12-18

### New
- Delete some flags from RawReserve instruction

## [2.3.2] – 2024-12-18

### Fixed
- Fix src dapp id for out messages

## [2.3.1] – 2024-12-16

### Fixed
- Rawreserve didn't include credit money.
- Transfer all balance sent credit money and transaction failed.
- Abort ext_message didn't restore balances

## [2.3.0] – 2024-10-21

### New
- Add support of VERGRTH16 and POSEIDON instructions for zk-login.
-
## [2.2.12] – 2024-10-08

### Fixed
- Increase message credit.

## [2.2.11] – 2024-10-08

### Fixed
- Update Dapp_id field in AccountStuff into Option.

## [2.2.10] – 2024-10-08

### Fixed
- Work with CurrencyCollections. Fixed add and sub.

## [2.2.9] – 2024-10-08

### Fixed
- Fix SEND_ALL_BALANCE_FLAG

## [2.2.8] – 2024-10-02

### Improved
Improve RawReserve instruction

## [2.2.7] – 2024-09-20

### Fixed
- Fix with read_from_cell in VarIntegerN.

## [2.2.6] – 2024-09-20

### Fixed
- Update MINTECC, EXCHANGE, CALCBKREWARD instruction.
- Fix check_overflow in grams.

### New
- Add MINTSHELL intruction and credit program.

## [2.2.5] – 2024-09-12

### Fixed
- Set `dapp_id` in executor to have it the same for inbound and outbound messages.

## [2.2.4] – 2024-09-11

### Fixed
- `dapp_id` was not set for the accounts which state changed from nonExist to Active

## [2.2.3] – 2024-09-11

### New
- Add tvm-client function `set_code_salt_cell` to set code salt with both objects passed by cells (not shared in json-api).

## [2.2.2] – 2024-09-10

### New
- New instruction - CALCMINSTAKEREWARD.
- Change CNVRTSHELLQ instruction.

## [2.2.1] – 2024-08-27

### New
- New field in internal message - `src_dapp_id`.

## [2.2.0] – 2024-08-23

### New
- New field in account - `dapp_id`.

## [2.1.1] – 2024-08-19

### Improved
Validator reward formula updated.

## [2.1.0] – 2024-08-15

### New

- New VM instructions supported:
  MINTECC - mint ecc tokens for special contracts
  CNVRTSHELLQ - convert ecc shell tokens into shell 1:1
  CALCBKREWARD - calculate reward for validators after validator epoch

## [2.0.3] – 2024-08-15

# New

`tvm_debugger` crate added

## [2.0.2] – 2024-07-25

### Fixed
AccountActive Stack Overflow issue fixed

```
account state: AccountActive
Stack Overflow:
   0: backtrace_on_stack_overflow::handle_sigsegv
   1: <unknown>
   2: <tvm_types::cell::DataCell as tvm_types::cell::CellImpl>::reference...
```

## [2.0.1] – 2024-07-16

### Fixed
Resolved stack overflow issue: returning an error instead of using `anyhow`.

## [2.0.0] – 2024-07-10

First release of SDK supporting Acki Nacki protocol.

## [1.45.1] – 2023-12-19

### Fixed

- Updated dependences

## [1.45.0] – 2023-11-10

### New

- ABI 2.4 supported.

### Breaking

- For contracts with ABI version => 2.4 initial public key should be explicitly supplied
inside `initial_data` in `abi` module functions. Signer public key and `initial_pubkey` parameter
are not used in contract initial data encoding since ABI version 2.4.

- `abi.decode_initial_data` and `abi.update_initial_data` functions don't support ABI version => 2.4.
`abi.decode_account_data` and `abi.encode_initial_data` should be used instead

- Only `workchain_id` parameter is allowed if `state_init` parameter of `DeploySet` is provided.
State init should be finalized and ready to be used in message as is.

- `abi.encode_account` parameter `state_init` is BOC or cached BOC reference instead of
`StateInitSource` enum. There is only one way to provide account state init now.

## [1.44.4] – 2023-11-07

### New

- Account BOC for local error resolving is fetched from blockchain API instead of collections API

## [1.44.3] – 2023-09-05

### New

- Error appeared during network paramaters resolving is returned to client instead of using default parameters

## [1.44.2] – 2023-08-22

### New

- Pruned account serialization supported

## [1.44.1] – 2023-07-25

### New

- functions with callbacks (e.g. `processing.process_messages`) can be called as sync.
- `send_event` parameter is now optional with default value `false`.

### Deprecated
- Debot module is [DEPRECATED](./docs/reference/types-and-methods/DEPRECATED.md)

## [1.44.0] – 2023-07-12

### New

- Ability to call async functions via `tc_request_sync`.
- In rust API, the following functions become sync (slight breaking):
  `abi::encode_internal_message`, `abi::attach_signature_to_message_body`, `abi::attach_signature`,
  `abi::decode_message`, `abi::decode_message_body`, `abi::decode_account_data`,
  `abi::update_initial_data`, `abi::encode_initial_data`, `abi::decode_initial_data`,
  `abi::decode_boc`, `abi::encode_boc`, `boc::decode_tvc`, `boc::parse_message`, `boc::parse_transaction`,
  `boc::parse_account`, `boc::parse_block`, `boc::parse_shardstate`, `boc::get_blockchain_config`,
  `boc::get_boc_hash`, `boc::get_code_from_tvc`, `boc::cache_get`, `boc::cache_set`, `boc::cache_unpin`,
  `boc::encode_boc`, `boc::get_code_salt`, `boc::set_code_salt`, `boc::decode_state_init`, `boc::encode_state_init`,
  `boc::encode_external_in_message`, `boc::get_compiler_version`, `processing::monitor_messages`,
  `processing::get_monitor_info`, `processing::cancel_monitor`
- Code generator for `modules.ts` produces `_sync` wrapper for all API functions.

## [1.43.3] – 2023-06-24

### Fixed

- Memory leak in a spawned loop of the web socket link.

## [1.43.2] – 2023-06-09

### Fixed

- Non existing accounts are treated as missing since q-server return `non existed` if account is missing
- Next block awaiting timeout calculation on message with long expiration time

## [1.43.1] – 2023-06-01

### Fixed

- `MonitoredMessage` API representation simplified.

## [1.43.0] – 2023-05-23

### New

- `network.network_retries_count` config parameter is finally deprecated and not used in SDK.
  `max_reconnect_timeout` is used instead
- Message monitoring errors received by subscription are returned from
  `processing.fetch_next_monitor_results` function
- Message monitor buffers new messages for delayed start of the subscription. New subscription
  starts when 1 second has passed since the last addition or when 5 seconds has passed since last sending
- Message monitor uses more than one subscription.
- Version of `ton_types` upped to 2.0.0
- Fixed code for changed dependencies api
- Removed logic related to client-server clock sync
- `boc.encode_tvc` and `boc.decode_tvc` are renamed to `boc.encode_state_init`
  and `boc.decode_state_init`.
- `boc.decode_tvc` decodes TVC BOC according to the TVC spec.
- `DeploySet.tvc` supports new TVC file format (according to new TVC spec).
  Old tvc files (with serialized state init) are also supported.
- `DeploySet.state_init` allows to specify serialized state init.
- `DeploySet.code` allows to construct state init from provided serialized code.
- `DeploySet`'s fields `tvc`, `state_init` and `code` are mutually exclusive (so you should
  provide value for one of these fields).
- `ProcessingEvent::MessageExpired` is sent to callback in case of retry in `processing.process_message`

### Client breaking changes
- `boc.encode_tvc` and `boc.decode_tvc` are renamed to `boc.encode_state_init`
  and `boc.decode_state_init`

## [1.42.1] – 2023-03-23

### Fixed

- Client was notified about every REMP status timeout. Now it is notified only once when fallback
scenario is started

## [1.42.0] – 2023-03-22

### New

- Added message monitoring functions to the `processing` module: `monitor_messages`,
    `fetch_next_monitor_results`, `get_monitor_info`, `cancel_monitor****`.
- Added `processing.send_messages` function.
- Improved error resolving for deleted accounts
- `net.first_remp_status_timeout` config parameter default value set to 1 ms in order to start
fallback scenario together with REMP statuses processing while REMP is not properly tuned yet.
- Network errors are returned on subscription creation if occured

### Fixed

- `ParamsOfSubscribe` was not public.
- `subscribe` did not trim subscription query text. It is required for some graphql servers
  expecting that query text starts from operation text.

## [1.41.1] – 2023-03-14

### Fixed

- `api_derive` compilation errors
-

## [1.41.0] – 2023-01-18

### New

- `CapSignatureWithId` capability is supported.

    Network signature ID is used by VM in signature verifying instructions if capability
    `CapSignatureWithId` is enabled in blockchain configuration parameters.

    This parameter should be set to `global_id` field from any blockchain block if network can
    not be reached at the moment of message encoding and the message is aimed to be sent into
    network with `CapSignatureWithId` enabled. Otherwise signature ID is detected automatically
    inside message encoding functions.
    ***Overwrite priority: ExecutionOptions.signature_id -> ClientConfig.network.signature_id -> last network block***

    - `ClientConfig.network.signature_id` optional parameter is added. Specify it in case of offline work for all message signing operations to use.
    - `ExecutionOptions` is extended with `signature_id` optional parameter. Specify locally for a particular `run_tvm` or `run_executor` call.
   - `net.get_signature_id` function returns `global_id` if `CapSignatureWithId` capability is enabled,

- `message_id` and `message_dst` fields are added to all `ProcessingEvent` variants
- Config parameter `binding: { library: string, version: string }`. Binding authors should define
   this parameter at context initialization.
- `tonclient-binding-library` and `tonclient-binding-version` GraphQL request headers. [Read more here](https://github.com/tonlabs/ever-sdk/blob/master/docs/for-binding-developers/json_interface.md#bindings)
- `Error.data.binding_library` and `Error.data.binding_version` error data fields. [Read more here](https://github.com/tonlabs/ever-sdk/blob/master/docs/for-binding-developers/json_interface.md#bindings)

### Client breaking changes
- `abi.get_signature_data` function ouput parameter `hash` is renamed to `unsigned` for consistency with other crypto functions parameters

### Possible breaking change on binding side
- Changed type of the `dictionary` parameter or mnemonic crypto functions and crypto config.
  Now it uses `MnemonicDictionary` enum type instead of `number`. `MnemonicDictionary` numeric
  constants are compatible with previous values.

### Deprecated
- `debot` engine module is deprecated. Debot engine development has migrated to a separate repository (soon will be published). So, in order to reduce sdk binary size, we will remove `debot` engine module from sdk in the next releases.

## [1.40.0] – 2023-01-11

### New

- `abi.get_signature_data` function that returns signature from message and hash to verify the signature

### Improvement

- local endpoints with port specified are expanded with `http` protocol instead of `https` (e.g.
`localhost:8033` in expanded to `http://localhost:8033/graphql`)

## [1.39.0] – 2022-12-07

### Improvement

- Resolved endpoints are cached for 10 minutes so subsequent messages sent will not require
additional server request

- Queries are retried in case of network errors when websocket connection is used

- `WaitForTimeout` error code (607) is returned in case of `wait_for_transaction` function was
successfully executed but expected data did not appeared during the specified timeout

- `timeout` parameter in `net.query_transaction_tree` behaviour changed. Now value 0 indicates that
no time limit should be used and function will wait for all transactions execution

### New

- `transaction_max_count` parameter in `net.query_transaction_tree` which controls the count of
transaction to be awaited and returned

- `data_layout` and `function_name` parameters in `abi.decode_message` and `abi.decode_message_body`
that can be used to decode responsible function output and optimize message decoding by strict layout check

### Fixed

- `abi.encode_initial_data` function properly creates data in case of public key omitted.
  Now `abi.encode_initial_data` call without initial data values and public key creates
  the same data as compiled tvc

- Graphql error messages with HTTP response 400 was skipped (was not propagated to
  the SDK client application).

- Several misspelling.

- Message processing freeze in case of large amount of messages parallel processing using Websocket
connection

- Websocket interaction thread panic

- **Debot module**:
    - fill hash argument in `SDK.signHash` method with leading zeroes up to 32 bytes.

## [1.38.1] – 2022-11-10

### Improvement

- Additional info query is removed from `send_message` to minimize API usage

### Fixed

- Error code `Unauthorized` is returned from all network functions in case of authentication failure
- Server connection attempt is not retried in case of authentication failure

### New

## [1.38.0] – 2022-10-06

### New

- **Debot module**:
    - ABI specification v2.3 is supported in DEngine.
    - Supported flags `OVERRIDE_TS`, `OVERRIDE_EXPT`, `ASYNC_CALL` for external messages in DEngine.

### Improvement

- Support cookies in net module for std mode (not wasm)
- Remove network aliases (main, dev, main.ton.dev, net.ton.dev)
- No balancing logic in case of 1 endpoint + removed the check of REMP support on backend during
  client initialization.
  These changes will make client initialization faster -> CLI tools that use SDK will work faster,
  web pages will load initial data faster.
- Changed 401 error message to response message from API
- Tests improvements: cryptobox tests made stable

## [1.37.2] – 2022-08-10

### New

- `crypto.encryption_box_get_info` returns nacl box public key in `info.public` field.
- Gosh instruction are supported in local VM and executor:
    - execute_diff
    - execute_diff_patch_not_quiet
    - execute_zip
    - execute_unzip
    - execute_diff_zip
    - execute_diff_patch_zip_not_quiet
    - execute_diff_patch_quiet
    - execute_diff_patch_zip_quiet
    - execute_diff_patch_binary_not_quiet
    - execute_diff_patch_binary_zip_not_quiet
    - execute_diff_patch_binary_quiet
    - execute_diff_patch_binary_zip_quiet

### Improvement

- `create_crypto_box` optimisation.
  When a user creates a crypto box, library encrypts provided secret information using provided
  password and salt.
  When library encrypts the secret, it calculates encryption key from password and salt
  using `scrypt` function which takes a lot of CPU time (about 1 second).
  So when a user creates many crypto boxes using the same password and salt,
  it takes a lot of time (about 12 seconds for 10 crypto boxes).
  With the optimisations introduced in this version the library stores the
  pair (password+salt => encryption key) in internal cache for approximately 2 seconds.
  So when a user creates many crypto boxes at a time using the same password and salt,
  library uses cached information to skip heavy calculations. As a result now it takes only
  a second to create 10 crypto boxes.

### Fixed

- Some enum types were not properly presented in api.json (some types that use serde(content="
  value"))

## [1.37.1] – 2022-08-03

### Fixed

- Pinned BOC cache now has reference counter for each pin in BOC. BOC can be pinned several times
  with the same pin. BOC is removed from cache after all references for all pins are unpinned with
  `cache_unpin` function calls.
- Fixed error resolving in case when account state was modified after message expiration time. Now
  appropriate error text is added to error message instead of executor internal error

## [1.37.0] – 2022-07-28

### New

- client sends `config.network.access_key` as `Authorization: Basic ...`
  or `Authorization: Bearer ...` header depending on the value passed:
  if value is in hex, then it is processed as project secret (basic), if in base64 - then as JWT
  token (bearer).
- client accepts endpoints with `/graphql` suffixes specified in config.

### Fixed

- Updated zstd in order to fix building.

## [1.36.1] – 2022-07-18

### Improvement

- Time synchronization check between device and server improved:  calculation of time-diff
  with server is moved from batched query to send_message function and therefore now query
  execution time does not affect this time diff.

## [1.36.0] – 2022-07-01

### New

- ABI specification v2.3 is supported
- parameter `address` is added to `abi.encode_message_body` function

## [1.35.1] – 2022-06-28

### Improved

- `abi` module errors have been improved

## [1.35.0] – 2022-06-28

### New

- `chksig_always_succeed` execution option used in params of the `tvm.run_get`, `tvm.run_tvm`
  and `tvm.run_executor`.
- `abi.calc_function_id` function
- `tokio` library is updated to 1.* version

## [1.34.3] – 2022-06-08

### New

- send `accessKey` header in api requests (specified in `config.network.accessKey`)

### Fixed

- send headers in `info` api requests

## [1.34.2] – 2022-05-30

### Fixed

- build process

## [1.34.1] – 2022-05-26

### New

- supported removing Copy interface from UInt256
- supported changed interface of `ton_types::Cell`

## [1.34.0] – 2022-05-18

### New

- `client.config` function that returns the current client config
- `run_executor().fees` is extended with these fields:

    - `ext_in_msg_fee` - fee for processing external inbound message
    - `total_fwd_fees` - total fees of action phase
    - `account_fees`  - total fees the account pays for the transaction

- `main` and `dev` endpoints aliases for Evernode Cloud Mainnet and Devnet endpoints

### Improved

- Added documentation for `TransactionFees` type (`run_executor().fees`).
- Documentation now includes `enum` types descriptions.
  To achieve it we updated binding-gen: enum of types now produces its own type for each enum
  variant.

## [1.33.1] – 2022-05-10

### Fixed

- Websocket errors weren't treated as a network errors.
  This is why all the processing functions that worked via wss protocol failed on these errors
  without retries. Now retries are performed.
- SDK tried to rebalance even if only a single endpoint was specified. Now in case of a single
  endpoint, no rebalancing occurs.

## [1.33.0] – 2022-05-02

### New

- `allow_partial` flag in all `abi.decode_*` functions. This flag controls decoder behaviour whether
  return error or not in case of incomplete BOC decoding
- `REMP` supported. `ProcessingEvent` enum is extended with `REMP` statuses (enum of events posted
  into `processing.wait_for_transaction` function callback )
- UNSTABLE. `first_remp_status_timeout` and `next_remp_status_timeout` parameters in network config

## [1.32.0] – 2022-03-22

### New

- `network.queries_protocol` config parameter allows selecting protocol the SDK uses to communicate
  with GraphQL endpoint:
    - `HTTP` – SDK performs single HTTP-request for each request.
    - `WS` – SDK uses single WebSocket connection to send all requests. This protocol is a
      preferable
      way when the application sends many GraphQL requests in parallel.

### Fixed

- **Debot module**:
    - If DEngine received a non-zero exit_code while emulating a transaction while sending a
      message, DEngine will call onErrorId callback of the message.

## [1.31.0] – 2022-03-09

### New

**crypto module:**

- `Cryptobox` introduced: root crypto object that stores encrypted secret and acts as a factory for
  all crypto primitives used in SDK.
  Crypto box provides signing and encryption boxes.

  Functions:
  [`create_crypto_box`](./docs/reference/types-and-methods/mod_crypto.md#create_crypto_box) -
  initializes cryptobox with secret
  [`remove_crypto_box`](./docs/reference/types-and-methods/mod_crypto.md#remove_crypto_box) -
  removes cryptobox and overwrites all secrets with zeroes
  [`get_crypto_box_seed_phrase`](./docs/reference/types-and-methods/mod_crypto.md#get_crypto_box_seed_phrase)
  - returns decrypted seed phrase
  [`get_crypto_box_info`](./docs/reference/types-and-methods/mod_crypto.md#get_crypto_box_info) -
  returns encrypted cryptobox secret for next cryptobox initializations
  [`get_signing_box_from_crypto_box`](./docs/reference/types-and-methods/mod_crypto.md#get_signing_box_from_crypto_box)
  - derives signing box from secret
  [`get_encryption_box_from_crypto_box`](./docs/reference/types-and-methods/mod_crypto.md#get_encryption_box_from_crypto_box)
  - derives encryption box from secret
  [`clear_crypto_box_secret_cache`](./docs/reference/types-and-methods/mod_crypto.md#clear_crypto_box_secret_cache)
  - forces secret cache (signing and encryption) clean up (overwrites all secrets with zeroes).

- Support of `initCodeHash` in tvm: `X-Evernode-Expected-Account-Boc-Version`=2 http header added to
  graphql requests. value=2 means that SDK requests the latest account boc version with initCodeHash
  support from API. This was done because new boc version is not compatible with old transaction
  executor, i.e. with previous SDK versions. New transaction executor is compatible with new and old
  boc formats. New SDK asks for new boc format if it exists,if it does not - old boc version is
  returned. Previous version of SDK will fetch only old version without initCodeHash support.

**Attention! Migrate your applications to the new SDK version ASAP because in some period of time we
will stop supporting old boc version in API and default value of
X-Evernode-Expected-Account-Boc-Version on backend side will become 2, missing value will cause an
error. Now default value on API side is Null which means that API returns the old version. This is
done to avoid breaking changes in existing applications and give time to migrate to the new SDK**.

### Fixed

- Documentation generator for app object interface fills documentation from
  `ParamsOfXXXAppObject` enum.
- Documentation generator for function with `obj` parameter add this parameter
  into parameters section with link to appropriate AppObject interface.

## [1.30.0] – 2022-02-04

### New

- Added `boc.encode_external_in_message` function to encode message BOC based on
  a low level message parts such as a body, state init etc.
- Added `net.subscribe` function to start a low level GraphQL subscription.
- Added support for new MYCODE TVM command in `tvm.run_tvm` and `tvm.run_get` functions.

## [1.29.0] – 2022-02-03

### New

- Added `abi.encode_boc` function to encode parameters with values to BOC, using ABI types.
- Added support of `address` type in `boc.encode_boc`.
- All fetch requests are now called with timeouts to prevent freezing in case of infinite answer.
- Support of `MYCODE` instruction in TVM

## [1.28.1] – 2022-01-25

### Fixed

- Support breaking changes in `ton-labs-block-json` v0.7.1
- Updated endpoints for `main.ton.dev` alias.

## [1.28.0] – 2021-12-24

### New

- DevNet endpoints now changed to EVER OS domain: eri01.net.everos.dev, rbx01.net.everos.dev,
  gra01.net.everos.dev
- **Debot module**:
    - Added float numbers support for Json interface
- Added guide for custom giver usage.

### Fixed

- Debot module: fixed a bug in Query.query function called with an empty `variables` field.

## [1.27.1] – 2021-12-09

### Fixed

- Empty `function_name` field in the "create run message failed" error.

## [1.27.0] – 2021-12-06

### New

-
Function [`abi.encode_initial_data`](./docs/reference/types-and-methods/mod_abi.md#encode_initial_data)
which
encodes initial account data with initial values for the contract's static variables and owner's
public key.
This function is analogue of `tvm.buildDataInit` function in Solidity.

### Fixed

- Subscription for Counterparties failed with 'Unknown type "CounterpartieFilter"' error.

## [1.26.1] – 2021-12-01

### Fixed

- Fixed building and warning.

## [1.26.0] – 2021-11-25

### New

- **Debot module**:
    - Added `allow_no_signature` parameter to `decode_and_fix_ext_msg()` and
      `onerror_id` return value to `prepare_ext_in_message()` inner functions used in TS4.
    - Added support for async external calls.
    - `Query` interface extended with `waitForCollection` and `query` methods. `waitForCollection`
      allows to wait
      for completion of async external calls.
    - Added support for DeBots with ABI 2.2.
-
Function [`proofs.proof_message_data`](./docs/reference/types-and-methods/mod_proofs.md#proof_message_data)
which proves message data, retrieved
from Graphql API.

## [1.25.0] – 2021-11-08

### New

- New module [`proofs`](./docs/mod_proofs.md) is introduced!
- Functions [`proofs.proof_block_data`](./docs/mod_proofs.md#proof_block_data)
  and [`proofs.proof_transaction_data`](./docs/mod_proofs.md#proof_transaction_data)
  which prove block data, retrieved from Graphql API.

  These are the first functions from proofs series :) Wait for others(`proof_account_data`
  , `proof_message_data`) in the next releases.

  Read about them more in the [documentation](./docs/mod_proofs.md#proof_block_data).

- [`abi.decode_boc`](./docs/mod_abi.md#decode_boc) function to decode custom BOC data into JSON
  parameters.
- `Ref(<ParamType>)` type was added to ABI.
  Solidity functions use ABI types for builder encoding. The simplest way to decode such a BOC is to
  use ABI decoding. ABI has it own rules for fields layout in cells so manually encoded BOC can not
  be described in terms of ABI rules. To solve this problem we introduce a new ABI
  type `Ref(<ParamType>)` which allows to store `ParamType` ABI parameter in cell reference and,
  thus, decode manually encoded BOCs. This type is available only in `decode_boc` function and will
  not be available in ABI messages encoding until it is included into some ABI revision.

## [1.24.0] – 2021-10-18

### New

- `boc.get_boc_depth` function to get depth of the provided boc.
- `boc.decode_tvc` function returns additional fields `code_hash`, `code_depth`, `data_hash`
  , `data_depth` and `compiler_version`

- **Debot module**:
    - added `parse` function to Json interface.

## [1.23.0] – 2021-10-05

### New

- `boc.get_code_salt` and `boc.set_code_salt` functions for contract code salt management.
- `boc.encode_tvc` and `boc.decode_tvc` functions for TVC image encoding and decoding
- `boc.get_compiler_version` function extracting compiler version from contract code
- `abi.update_initial_data` and `abi.decode_initial_data` function for pre-deployment contract data
  management

## [1.22.0] – 2021-09-20

### New

- ABI v2.2 with fixed message body layout
  supported. [See the specification](https://github.com/tonlabs/ton-labs-abi/blob/master/docs/ABI_2.2_spec.md)
  .

  Now, for contracts with ABI version < 2.2 compact layout will still be used for compatibility, for
  contracts with ABI version 2.2 and more - fixed layout will be used.
  **Please, make sure that you updated the ABI if you recompiled your contract with 2.2 ABI, or you
  may get an inconsistent contract behaviour**.
- **Debot module**:
    - added `getEncryptionBoxInfo`, `getSigningBoxInfo` functions to Sdk interface.
    - implemented Query DeBot interface in DEngine.

## [1.21.5] – 2021-09-13

### Fixed

- `abi.encode_message` and `processing.process_message` created invalid deploy message in case of
  `Signer::None` was used, and contract could not be deployed.

## [1.21.4] – 2021-09-08

### New

- Support MacOS aarch64 target

## [1.21.3] – 2021-09-02

### New

- Information about used endpoint is added to subscription errors.
- Graphql response error codes 500-599 are treated as retriable network errors

## [1.21.2] – 2021-08-25

### Fixed

- Updated crypto libraries in order to fix building.

## [1.21.1] – 2021-08-24

### Fixed

- http errors were not processed as network errors and didn't lead to endpoint reconnect and request
  retry

## [1.21.0] – 2021-08-18

### New

- `crypto.create_encryption_box` function for creating SDK-defined encryption boxes. First supported
  algorithm - AES with CBC mode.
- **Debot module**:
    - Added public `prepare_ext_in_message` function.

### Fixed

- `tvm.run_executor` did not work when SDK is configured to use TONOS SE, because of incomplete
  default
  blockchain configuration. Now mainnet config from key block 10660619 (last key block at the moment
  of fix)
  is used as default.

## [1.20.1] – 2021-07-30

### New

- Added support of contract error messages. Error messages (for example, require(...) in Solidity)
  are now parsed by SDK
  and returned in error message. New field `contract_error` was added to error's `data`.

### Fixed

- Fixed problem with WASM binaries (https://github.com/tonlabs/ton-labs-types/pull/42)

## [1.20.0] – 2021-07-16

### New

- ABI version `2.1` supported.
  **Attention!**
  If you work with contracts, that contain String parameters, then during migration from ABI 2.0 to
  2.1 you will need to remove all String type conversions to bytes and back and pass string to your
  contract as is.

- Now all requests to GraphQL are limited with timeout to react on unexpected server unavailability.
  Existing timeouts in waiting functions keep the same behaviour. All other requests timeout now can
  be set with `net.query_timeout` config parameter. Its default value is 60000 ms
- **Debot module**:
    - added `encrypt`, `decrypt` functions to Sdk interface which accept encryption box handles.

### Fixed

- Deployment with empty signer in cases of public key set in TVC or deploy set.

## [1.19.0] – 2021-07-07

### New

- `get_address_type` function in `utils` module, which validates address and returns its type. See
  the documentation.
- `decode_account_data` function in `abi` module that converts account data BOC into JSON
  representation according to ABI 2.1. See the documentation.
- Diagnostic fields `filter` and `timestamp` added to `wait_for_collection` error
- `main.ton.dev` and `net.ton.dev` endpoints that will be deprecated on 12.07.21 are now replaced
  with [proper endpoints list](https://docs.ton.dev/86757ecb2/p/85c869-networks), if they were
  specified in network `endpoints` config

### Fixed

- Search of the first master blocks during the network start period was fixed in blocks and
  transactions iterators

## [1.18.0] – 2021-06-26

### New

- Iterators in `net` module: robust way to iterate blockchain items (blocks, transactions)
  in specified range. See documentation for `create_block_iterator` , `create_transaction_iterator`,
  `resume_block_iterator`, `resume_transaction_iterator`, `iterator_next`, `iterator_remove`
  functions.
- Library adds `http://` protocol to endpoints `localhost`, `127.0.0.1`, `0.0.0.0` if protocol
  isn't specified in config.
- **Debot module**:
    - added tests for Json interface.

## [1.17.0] – 2021-06-21

### New

- Added support of external encryption
  boxes. [See the documentation](docs/mod_crypto.md#register_encryption_box)
- **Debot module**:
    - Dengine waits for completion of all transactions in a chain initiated by debot's onchain call.

## [1.16.1] – 2021-06-16

### New

- `timeout` option to `query_transaction_tree` – timeout used to limit waiting time for the next
  message and transaction in the transaction tree.

### Improved

- Improved error messages regarding ABI and JSON interface. SDK now shows additional tips for the
  user in cases of
  errors.

### Fixed

- Warnings in Rust 1.52+. Little fixes in the documentation.
- `total_output` field in fees was always 0.
- `query_transaction_tree` didn't wait for messages.

## [1.16.0] – 2021-05-25

### New

- `query_transaction_tree` function that returns messages and transactions tree produced
  by the specified message was added to `net`
  module. [See the documentation](docs/mod_net.md#query_transaction_tree)

### Fixed

- `AbiData.key` type changed to u32.
- attempt to use `orderBy` instead of `order` in `query_collection` will raise error.

## [1.15.0] – 2021-05-18

### New

- Sync latency detection increases connection reliability. Library will change the current endpoint
  when it detects data sync latency on it.

- Configuration parameters: `latency_detection_interval`,
  `max_latency`. See client documentation for details.

- **Debot module**:
    - signing messages with signing box handles returned from debots.
    - return any sdk errors to debot in case of external calls.
    - defining signing box handle used to sign message in approve callback.

## [1.14.1] – 2021-04-29

### Fixed

- Fixed building under Rust versions older than 1.51.

## [1.14.0] – 2021-04-28

### New

- **Debot module**:
    - implementation of Network DeBot interface in DEngine.
    - implementation of `signHash` function in Sdk interface.

### Fixed

- **Debot module**:
    - fixed bug in Json interface with supporting nested structures and arrays of structures.
    - fixed bug in Json interface with keys containing hyphens.

## [1.13.0] – 2021-04-23

### New

- [`net.query_counterparties`](docs/mod_net.md#query_counterparties) - allows to query and paginate
  through the list of accounts that the specified account
  has interacted with, sorted by the time of the last internal message between accounts.
  Subscription to counterparties collection is available via `net.subscribe_collection` function.

- Blockchain interaction reliability improvement (broadcast): library sends external inbound
  messages simultaneously
  to the N randomly chosen endpoints. If all N endpoints failed to response then library repeats
  sending to another random N endpoints (except the failed one).
  If all the available endpoints fail to respond then library throws error.
  The N parameter is taken from `config.network.sending_endpoint_count` (default is 2).

- Blockchain interaction reliability improvement (bad delivery list): library tracks endpoints
  with bad message delivery (expired messages). These endpoints have lower priority when library
  chooses endpoints
  to send message.

- **Debot module**:
    - Implementation of `Json` DeBot interface in DEngine.

### Fixed

- `BuilderOp::Integer.size` type has changed from `u8` to `u32`.
- **Debot Module**:
    - `Sdk` interface function `getAccountsDataByHash` didn't find accounts by `code_hash` with
      leading zero.

## [1.12.0] – 2021-04-01

### New

- [`utils.compress_zstd`](docs/mod_utils.md#compress_zstd) compresses data using Facebook's
  Zstandard algorithm.
- [`utils.decompress_zstd`](docs/mod_utils.md#decompress_zstd) decompresses data using Facebook's
  Zstandard algorithm.
- **Debot module**:
    - `init` function that creates an instance of DeBot and returns DeBot metadata.
    - Dengine fetches metadata form DeBot by calling 2 mandatory functions: `getRequiredInterfaces`
      and `getDebotInfo`. This data is returned by `fetch` and `init` functions.
    - `approve` DeBot Browser callback which is called by DEngine to request permission for DeBot
      activities.

### Changed

- **Debot Module**:
    - [breaking] `fetch` function doesn't create an instance of debot. It returns DeBot
      metadata (`DebotInfo`).
    - [breaking] `start` function doesn't create an instance of debot. It accepts DeBot handle
      created in `init` function.

## [1.11.2] – 2021-03-19

### Refactor

- Some internal refactor due to `ton-block` changes

## [1.11.1] – 2021-03-15

### New

- Giver address in tests is calculated from secret key. Default values are provided for TON OS SE
  giver

## [1.11.0] – 2021-03-05

### New

- [`utils.calc_storage_fee`](docs/mod_utils.md#calc_storage_fee) function to calculate account
  storage fee over a some time period.
- **Debot Module**:
    - Added unstable functions to `Sdk` interface: `getAccountsDataByHash`

## [1.10.0] – 2021-03-04

### New

- Add optional field `src_address`
  to [`ParamsOfEncodeInternalMessage`](docs/mod_abi.md#encode_internal_message).
- Field `abi` in [`ParamsOfEncodeInternalMessage`](docs/mod_abi.md#encode_internal_message) is
  optional and can be `None` if `call_set` and `deploy_set` are  `None`.
- [`boc.encode_boc`](docs/mod_boc.md#encode_boc) function provides ability to build and serialize
  any custom tree of cells.
  Application can use several base Builder serialization primitives like integers, bitstrings
  and nested cells.
- [`boc.get_blockchain_config`](docs/mod_boc.md#get_blockchain_config) function can extract
  blockchain configuration from key block and also
  from zerostate.
- [`tvm` module](docs/mod_tvm.md) functions download current blockchain configuration if `net` is
  initialized with
  DApp Server endpoints.
  Otherwise, [default configuration](https://github.com/tonlabs/ton-executor/blob/11f46c416ebf1f145eacfb996587891a0a3cb940/src/blockchain_config.rs#L214)
  is used.
- **Debot Module**:
    - Support for debot invoking in Debot Engine. `send` browser callback is used not only for
      interface calls but to invoke debots.
    - `start` and `fetch` functions returns debot ABI.
    - Added new built-in interface `Hex` which implements hexadecimal encoding and decoding.
    - Added unstable functions to `Sdk` interface: naclBox, naclBoxOpen, naclKeypairFromSecret,
      getAccountCodeHash.

### Changed

- Both `call_set` and `deploy_set`
  in [`ParamsOfEncodeInternalMessage`](docs/mod_abi.md#encode_internal_message) can be omitted. In
  this case `encode_internal_message` generates internal message with empty body.
- **Debot Module**:
    - `send` function accepts one argument - serialized internal message as string encoded into
      base64.

### Documentation

- [Debot browser app object](docs/mod_debot.md#AppDebotBrowser)
  and [signing box app object](docs/mod_crypto.md#appsigningbox) descriptions added
- functions-helpers for enum type variable creation for [Signer](docs/mod_abi.md#signer)
  , [Abi](docs/mod_abi.md#abi), [ParamsOfAppDebotBrowser](mod_debot.md#paramsofappdebotbrowser)

### Fixed

- doc generator: app object interface description, constructor functions-helpers for enum type
  variable creation, added new line in the end if api.json
- library libsecp256k1 upgraded to fix https://rustsec.org/advisories/RUSTSEC-2019-0027

## 1.9.0 Feb 19, 2021

### New

- `tuple_list_as_array` parameter in `tvm.run_get` function which controls lists representation.
  Default is stack-like based on nested tuples. If set to `true` then returned lists are encoded as
  plain arrays. Use this option if you receive this error on Web: "Runtime error. Unreachable code
  should not be executed..."
  This reduces stack size requirements for long lists.
- `function_name` field of `CallSet` structure can be the name or **id (as string in hex starting
  with 0x)** of the called function.
- Fields `config_servers`, `query_url`, `account_address`, `gas_used` added into specific
  errors' `ClientError.data` object.

### Fixed

- Binaries download links are now under https protocol
- If you receive this error on Web: "Runtime error. Unreachable code should not be executed..."
  in `run_get`, use the new parameter `tuple_list_as_array = true`
  . [See the documentation](docs/mod_tvm.md#run_get). This may happen, for example, when elector
  contract contains too many participants

## 1.8.0 Feb 11, 2021

### New

- **Debot Module**:
    - Added new built-in interface `Msg` which allows to send external message to blockchain and
      sign it with supplied keypair.

### Fixed

- `crypto.hdkey_public_from_xprv` used compressed 33-byte form instead of normal 32-byte.

## 1.7.0 Feb 9, 2021

### New

- BOC cache management functions were introduced:
    - `boc.cache_set`,
    - `boc.cache_get`
    - `boc.cache_unpin`
- Now functions that take boc as a parameter can also take a reference to boc cash instead so that
  it decreases the number of boc serialization
  and deserializations which drastically improves performance of `run_tvm` and `run_executor`
  especially in case of numerous calls on the same data.
- `boc_cache` parameter in `tvm.run_tvm` and `tvm.run_executor` functions to save resulting messages
  and account BOCs into cache.
- `return_updated_account` flag parameter introduced in `tvm.run_tvm` and `tvm.run_executor`
  functions to return updated account state. Important: by default this flag is `false` and account
  data is not returned.
- `abi.encode_internal_message` function to encode an internal ABI-compatible message.
- **Debot Module**:
    - Support for get-methods and external calls in debots.
      Debots can send external inbound messages to destination contracts (signed - for external
      calls and unsigned - for get-methods) using native language syntax without actions.
    - Built-in debot interfaces (interfaces implemented by DEngine).
      Added two built-in interfaces: base64 and Sdk.
    - Added `DebotInterfaceExecutor` to automatically route messages to destination interfaces.
    - Debot's `fetch` function is optional now. New debots can implement only `start` function.

## 1.6.3 Feb 4, 2021

### Fixed

- Expired message wasn't retried if local execution succeeded.

## 1.6.2 Feb 3, 2021

### Added

- `ResponseHandler` type description into `modules.md`.

### Fixed

- `net.batch_query` parameters serialization did't match to docs.
- Module description in docs generator contains `null` instead of summary.
- Function result section header hadn't the line separator before.

## 1.6.0 Jan 29, 2021

### New

- `nacl_sign_detached_verify` function to verify detached signature.
- `aggregate_collection` function as a wrapper for GraphQL aggregation queries.
- `batch_query` function performs multiple queries per single fetch.
- Active endpoint invalidation in case of network error occurring.
- `network.network_retries_count` config parameter is deprecated. `network.max_reconnect_timeout` is
  introduced that allows to specify maximum network resolving timeout. Default value is 2 min.
- `initial_pubkey` field in `DeploySet` to specify public key instead of one from TVC file or
  provided by signer.
- Support for debot interfaces:
    - `send` Browser Callback to send messages with interface calls to Browser.
    - new variant `ParamsOfAppDebotBrowser::Send`.
    - `send` API function to send messages from Browser to Debot.
    - `run_output.rs` - internal structure RunOutput to filter messages generated by debot to 4
      categories: interface calls, external calls, get-method calls and invoke calls.

### Fixed

- Device time synchronization is checked only in `send_message`. Data querying does not require
  proper time now

## 1.5.2 Dec 30, 2020

### Fixed

- `net` module functions waits for `net.resume` call instead of returning error if called while the
  module is suspended

### Documentation

- How to work with `Application Objects` [specification](docs/app_objects.md) added

## 1.5.1 Dec 28, 2020

### Fixed

- Updated the dependence on `ton-labs-abi`

## 1.5.0 Dec 25, 2020

### New

- `reconnect_timeout` parameter in `NetworkConfig`.
- `endpoints` parameter in `NetworkConfig`. It contains the list of available server addresses to
  connect.
  SDK will use one them with the least connect time. `server_address` parameter is still supported
  but
  `endpoints` is prevailing.
- `net.fetch_endpoints` function to receive available endpoints from server.
- `net.set_endpoints` function to set endpoints list for using on next reconnect.
- `ErrorCode` type in each module spec in `api.json`.

### Fixed

- send `GQL_TERMINATE_CONNECTION` and close websocket on leaving ws loop.

## 1.4.0 Dec 18, 2020

### New

- GraphQL optimization: use single web socket to serve all subscriptions.
- Support for the `keep-alive` messages from the GraphQL server.
- `tonclient-core-version` http header.
- `net.find_last_shard_block` function returning account shard last block ID.
- `boc.get_code_from_tvc` function extracting contract code from TVC image.
- **Debot Module:**
    - Add new variant `ParamsOfAppDebotBrowser::SwitchCompleted` to notify browser when all context
      actions are shown.
    - Added new 3 engine routines for crypto operations and 1 routine for querying account state (
      balance, state type, code, data) that can be used in debots.

### Fixed

- **Debot Module:**
    - Invoked debot terminated correctly after error occurred during
      execution of one of its actions. Initial prev_state of invoked debot
      changed to STATE_EXIT.
    - Fixed double jumping to current context in invoker debot after
      returning control to it from invoked debot.
    - Fixed conversation of exception codes thrown by debots to their user-friendly description.

## 1.3.0 Dec 8, 2020

### Featured

- `net.query` method . Performs custom graphql query that can be copied directly from the
  playground.
- `net.suspend` and `net.resume` methods for disabling and enabling network activity. One of the
  possible use-cases is to manage subscriptions when a mobile application is brought to the
  background and into the foreground again.
- Smart summary and description doc separation.
- ts-generator includes doc comments in JSDoc format.

## 1.2.0 Nov 26, 2020

### Featured

- **UNSTABLE API. This API is experimental. It can be changed in the next releases**.
  `debot` module was added with debot engine functions, such as : `start`, `fetch`, `execute`
  , `remove`. See the `debot` module documentation for more info.
  Check our tests for code examples.

- External signing was supported for message encoding: `SigningBox` type for `Signer` enum was
  supported.
  Now it is possible to sign messages with externally implemented signing box interface without
  private key disclosure to the library. Can be used in case of signing via HSM API or via cold
  wallet - when there is no access to the private key.

  It is also possible to create a Signing Box instance inside SDK - from a key pair passed into the
  library with `get_signing_box` method. It can be used for some test cases. Also it increases
  security - you need to pass your keys one time only.

  Check the `crypto` module documentation for `SigningBoxHandle` type and  `register_signing_box`
  , `get_signing_box`, `signing_box_get_public_key`, `signing_box_sign`.
  Check our tests for code examples.

### Fixed

- panic after `tc_destroy_context` call. Now all contexts use global async runtime
- field `mnemonic_hdkey_compliant` was removed from `CryptoConfig` (unused by the library)
- original and resolved errors are swapped in result. Now `error.code` contains original error code

## 1.1.2 Nov 15, 2020

### Fixed

- `wasm` feature has been fixed
- `crypto.factorize` doesn't panic on invalid challenge
- `client.get_api_reference` returns proper version
- ABI JSON with explicit function ID is parsed properly

## 1.1.1 Nov 11, 2020

### Fixed

- Compatible with older rust version change api type derivation with `vec![]`
  instead of prev `[].into()`

## 1.1.0 Nov 3, 2020

### New

- ChaCha20 encryption support `crypto.chacha20`.
- `boc.parse_shardstate` function for shardstates parsing.
- `boc.get_boc_hash` function for calculating BOC root hash
- `client.build_info` fully defined and documented.
- `processing.wait_for_transaction` and `processing.process_message` functions execute contract
  locally in case if transaction waiting fails in order to resolve the contract execution error
- `run_executor`, `run_tvm` now return `exit_arg` in case of TVM errors.
- Create the `build_info.json` on the build stage.
- `Abi::Contract` variant as an alias to deprecated `Abi::Serialized`
- `Abi::Json` variant to specify an ABI as a raw JSON string.
- `api.json` now contains details about numeric types: Number and BigInt are now
  have new fields `number_type` and `number_size`.
- `api.json` ref type names are fully qualified now in form of `module.type`,
  for example `abi.Signer`.

### Fixed

- TS generator fix some field names that is an invalid JS identifiers.
- Use `install_name_tool` to fix loading library paths at `libton_client.dylib`.
- `api.json` is reduced, so it can't contain tuple types, only structs.
  All types are exactly match to JSON.
- `out_of_sync_threshold` config parameter is `u32`

### Unstable

- `tc_request_ptr` function to use pointers `void*` instead of request_id `u32`.
  This feature is **UNSTABLE** yet.

## 1.0.0 Oct 27, 2020

### Differences between Core SDK v0 and v1

- All api functions are defined in mod.rs of appropriate modules
- Function names are the same as API function names: `module.function_name`
- Parameters naming:
    - In snake case
    - Base64 suffix is removed from parameter names. For example, `bocBase64` is changed to `boc`
- Parsed boc replaced with unparsed boc in all function input parameters
- All functions take byte arrays in a defined encoding:
    - `base64` - encoding used for byte arrays of variable length: text, images, etc.
    - `hex-lower-case` - encoding used to encode fixed length bit sequences: hashes, keys, salt,
      etc.
- `contracts` module is splitted into 5 modules:
    - `tvm` - embedded TVM execution functions
    - `boc` - raw cell and BOC manipulation functions
    - `abi` - abi-compatible messages creation and parsing functions
    - `processing` - blockchain interaction functions
    - `utils` - has only `convert_address` ATM, later will be used for some useful stuff
- `query` module is renamed to `net`
- new `client` module with functions `version`, `api_reference`
- All the environment functions (fetch, websocket, spawn, now, etc.) were abstracted behind a
  separate environment layer crate `ClientEnv`. The standard core env layer implementation is
  in `std_client_env` . Later (in 1.1 release) `web_client_env` implementation for Web will be
  added.
- Error codes are distributed across the modules the following way: `client` - 0..99, `crypto` -
  100..199, `boc` - 200..299,  `abi`  - 300..399, `tvm` - 400..499, `processing` - 500..599, `net` -
  600..699
- Error descriptions related to a module are described in error.rs file in the module's folder
- `decode_message`, `process_message`, `wait_for_transaction`, `run_tvm`, `run_executor`, etc.  (all
  the functions that return decoded messages) now returns int*/uint* data as a string which can be
  either decimal or 0x-prefixed hex string. Hex representation can be in any register and have any
  number of leading zeroes.

### Featured

- All the functions are asynchronous
- All the functions that can be called via JSON-api are public, so that they can be used directly
  without JSON-api.
- Inline documentation and api reference added.
- [breaking] `interops.rs`, `tonclient.h`. `create_context` now takes `config` parameter - context
  creation and setup happen at the same time. Config structure has been changed.
- [breaking] `crypto module.` default values for mnemonic-related functions have been changed:

  dictionary is 1, for word count is 12, derivation path is 'm/44'/396'/0'/0/0

- [breaking] **crypto module.** removed `word_count` parameter from `words` function
- [breaking] **crypto module.** `compliant` parameter is removed from
  functions `mnemonic_derive_sign_keys`, `hdkey_xprv_derive_path`, `hdkey_xprv_derive`,
- [new] **boc module.** Functions `parse_block`, `parse_account`, `parse_message`
  , `parse_transaction` that parse bocs to JSONs are introduced.
- [breaking] **net module.** Functions `query` , `wait.for`, `subscribe`  are renamed
  to `query_collection`, `wait_for_collection`, `subscribe_collection`

  `table` parameter is renamed to `collection`. `filter` parameter is now optional and of `json`
  type (passed as json object instead of `string`)

- [breaking] **net module**. Function `get.next` is removed.
- [breaking] **net module.**`subscribe_collection` now uses callback to return data.
- [breaking] **abi module**. `decode_message` introduced instead of `decode_unknown_run`
  , `decode_run_output`
- [breaking] **abi module**. `encode_message` introduced instead of `encode_unsigned_deploy_message`
  , `encode_unsigned_run_message`, `run.encode_message`, `deploy.encode_message`
- [breaking] **abi module**. `signer: Signer` parameter used instead of `key_pair: KeyPair` , which
  can be of `None` (unsigned message will be produced), `External` (data to be signed +unsigned
  message), `Keys` (signed message will be produced), `SigningBox` (message will be signed using a
  provided interface - will be supported in coming releases)
- [breaking] **processing module.** `process_message`  introduced instead of `deploy` and `run`**.**
  Parameter set was drastically changed.
- [breaking] **processing module.** `process_message`   - now, if the contract was already deployed,
  deploy fails with an exception of double constructor call.
- [new] **processing module.** `process_message` - any function can be called at deploy, not only
  constructor, also there can be no function call.
- [new] **processing module.** `process_message` now can optionally use callback to monitor message
  processing (creation, sending, shard block fetching, transaction receiving).
- [fixed] **processing module.** `process_message` - deploy can be performed without a key pair
- [breaking] **tvm module.** `run_local` is divided into 2 functions `run_tvm` and `run_executor`.
- [new] **tvm module.** `run_tvm` function - performs contract code execution on tvm (part of
  compute phase). Helps to run contract methods without ACCEPT. Returns account state with updated
  data, list of external messages and (optional, for ABI contracts only) list of messages decoded
  data.
- [new] **tvm module.** `run_executor` function - performs full contract code execution on
  Transaction Executor (part of collator protocol that performs all phases and checks and - as a
  successful result - forms a transaction) Returns updated account state, parsed transaction, list
  of parsed messages with optional decoded message bodies.
- [breaking] **tvm module**. `run_get` does not download account boc from the network anymore, but
  takes account boc as a parameter.

## 0.26.0 Aug 15, 2020

### New

- `config.get_api_reference` api function (pre release).
- `ton_sdk_cli` cli tool (pre release).
- full local run functions use `LocalRunContext` to exactly reproduce all transaction parameters and
  produce the same result as node

## 0.25.4 Aug 5, 2020

### Fixed

- `waitForTransaction` didn't use prev_alt_ref for block walking

## 0.25.3 Jul 30, 2020

### New

- All methods that require contract's code/data can use field `boc`
  in account document to extract code and data
  (instead of `code` and `data` fields).
- Optional `bocBase64` parameter of method `tvm.get` that can be used
  instead of `codeBase64` and `dataBase64`.

## 0.25.2 Jul 29, 2020

### New

- `error.data` object extended with fields `address`, `function_name`, `account_balance`,
  `account_address`, `query_url`, `config_server` for appropriate errors

## 0.25.0 Jul 8, 2020

### New

- supports for core context in all platforms
- local run functions return updated contract state when running with `full_run = true`
- time sync check while initializing
- parallel requests on different contexts don't block each other. Requests on the same context
  remain sequential
- new transaction wait mechanism. All account's shard blocks are checked for transaction to
  guarantee message expiration
- `contracts.wait.transaction` function for awaiting previously sent message processing
- `contracts.send.message` returns message processing state for `contracts.wait.transaction`
  function
- `contracts.find.shard` function for account shard matching
- added logging on warning messages

## May 28, 2020

### New

- error resolving by local message processing
- `contracts.resolve.error` function for manual error resolving call
- `contracts.process.transaction` function processing transaction to check errors and get output
- `contracts.run.local` and `contracts.run.local` functions now have `fullRun` flag to emulate
  node transaction processing and calculate fees
- `tonsdk` command line tool.
- `ton_client` function `get_method_names`.

## May 22, 2020

#### Fix

- TON mnemonic functions didn't check validity of the seed phrase.

## May 19, 2020

### ton-client-web 0.23.1

#### New

- Platform builder generates ready to use `index.js` for web clients (instead of install script
  of `ton-client-web-js` binding)

## May 17, 2020

### New

- `tvm.get` now can fetch account data if it is not provided

## May 14, 2020

### New

- Message processing functions added
- Run get methods function added
- `ed25519-dalek` version updated to `1.0.0-pre.3`
- SDK is fully open sourced since open repo `ton-labs-executor` used

### Fixed

- Panic in fee calculation under WASM
- `reqwest` crate version synced in all projects
- Memory leaking in Node JS<|MERGE_RESOLUTION|>--- conflicted
+++ resolved
@@ -2,7 +2,6 @@
 
 All notable changes to this project will be documented in this file.
 
-<<<<<<< HEAD
 ## [2.19.0] - 2025-06-19
 
 ### New
@@ -14,12 +13,11 @@
 ### Update
 
 - Update CALCBMREWARDADJ. Rename into CALCBMMVREWARDADJ
-=======
+
 ## [2.18.2] - 2025-07-04
 
 ### Fixes
 - Fixed `runwasm` and `runwasmconcatmultiarg` causing panic on using invalid hash.
->>>>>>> cfb2372d
 
 ## [2.18.1] - 2025-06-28
 
