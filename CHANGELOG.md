--- conflicted
+++ resolved
@@ -2,21 +2,19 @@
 
 All notable changes to this project will be documented in this file.
 
-<<<<<<< HEAD
-## [2.17.3] - 2025-06-19
+## [2.18.0] - 2025-06-19
 
 ### New
 
 - Add `getavailablecredit` `sendtodappconfig` `mintshellq` instructions 
 - Change `mintshell` instruction. 
 - Refactor fee in executor
-=======
+
 ## [2.17.3] - 2025-06-25
 
 ### Fixes:
 
 - Changed `runwasm` gas usage to match other instruction prices
->>>>>>> 66e2a662
 
 ## [2.17.2] - 2025-06-19
 
