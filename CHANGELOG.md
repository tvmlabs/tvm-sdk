--- conflicted
+++ resolved
@@ -2,7 +2,6 @@
 
 All notable changes to this project will be documented in this file.
 
-<<<<<<< HEAD
 ## [2.19.0] - 2025-06-19
 
 ### New
@@ -14,13 +13,12 @@
 ### Update
 
 - Update CALCBMREWARDADJ. Rename into CALCBMMVREWARDADJ
-=======
+
 ## [2.18.3] - 2025-07-08
 
 ### Changed
 - Changed `api.json` file. Added properties related to module account.
 
->>>>>>> 26e76715
 
 ## [2.18.2] - 2025-07-04
 
