--- conflicted
+++ resolved
@@ -2,23 +2,24 @@
 
 All notable changes to this project will be documented in this file.
 
-<<<<<<< HEAD
 ## [2.23.6-rc] - 2025-10-10
 
+### Added
 - In the `tvm_client::send_message()`/`tvm-cli call(x)` execution error result, the recipient account address has been added. This is particularly useful in cases where errors occur during contract deployment
 - `tvm-cli account|run|runx` calls now return `state_timestamp` — the timestamp of the state from which the account’s BOC was loaded
 - A `state_timestamp` field has also been added to `ResultOfGetAccount`
+
+## Changed/Fixed
 - Rename tvm-cli config files:
   - `tonos-cli.conf.json` to `tvm-cli.conf.json`
   - `tonos-cli.global.conf.json` to `tvm-cli.global.conf.json`
 
   On first run after upgrade, if the new files don’t exist but the deprecated ones do, they are automatically renamed
-- Fixed decoding of `return_value` returned in `tvm-cli call(x)` invocations
-=======
+- Decoding of `return_value` returned in `tvm-cli call(x)` invocations
+
 ## [2.23.6] - 2025-10-13
 ### Fixed
 - Fixed tvm-debugger crashes when executing solidity functions that accept and return.
->>>>>>> a0fd3017
 
 ## [2.23.5] - 2025-10-08
 - Replace `bloom` with `fastbloom`
