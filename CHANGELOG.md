# Release Notes

All notable changes to this project will be documented in this file.

<<<<<<< HEAD
## [dev] – 2022-00-00

### New
- supported removing Copy interface from UInt256
=======
## [1.34.0] – 2022-05-16

### New

- `client.config` function that returns the current client config
- `run_executor().fees` is extended with these fields:  
  
  - `ext_in_msg_fee` - fee for processing external inbound message  
  - `total_fwd_fees` - total fees of action phase  
  - `account_fees`  - total fees the account pays for the transaction  

- `main` and `dev` endpoints aliases for Evernode Cloud Mainnet and Devnet endpoints  

### Improved

- Added documentation for `TransactionFees` type (`run_executor().fees`).
- Documentation now includes `enum` types descriptions. 
  To achieve it we updated binding-gen: enum of types now produces its own type for each enum variant.

>>>>>>> 1611a9fe

## [1.33.1] – 2022-05-10

### Fixed

- Websocket errors weren't treated as a network errors.
  This is why all the processing functions that worked via wss protocol failed on these errors without retries. Now retries are performed.
- SDK tried to rebalance even if only a single endpoint was specified. Now in case of a single endpoint, no rebalancing occurs.

## [1.33.0] – 2022-05-02

### New 

- `allow_partial` flag in all `abi.decode_*` functions. This flag controls decoder behaviour whether return error or not in case of incomplete BOC decoding
- `REMP` supported. `ProcessingEvent` enum is extended with `REMP` statuses (enum of events posted into `processing.wait_for_transaction` function callback )
- UNSTABLE. `first_remp_status_timeout` and `next_remp_status_timeout` parameters in network config
- supported changed interface of `ton_types::Cell`

## [1.32.0] – 2022-03-22

### New 

- `network.queries_protocol` config parameter allows selecting protocol the SDK uses to communicaite with GraphQL endpoint:
  - `HTTP` – SDK performs single HTTP-request for each request.
  - `WS` – SDK uses single WebSocket connection to send all requests. This protocol is a preferable
    way when the application sends many GraphQL requests in parallel. 

### Fixed
- **Debot module**:
    - If DEngine received a non-zero exit_code while emulating a transaction while sending a message, DEngine will call onErrorId callback of the message.
    
## [1.31.0] – 2022-03-09

### New 

**crypto module:**
- `Cryptobox` introduced: root crypto object that stores encrypted secret and acts as a factory for all crypto primitives used in SDK.
  Crypto box provides signing and encryption boxes.

  Functions:
  [`create_crypto_box`](./docs/reference/types-and-methods/mod_crypto.md#create_crypto_box) - initializes cryptobox with secret
  [`remove_crypto_box`](./docs/reference/types-and-methods/mod_crypto.md#remove_crypto_box) - removes cryptobox and overwrites all secrets with zeroes
  [`get_crypto_box_seed_phrase`](./docs/reference/types-and-methods/mod_crypto.md#get_crypto_box_seed_phrase) - returns decrypted seed phrase
  [`get_crypto_box_info`](./docs/reference/types-and-methods/mod_crypto.md#get_crypto_box_info) - returns encrypted cryptobox secret for next cryptobox initializations
  [`get_signing_box_from_crypto_box`](./docs/reference/types-and-methods/mod_crypto.md#get_signing_box_from_crypto_box) - derives signing box from secret
  [`get_encryption_box_from_crypto_box`](./docs/reference/types-and-methods/mod_crypto.md#get_encryption_box_from_crypto_box) - derives encryption box from secret
  [`clear_crypto_box_secret_cache`](./docs/reference/types-and-methods/mod_crypto.md#clear_crypto_box_secret_cache) - forces secret cache (signing and encryption) clean up (overwrites all secrets with zeroes).

- Support of `initCodeHash` in tvm: `X-Evernode-Expected-Account-Boc-Version`=2 http header added to graphql requests. value=2 means that SDK requests the latest account boc version with initCodeHash support from API. This was done because new boc version is not compatible with old transaction executor, i.e. with previous SDK versions. New transaction executor is compatible with new and old boc formats. New SDK asks for new boc format if it exists,if it does not - old boc version is returned. Previous version of SDK will fetch only old version without initCodeHash support.

**Attention! Migrate your applications to the new SDK version ASAP because in some period of time we will stop supporting old boc version in API and default value of X-Evernode-Expected-Account-Boc-Version on backend side will become 2, missing value will cause an error. Now default value on API side is Null which means that API returns the old version. This is done to avoid breaking changes in existing applications and give time to migrate to the new SDK**.

### Fixed
- Documentation generator for app object interface fills documentation from
  `ParamsOfXXXAppObject` enum.
- Documentation generator for function with `obj` parameter add this parameter
  into parameters section with link to appropriate AppObject interface.

## [1.30.0] – 2022-02-04

### New
- Added `boc.encode_external_in_message` function to encode message BOC based on
  a low level message parts such as a body, state init etc.
- Added `net.subscribe` function to start a low level GraphQL subscription.
- Added support for new MYCODE TVM command in `tvm.run_tvm` and `tvm.run_get` functions.

## [1.29.0] – 2022-02-03

### New
- Added `abi.encode_boc` function to encode parameters with values to BOC, using ABI types.
- Added support of `address` type in `boc.encode_boc`.
- All fetch requests are now called with timeouts to prevent freezing in case of infinite answer.
- Support of `MYCODE` instruction in TVM

## [1.28.1] – 2022-01-25

### Fixed
- Support breaking changes in `ton-labs-block-json` v0.7.1
- Updated endpoints for `main.ton.dev` alias.

## [1.28.0] – 2021-12-24

### New
- DevNet endpoints now changed to EVER OS domain: eri01.net.everos.dev, rbx01.net.everos.dev, gra01.net.everos.dev
- **Debot module**:
    - Аdded float numbers support for Json interface
- Added guide for custom giver usage.

### Fixed
- Debot module: fixed a bug in Query.query function called with an empty `variables` field.


## [1.27.1] – 2021-12-09

### Fixed
- Empty `function_name` field in the "create run message failed" error.

## [1.27.0] – 2021-12-06

### New
- Function [`abi.encode_initial_data`](./docs/reference/types-and-methods/mod_abi.md#encode_initial_data) which
  encodes initial account data with initial values for the contract's static variables and owner's public key.
  This function is analogue of `tvm.buildDataInit` function in Solidity.

### Fixed
- Subscription for Counterparties failed with 'Unknown type "CounterpartieFilter"' error.

## [1.26.1] – 2021-12-01

### Fixed
- Fixed building and warning.

## [1.26.0] – 2021-11-25

### New
- **Debot module**:
    - Аdded `allow_no_signature` parameter to `decode_and_fix_ext_msg()` and
      `onerror_id` return value to `prepare_ext_in_message()` inner functions used in TS4.
    - Added support for async external calls.
    - `Query` interface extended with `waitForCollection` and `query` methods. `waitForCollection` allows to wait
     for completion of async external calls.
    - Added support for DeBots with ABI 2.2.
- Function [`proofs.proof_message_data`](./docs/reference/types-and-methods/mod_proofs.md#proof_message_data) which proves message data, retrieved
  from Graphql API.

## [1.25.0] – 2021-11-08

### New
- New module [`proofs`](./docs/mod_proofs.md) is introduced!
- Functions [`proofs.proof_block_data`](./docs/mod_proofs.md#proof_block_data) and [`proofs.proof_transaction_data`](./docs/mod_proofs.md#proof_transaction_data)
  which prove block data, retrieved from Graphql API.

  These are the first functions from proofs series :) Wait for others(`proof_account_data`, `proof_message_data`) in the next releases.

  Read about them more in the [documentation](./docs/mod_proofs.md#proof_block_data).

- [`abi.decode_boc`](./docs/mod_abi.md#decode_boc) function to decode custom BOC data into JSON parameters.
- `Ref(<ParamType>)` type was added to ABI.
  Solidity functions use ABI types for builder encoding. The simplest way to decode such a BOC is to use ABI decoding. ABI has it own rules for fields layout in cells so manually encoded BOC can not be described in terms of ABI rules. To solve this problem we introduce a new ABI type `Ref(<ParamType>)` which allows to store `ParamType` ABI parameter in cell reference and, thus, decode manually encoded BOCs. This type is available only in `decode_boc` function and will not be available in ABI messages encoding until it is included into some ABI revision.

## [1.24.0] – 2021-10-18

### New
- `boc.get_boc_depth` function to get depth of the provided boc.
- `boc.decode_tvc` function returns additional fields `code_hash`, `code_depth`, `data_hash`, `data_depth` and `compiler_version`

- **Debot module**:
    - added `parse` function to Json interface.

## [1.23.0] – 2021-10-05

### New
- `boc.get_code_salt` and `boc.set_code_salt` functions for contract code salt management.
- `boc.encode_tvc` and `boc.decode_tvc` functions for TVC image encoding and decoding
- `boc.get_compiler_version` function extracting compiler version from contract code
- `abi.update_initial_data` and `abi.decode_initial_data` function for pre-deployment contract data management

## [1.22.0] – 2021-09-20

### New
- ABI v2.2 with fixed message body layout supported. [See the specification](https://github.com/tonlabs/ton-labs-abi/blob/master/docs/ABI_2.2_spec.md).

  Now, for contracts with ABI version < 2.2  compact layout will still be used for compatibility, for contracts with ABI version 2.2 and more - fixed layout will be used.
**Please, make sure that you updated the ABI if you recompiled your contract with 2.2 ABI, or you may get an inconsistent contract behaviour**.
- **Debot module**:
    - added `getEncryptionBoxInfo`, `getSigningBoxInfo` functions to Sdk interface.
    - implemented Query DeBot interface in DEngine.

## [1.21.5] – 2021-09-13

### Fixed
- `abi.encode_message` and `processing.process_message` created invalid deploy message in case of
`Signer::None` was used, and contract could not be deployed.

## [1.21.4] – 2021-09-08

### New
- Support MacOS aarch64 target

## [1.21.3] – 2021-09-02

### New
- Information about used endpoint is added to subscription errors.
- Graphql response error codes 500-599 are treated as retriable network errors

## [1.21.2] – 2021-08-25

### Fixed
- Updated crypto libraries in order to fix building.

## [1.21.1] – 2021-08-24

### Fixed
- http errors were not processed as network errors and didn't lead to endpoint reconnect and request retry

## [1.21.0] – 2021-08-18

### New
- `crypto.create_encryption_box` function for creating SDK-defined encryption boxes. First supported
algorithm - AES with CBC mode.
- **Debot module**:
    - Аdded public `prepare_ext_in_message` function.

### Fixed
- `tvm.run_executor` did not work when SDK is configured to use TONOS SE, because of incomplete default
blockchain configuration. Now mainnet config from key block 10660619 (last key block at the moment of fix)
is used as default.

## [1.20.1] – 2021-07-30

### New
- Added support of contract error messages. Error messages (for example, require(...) in Solidity) are now parsed by SDK
  and returned in error message. New field `contract_error` was added to error's `data`.

### Fixed
- Fixed problem with WASM binaries (https://github.com/tonlabs/ton-labs-types/pull/42)

## [1.20.0] – 2021-07-16

### New
- ABI version `2.1` supported.
  **Attention!**
  If you work with contracts, that contain String parameters, then during migration from ABI 2.0 to 2.1 you will need to remove all String type conversions to bytes and back and pass string to your contract as is.

- Now all requests to GraphQL are limited with timeout to react on unexpected server unavailability.
Existing timeouts in waiting functions keep the same behaviour. All other requests timeout now can
be set with `net.query_timeout` config parameter. Its default value is 60000 ms
- **Debot module**:
    - added `encrypt`, `decrypt` functions to Sdk interface which accept encryption box handles.

### Fixed
- Deployment with empty signer in cases of public key set in TVC or deploy set.

## [1.19.0] – 2021-07-07

### New
- `get_address_type` function in `utils` module, which validates address and returns its type. See the documentation.
- `decode_account_data` function in `abi` module that converts account data BOC into JSON representation according to ABI 2.1. See the documentation.
- Diagnostic fields `filter` and `timestamp` added to `wait_for_collection` error
- `main.ton.dev` and `net.ton.dev` endpoints that will be deprecated on 12.07.21 are now replaced with [proper endpoints list](https://docs.ton.dev/86757ecb2/p/85c869-networks), if they were specified in network `endpoints` config

### Fixed
- Search of the first master blocks during the network start period was fixed in blocks and transactions iterators

## [1.18.0] – 2021-06-26

### New
- Iterators in `net` module: robust way to iterate blockchain items (blocks, transactions)
  in specified range. See documentation for `create_block_iterator` , `create_transaction_iterator`,
  `resume_block_iterator`, `resume_transaction_iterator`, `iterator_next`, `iterator_remove`
  functions.
- Library adds `http://` protocol to endpoints `localhost`, `127.0.0.1`, `0.0.0.0` if protocol
  isn't specified in config.
- **Debot module**:
    - added tests for Json interface.

## [1.17.0] – 2021-06-21

### New
- Added support of external encryption boxes. [See the documentation](docs/mod_crypto.md#register_encryption_box)
- **Debot module**:
    - Dengine waits for completion of all transactions in a chain initiated by debot's onchain call.

## [1.16.1] – 2021-06-16

### New
- `timeout` option to `query_transaction_tree` – timeout used to limit waiting time for the next
  message and transaction in the transaction tree.

### Improved
- Improved error messages regarding ABI and JSON interface. SDK now shows additional tips for the user in cases of
  errors.

### Fixed
- Warnings in Rust 1.52+. Little fixes in the documentation.
- `total_output` field in fees was always 0.
- `query_transaction_tree` didn't wait for messages.

## [1.16.0] – 2021-05-25

### New
- `query_transaction_tree` function that returns messages and transactions tree produced
  by the specified message was added to `net` module. [See the documentation](docs/mod_net.md#query_transaction_tree)

### Fixed
- `AbiData.key` type changed to u32.
- attempt to use `orderBy` instead of `order` in `query_collection` will raise error.

## [1.15.0] – 2021-05-18

### New
- Sync latency detection increases connection reliability. Library will change the current endpoint
  when it detects data sync latency on it.

- Configuration parameters: `latency_detection_interval`,
  `max_latency`. See client documentation for details.

- **Debot module**:
    - signing messages with signing box handles returned from debots.
    - return any sdk errors to debot in case of external calls.
    - defining signing box handle used to sign message in approve callback.

## [1.14.1] – 2021-04-29

### Fixed
- Fixed building under Rust versions older than 1.51.

## [1.14.0] – 2021-04-28

### New
- **Debot module**:
    - implementation of Network DeBot interface in DEngine.
    - implementation of `signHash` function in Sdk interface.

### Fixed
- **Debot module**:
    - fixed bug in Json interface with supporting nested structures and arrays of structures.
    - fixed bug in Json interface with keys containing hyphens.

## [1.13.0] – 2021-04-23

### New
- [`net.query_counterparties`](docs/mod_net.md#query_counterparties) - allows to query and paginate through the list of accounts that the specified account
 has interacted with, sorted by the time of the last internal message between accounts.
  Subscription to counterparties collection is available via `net.subscribe_collection` function.

- Blockchain interaction reliability improvement (broadcast): library sends external inbound messages simultaneously
  to the N randomly chosen endpoints. If all N endpoints failed to responce then library repeats
  sending to another random N endpoints (except the failed one).
  If all the available endpoints fail to respond then library throws error.
  The N parameter is taken from `config.network.sending_endpoint_count` (default is 2).

- Blockchain interaction reliability improvement (bad delivery list): library tracks endpoints
  with bad message delivery (expired messages). These endpoints have lower priority when library chooses endpoints
  to send message.

- **Debot module**:
    - Implementation of `Json` DeBot interface in DEngine.

### Fixed
- `BuilderOp::Integer.size` type has changed from `u8` to `u32`.
- **Debot Module**:
    - `Sdk` interface function `getAccountsDataByHash` didn't find accounts by `code_hash` with leading zero.

## [1.12.0] – 2021-04-01

### New
- [`utils.compress_zstd`](docs/mod_utils.md#compress_zstd) compresses data using Facebook's Zstandard algorithm.
- [`utils.decompress_zstd`](docs/mod_utils.md#decompress_zstd) decompresses data using Facebook's Zstandard algorithm.
- **Debot module**:
    - `init` function that creates an instance of DeBot and returns DeBot metadata.
    - Dengine fetches metadata form DeBot by calling 2 mandatory functions: `getRequiredInterfaces` and `getDebotInfo`. This data is returned by `fetch` and `init` functions.
    - `approve` DeBot Browser callback which is called by DEngine to request permission for DeBot activities.

### Changed
- **Debot Module**:
    - [breaking] `fetch` function does't create an instance of debot. It returns DeBot metadata (`DebotInfo`).
    - [breaking] `start` function does't create an instance of debot. It accepts DeBot handle created in `init` function.

## [1.11.2] – 2021-03-19

### Refactor
- Some internal refactor due to `ton-block` changes

## [1.11.1] – 2021-03-15

### New
- Giver address in tests is calculated from secret key. Default values are provided for TON OS SE giver

## [1.11.0] – 2021-03-05

### New
- [`utils.calc_storage_fee`](docs/mod_utils.md#calc_storage_fee) function to calculate account storage fee over a some time period.
- **Debot Module**:
    - Added unstable functions to `Sdk` interface: `getAccountsDataByHash`

## [1.10.0] – 2021-03-04

### New
- Add optional field `src_address` to [`ParamsOfEncodeInternalMessage`](docs/mod_abi.md#encode_internal_message).
- Field `abi` in [`ParamsOfEncodeInternalMessage`](docs/mod_abi.md#encode_internal_message) is optional and can be `None` if `call_set` and `deploy_set` are  `None`.
- [`boc.encode_boc`](docs/mod_boc.md#encode_boc) function provides ability to build and serialize any custom tree of cells.
  Application can use several base Builder serialization primitives like integers, bitstrings
  and nested cells.
- [`boc.get_blockchain_config`](docs/mod_boc.md#get_blockchain_config) function can extract blockchain configuration from key block and also
from zerostate.
- [`tvm` module](docs/mod_tvm.md) functions download current blockchain configuration if `net` is initialized with
DApp Server endpoints. Otherwise [default configuration](https://github.com/tonlabs/ton-executor/blob/11f46c416ebf1f145eacfb996587891a0a3cb940/src/blockchain_config.rs#L214) is used.
- **Debot Module**:
    - Support for debot invoking in Debot Engine. `send` browser callback is used not only for interface calls but to invoke debots.
    - `start` and `fetch` functions returns debot ABI.
    - Added new built-in interface `Hex` which implements hexadecimal encoding and decoding.
    - Added unstable functions to `Sdk` interface: naclBox, naclBoxOpen, naclKeypairFromSecret, getAccountCodeHash.

### Changed
- Both `call_set` and `deploy_set` in [`ParamsOfEncodeInternalMessage`](docs/mod_abi.md#encode_internal_message) can be omitted. In this case `encode_internal_message` generates internal message with empty body.
- **Debot Module**:
    - `send` function accepts one argument - serialized internal message as string encoded into base64.
### Documentation
- [Debot browser app object](docs/mod_debot.md#AppDebotBrowser) and [signing box app object](docs/mod_crypto.md#appsigningbox) descriptions added
- functions-helpers for enum type variable creation for [Signer](docs/mod_abi.md#signer), [Abi](docs/mod_abi.md#abi), [ParamsOfAppDebotBrowser](mod_debot.md#paramsofappdebotbrowser)

### Fixed
-  doc generator: app object interface description, constructor functions-helpers for enum type variable creation, added new line in the end if api.json
- library libsecp256k1 upgraded to fix https://rustsec.org/advisories/RUSTSEC-2019-0027

## 1.9.0 Feb 19, 2021

### New
- `tuple_list_as_array` parameter in `tvm.run_get` function which controls lists representation.
Default is stack-like based on nested tuples. If set to `true` then returned lists are encoded as plain arrays.  Use this option if you receive this error on Web: "Runtime error. Unreachable code should not be executed..."
This reduces stack size requirements for long lists.
- `function_name` field of `CallSet` structure can be the name or **id (as string in hex starting with 0x)** of the called function.
- Fields `config_servers`, `query_url`, `account_address`, `gas_used` added into specific errors' `ClientError.data` object.

### Fixed
- Binaries download links are now under https protocol
- If you receive this error on Web: "Runtime error. Unreachable code should not be executed..." in `run_get`, use the new parameter `tuple_list_as_array = true`. [See the documentation](docs/mod_tvm.md#run_get). This may happen, for example, when elector contract contains too many participants

## 1.8.0 Feb 11, 2021

### New
- **Debot Module**:
    - Added new built-in interface `Msg` which allows to send external message to blockchain and sign it with supplied keypair.

### Fixed
- `crypto.hdkey_public_from_xprv` used compressed 33-byte form instead of normal 32-byte.

## 1.7.0 Feb 9, 2021

### New
- BOC cache management functions were introduced:
  - `boc.cache_set`,
  - `boc.cache_get`
  - `boc.cache_unpin`
- Now functions that take boc as a parameter can also take a reference to boc cash instead so that it deсreases the number of boc serialization
and deserializations which drastically improves performance of `run_tvm` and `run_executor` expecially in case of numerous calls on the same data.
- `boc_cache` parameter in `tvm.run_tvm` and `tvm.run_executor` functions to save resulting messages and account BOCs into cache.
- `return_updated_account` flag parameter introduced in `tvm.run_tvm` and `tvm.run_executor` functions to return updated account state. Important: by default this flag is `false` and account data is not returned.
- `abi.encode_internal_message` function to encode an internal ABI-compatible message.
- **Debot Module**:
    - Support for get-methods and external calls in debots.
    Debots can send external inbound messages to destination contracts (signed - for external calls and unsigned - for get-methods) using native language syntax without actions.
    - Built-in debot interfaces (interfaces implemented by DEngine).
    Added two built-in interfaces: base64 and Sdk.
    - Added `DebotInterfaceExecutor` to automatically route messages to destination interfaces.
    - Debot's `fetch` function is optional now. New debots can implement only `start` function.

## 1.6.3 Feb 4, 2021
### Fixed
- Expired message wasn't retried if local execution succeeded.

## 1.6.2 Feb 3, 2021
### Added
- `ResponseHandler` type description into `modules.md`.

### Fixed
- `net.batch_query` parameters serialization did't match to docs.
- Module description in docs generator contains `null` instead of summary.
- Function result section header hadn't the line separator before.

## 1.6.0 Jan 29, 2021
### New
- `nacl_sign_detached_verify` function to verify detached signature.
- `aggregate_collection` function as a wrapper for GraphQL aggregation queries.
- `batch_query` function performs multiple queries per single fetch.
- Active endpoint invalidation in case of network error occurring.
- `network.network_retries_count` config parameter is deprecated. `network.max_reconnect_timeout` is introduced that allows to specify maximum network resolving timeout. Default value is 2 min.
- `initial_pubkey` field in `DeploySet` to specify public key instead of one from TVC file or provided by signer.
- Support for debot interfaces:
  - `send` Browser Callback to send messages with interface calls to Browser.
  - new variant `ParamsOfAppDebotBrowser::Send`.
  - `send` API function to send messages from Browser to Debot.
  - `run_output.rs` - internal structure RunOutput to filter messages generated by debot to 4 categories: interface calls, external calls, get-method calls and invoke calls.

### Fixed
- Device time synchronization is checked only in `send_message`. Data querying does not require proper time now

## 1.5.2 Dec 30, 2020

### Fixed
- `net` module functions waits for `net.resume` call instead of returning error if called while the module is suspended

### Documentation
- How to work with `Application Objects` [specification](docs/app_objects.md) added

## 1.5.1 Dec 28, 2020

### Fixed
- Updated the dependence on `ton-labs-abi`

## 1.5.0 Dec 25, 2020

### New
- `reconnect_timeout` parameter in `NetworkConfig`.
- `endpoints` parameter in `NetworkConfig`. It contains the list of available server addresses to connect.
SDK will use one them with the least connect time. `server_address` parameter is still supported but
`endpoints` is prevailing.
- `net.fetch_endpoints` function to receive available endpoints from server.
- `net.set_endpoints` function to set endpoints list for using on next reconnect.
- `ErrorCode` type in each module spec in `api.json`.

### Fixed
- send `GQL_TERMINATE_CONNECTION` and close websocket on leaving ws loop.

## 1.4.0 Dec 18, 2020

### New
- GraphQL optimization: use single web socket to serve all subscriptions.
- Support for the `keep-alive` messages from the GraphQL server.
- `tonclient-core-version` http header.
- `net.find_last_shard_block` function returning account shard last block ID.
- `boc.get_code_from_tvc` function extracting contract code from TVC image.
- **Debot Module:**
  - Add new variant `ParamsOfAppDebotBrowser::SwitchCompleted` to notify browser when all context actions are shown.
  - Added new 3 engine routines for crypto operations and 1 routine for querying account state (balance, state type, code, data) that can be used in debots.

### Fixed

- **Debot Module:**
  - Invoked debot terminated correctly after error occurred during
execution of one of its actions. Initial prev_state of invoked debot
changed to STATE_EXIT.
  - Fixed double jumping to current context in invoker debot after
returning control to it from invoked debot.
  - Fixed conversation of exception codes thrown by debots to their user-friendly description.

## 1.3.0 Dec 8, 2020

### Featured
- `net.query` method . Performs custom graphql query that can be copied directly from the playground.
- `net.suspend` and `net.resume` methods for disabling and enabling network activity. One of the possible use-cases is to manage subscriptions when a mobile application is brought to the background and into the foreground again.
- Smart summary and description doc separation.
- ts-generator includes doc comments in JSDoc format.

## 1.2.0 Nov 26, 2020

### Featured
- **UNSTABLE API. This API is experimental. It can be changed in the next releases**.
`debot` module was added with debot engine functions, such as : `start`, `fetch`, `execute`, `remove`. See the `debot` module documentation for more info.
Check our tests for code examples.

- External signing was supported for message encoding: `SigningBox` type for `Signer` enum was supported.
  Now it is possible to sign messages with externally implemented signing box interface without private key disclosure to the library. Can be used in case of signing via HSM API or via cold wallet - when there is no access to the private key.

  It is also possible to create a Signing Box instance inside SDK - from a key pair passed into the library with `get_signing_box` method. It can be used for some test cases. Also it increases security - you need to pass your keys one time only.

  Check the `crypto` module documentation for `SigningBoxHandle` type and  `register_signing_box`, `get_signing_box`, `signing_box_get_public_key`, `signing_box_sign`.
  Check our tests for code examples.

### Fixed
- panic after `tc_destroy_context` call. Now all contexts use global async runtime
- field `mnemonic_hdkey_compliant` was removed from `CryptoConfig` (unused by the library)
- original and resolved errors are swapped in result. Now `error.code` contains original error code

## 1.1.2 Nov 15, 2020
### Fixed
- `wasm` feature has been fixed
- `crypto.factorize` doesn't panic on invalid challenge
- `client.get_api_reference` returns proper version
- ABI JSON with explicit function ID is parsed properly

## 1.1.1 Nov 11, 2020
### Fixed
- Compatible with older rust version change api type derivation with `vec![]`
instead of prev `[].into()`

## 1.1.0 Nov 3, 2020

### New
- ChaCha20 encryption support `crypto.chacha20`.
- `boc.parse_shardstate` function for shardstates parsing.
- `boc.get_boc_hash` function for calculating BOC root hash
- `client.build_info` fully defined and documented.
- `processing.wait_for_transaction` and `processing.process_message` functions execute contract
locally in case if transaction waiting fails in order to resolve the contract execution error
- `run_executor`, `run_tvm` now return `exit_arg` in case of TVM errors.
- Create the `build_info.json` on the build stage.
- `Abi::Contract` variant as an alias to deprecated `Abi::Serialized`
- `Abi::Json` variant to specify an ABI as a raw JSON string.
- `api.json` now contains details about numeric types: Number and BigInt are now
have new fields `number_type` and `number_size`.
- `api.json` ref type names are fully qualified now in form of `module.type`,
for example `abi.Signer`.

### Fixed
- TS generator fix some field names that is an invalid JS identifiers.
- Use `install_name_tool` to fix loading library paths at `libton_client.dylib`.
- `api.json` is reduced, so it can't contains tuple types, only structs.
All types are exactly match to JSON.
- `out_of_sync_threshold` config parameter is `u32`

### Unstable
- `tc_request_ptr` function to use pointers `void*` instead of request_id `u32`.
This feature is **UNSTABLE** yet.

## 1.0.0 Oct 27, 2020

### Differences between Core SDK v0 and v1

- All api functions are defined in mod.rs of appropriate modules
- Function names are the same as API function names: `module.function_name`
- Parameters naming:
    - In snake case
    - Base64 suffix is removed from parameter names. For example, `bocBase64` is changed to `boc`
- Parsed boc replaced with unparsed boc in all function input parameters
- All functions take byte arrays  in a defined encoding:
    - `base64` - encoding used for byte arrays of variable length: text, images, etc.
    - `hex-lower-case` - encoding used to encode fixed length bit sequences: hashes, keys, salt, etc.
- `contracts` module is splitted into 5 modules:
    - `tvm` - embedded TVM execution functions
    - `boc` - raw cell and BOC manipulation functions
    - `abi` - abi-compatible messages creation and parsing functions
    - `processing` - blockchain interaction functions
    - `utils` - has only `convert_address` ATM, later will be used for some useful stuff
- `query` module is renamed to `net`
- new `client` module with functions `version`, `api_reference`
- All the environment functions (fetch, websocket, spawn, now, etc.) were abstracted behind a separate environment layer crate `ClientEnv`. The standard core env layer implementation is in `std_client_env` . Later (in 1.1 release) `web_client_env` implementation for Web will be added.
- Error codes are distributed across the modules the following way: `client` - 0..99, `crypto` - 100..199, `boc` - 200..299,  `abi`  - 300..399, `tvm` - 400..499, `processing` - 500..599, `net` - 600..699
- Error descriptions related to a module are described in error.rs file in the module's folder
- `decode_message`, `process_message`, `wait_for_transaction`, `run_tvm`, `run_executor`, etc.  (all the functions that return decoded messages) now returns int*/uint* data as a string which can be either decimal or 0x-prefixed hex string. Hex representation can be in any register and have any number of leading zeroes.

### Featured

- All the functions are asynchronous
- All the functions that can be called via JSON-api are public, so that they can be used directly without JSON-api.
- Inline documentation and api reference added.
- [breaking] `interops.rs`, `tonclient.h`. `create_context` now takes `config` parameter - context creation and setup happen at the same time. Config structure has been changed.
- [breaking] `crypto module.` default values for mnemonic-related functions have been changed:

    dictionary is 1, for word count is 12,  derivation path is 'm/44'/396'/0'/0/0

- [breaking] **crypto module.** removed `word_count` parameter from `words` function
- [breaking] **crypto module.** `compliant` parameter is removed from functions `mnemonic_derive_sign_keys`, `hdkey_xprv_derive_path`, `hdkey_xprv_derive`,
- [new] **boc module.** Functions `parse_block`, `parse_account`, `parse_message`, `parse_transaction` that parse bocs to JSONs are introduced.
- [breaking] **net module.** Functions `query` , `wait.for`, `subscribe`  are renamed to `query_collection`, `wait_for_collection`, `subscribe_collection`

    `table` parameter is renamed to `collection`. `filter` parameter is now optional and of `json` type (passed as json object instead of `string`)

- [breaking] **net module**. Function `get.next` is removed.
- [breaking] **net module.**`subscribe_collection` now uses callback to return data.
- [breaking] **abi module**. `decode_message` introduced instead of `decode_unknown_run`, `decode_run_output`
- [breaking] **abi module**. `encode_message` introduced instead of `encode_unsigned_deploy_message`, `encode_unsigned_run_message`, `run.encode_message`, `deploy.encode_message`
- [breaking] **abi module**. `signer: Signer` parameter used instead of `key_pair: KeyPair` , which can be of `None` (unsigned message will be produced), `External` (data to be signed +unsigned message), `Keys` (signed message will be produced), `SigningBox` (message will be signed using a provided interface - will be supported in coming releases)
- [breaking] **processing module.** `process_message`  introduced instead of `deploy` and `run`**.** Parameter set was drastically changed.
- [breaking] **processing module.** `process_message`   - now, if the contract was already deployed, deploy fails with an exception of double constructor call.
- [new] **processing module.** `process_message` - any function can be called at deploy, not only constructor, also there can be no function call.
- [new] **processing module.** `process_message` now can optionally use callback to monitor message processing (creation, sending, shard block fetching, transaction receiving).
- [fixed] **processing module.** `process_message` - deploy can be performed without a key pair
- [breaking] **tvm module.** `run_local` is divided into 2 functions `run_tvm` and `run_executor`.
- [new] **tvm module.** `run_tvm` function - performs contract code execution on tvm (part of compute phase). Helps to run contract methods without ACCEPT.  Returns account state with updated data, list of external messages and (optional, for ABI contracts only) list of messages decoded data.
- [new] **tvm module.** `run_executor` function - performs full contract code execution on Transaction Executor (part of collator protocol that performs all phases and checks and - as a successful result - forms a transaction) Returns updated account state,  parsed transaction, list of parsed messages with optional decoded message bodies.
- [breaking] **tvm module**. `run_get` does not download account boc from the network anymore, but takes account boc as a parameter.

## 0.26.0 Aug 15, 2020
### New
- `config.get_api_reference` api function (pre release).
- `ton_sdk_cli` cli tool (pre release).
- full local run functions use `LocalRunContext` to exactly reproduce all transaction parameters and
produce the same result as node

## 0.25.4 Aug 5, 2020
### Fixed
- `waitForTransaction` didn't use prev_alt_ref for block walking

## 0.25.3 Jul 30, 2020
### New
- All methods that require contract's code/data can use field `boc`
  in account document to extract code and data
  (instead of `code` and `data` fields).
- Optional `bocBase64` parameter of method `tvm.get` that can be used
  instead of `codeBase64` and `dataBase64`.

## 0.25.2 Jul 29, 2020
### New
- `error.data` object extended with fields `address`, `function_name`, `account_balance`,
`account_address`, `query_url`, `config_server` for appropriate errors

## 0.25.0 Jul 8, 2020
### New
- supports for core context in all platforms
- local run functions return updated contract state when running with `full_run = true`
- time sync check while initializing
- parallel requests on different contexts don't block each other. Requests on the same context
remain sequential
- new transaction wait mechanism. All account's shard blocks are checked for transaction to
guarantee message expiration
- `contracts.wait.transaction` function for awaiting previously sent message processing
- `contracts.send.message` returns message processing state for `contracts.wait.transaction` function
- `contracts.find.shard` function for account shard matching
- added logging on warning messages

## May 28, 2020
### New
- error resolving by local message processing
- `contracts.resolve.error` function for manual error resolving call
- `contracts.process.transaction` function processing transaction to check errors and get output
- `contracts.run.local` and `contracts.run.local` functions now have `fullRun` flag to emulate
node transaction processing and calculate fees
- `tonsdk` command line tool.
- `ton_client` function `get_method_names`.

## May 22, 2020
#### Fix
- TON mnemonic functions didn't check validity of the seed phrase.

## May 19, 2020
### ton-client-web 0.23.1
#### New
- Platform builder generates ready to use `index.js` for web clients (instead of install script of `ton-client-web-js` binding)

## May 17, 2020
### New
- `tvm.get` now can fetch account data if it is not provided

## May 14, 2020
### New
- Message processing functions added
- Run get methods function added
- `ed25519-dalek` version updated to `1.0.0-pre.3`
- SDK is fully open sourced since open repo `ton-labs-executor` used

### Fixed
- Panic in fee calculation under WASM
- `reqwest` crate version synced in all projects
- Memory leaking in Node JS<|MERGE_RESOLUTION|>--- conflicted
+++ resolved
@@ -2,12 +2,6 @@
 
 All notable changes to this project will be documented in this file.
 
-<<<<<<< HEAD
-## [dev] – 2022-00-00
-
-### New
-- supported removing Copy interface from UInt256
-=======
 ## [1.34.0] – 2022-05-16
 
 ### New
@@ -20,14 +14,13 @@
   - `account_fees`  - total fees the account pays for the transaction  
 
 - `main` and `dev` endpoints aliases for Evernode Cloud Mainnet and Devnet endpoints  
+- supported removing Copy interface from UInt256
 
 ### Improved
 
 - Added documentation for `TransactionFees` type (`run_executor().fees`).
 - Documentation now includes `enum` types descriptions. 
   To achieve it we updated binding-gen: enum of types now produces its own type for each enum variant.
-
->>>>>>> 1611a9fe
 
 ## [1.33.1] – 2022-05-10
 
