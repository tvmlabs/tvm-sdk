--- conflicted
+++ resolved
@@ -2,7 +2,6 @@
 
 All notable changes to this project will be documented in this file.
 
-<<<<<<< HEAD
 ## [2.1.0] – 2024-08-15
 
 ### New
@@ -12,10 +11,7 @@
   CNVRTSHELLQ - convert ecc shell tokens into shell 1:1   
   CALCBKREWARD - calculate reward for validators after validator epoch    
 
-## [2.0.3] – 2024-07-25
-=======
 ## [2.0.3] – 2024-08-15
->>>>>>> 577266c6
 
 # New
 
