# Release Notes

All notable changes to this project will be documented in this file.

## [1.37.2] – 2022-08-10

### Improvement

- `crypto.encryption_box_get_info` returns nacl box public key in `info.public` field.

### Improvement

- `create_crypto_box` optimisation.
  When a user creates a crypto box, library encrypts provided secret information using provided 
  password and salt.
  When library encrypts the secret, it calculates encryption key from password and salt 
  using `scrypt` function which takes a lot of CPU time (about 1 second).
  So when a user creates many crypto boxes using the same password and salt, 
  it takes a lot of time (about 12 seconds for 10 crypto boxes).
  With the optimisations introduced in this version the library stores the 
  pair (password+salt => encryption key) in internal cache for approximately 2 seconds.
  So when a user creates many crypto boxes at a time using the same password and salt, 
  library uses cached information to skip heavy calculations. As a result now it takes only 
  a second to create 10 crypto boxes.  
<<<<<<< HEAD


### Fixed

- Some enum types were not properly presented in api.json (types that uses serde(content="value"))
=======

### Fixed

- Some enum types were not properly presented in api.json (some types that use serde(content="value"))
>>>>>>> a92260a8

## [1.37.1] – 2022-08-03

### Fixed

- Pinned BOC cache now has reference counter for each pin in BOC. BOC can be pinned several times 
with the same pin. BOC is removed from cache after all references for all pins are unpinned with
`cache_unpin` function calls.
- Fixed error resolving in case when account state was modified after message expiration time. Now 
appropriate error text is added to error message instead of executor internal error

## [1.37.0] – 2022-07-28

### New

- client sends `config.network.access_key` as `Authorization: Basic ...` or `Authorization: Bearer ...` header. 
- client accepts endpoints with `/graphql` suffixes specified in config.

### Fixed

- Updated zstd in order to fix building.

## [1.36.1] – 2022-07-18

### Improvement

- Time synchronization check between device and server improved:  calculation of time-diff 
  with server is  moved from batched query to send_message function and therefore now query 
  execution time does not affect this time diff. 


## [1.36.0] – 2022-07-01

### New

- ABI specification v2.3 is supported
- parameter `address` is added to `abi.encode_message_body` function

## [1.35.1] – 2022-06-28

### Improved

- `abi` module errors have been improved

## [1.35.0] – 2022-06-28

### New

- `chksig_always_succeed` execution option used in params of the `tvm.run_get`, `tvm.run_tvm`
  and `tvm.run_executor`.
- `abi.calc_function_id` function
- `tokio` library is updated to 1.* version

## [1.34.3] – 2022-06-08

### New

- send `accessKey` header in api requests (specified in `config.network.accessKey`)

### Fixed

- send headers in `info` api requests

## [1.34.2] – 2022-05-30

### Fixed

- build process

## [1.34.1] – 2022-05-26

### New

- supported removing Copy interface from UInt256
- supported changed interface of `ton_types::Cell`

## [1.34.0] – 2022-05-18

### New

- `client.config` function that returns the current client config
- `run_executor().fees` is extended with these fields:

    - `ext_in_msg_fee` - fee for processing external inbound message
    - `total_fwd_fees` - total fees of action phase
    - `account_fees`  - total fees the account pays for the transaction

- `main` and `dev` endpoints aliases for Evernode Cloud Mainnet and Devnet endpoints

### Improved

- Added documentation for `TransactionFees` type (`run_executor().fees`).
- Documentation now includes `enum` types descriptions.
  To achieve it we updated binding-gen: enum of types now produces its own type for each enum
  variant.

## [1.33.1] – 2022-05-10

### Fixed

- Websocket errors weren't treated as a network errors.
  This is why all the processing functions that worked via wss protocol failed on these errors
  without retries. Now retries are performed.
- SDK tried to rebalance even if only a single endpoint was specified. Now in case of a single
  endpoint, no rebalancing occurs.

## [1.33.0] – 2022-05-02

### New

- `allow_partial` flag in all `abi.decode_*` functions. This flag controls decoder behaviour whether
  return error or not in case of incomplete BOC decoding
- `REMP` supported. `ProcessingEvent` enum is extended with `REMP` statuses (enum of events posted
  into `processing.wait_for_transaction` function callback )
- UNSTABLE. `first_remp_status_timeout` and `next_remp_status_timeout` parameters in network config

## [1.32.0] – 2022-03-22

### New

- `network.queries_protocol` config parameter allows selecting protocol the SDK uses to communicaite
  with GraphQL endpoint:
    - `HTTP` – SDK performs single HTTP-request for each request.
    - `WS` – SDK uses single WebSocket connection to send all requests. This protocol is a
      preferable
      way when the application sends many GraphQL requests in parallel.

### Fixed

- **Debot module**:
    - If DEngine received a non-zero exit_code while emulating a transaction while sending a
      message, DEngine will call onErrorId callback of the message.

## [1.31.0] – 2022-03-09

### New

**crypto module:**

- `Cryptobox` introduced: root crypto object that stores encrypted secret and acts as a factory for
  all crypto primitives used in SDK.
  Crypto box provides signing and encryption boxes.

  Functions:
  [`create_crypto_box`](./docs/reference/types-and-methods/mod_crypto.md#create_crypto_box) -
  initializes cryptobox with secret
  [`remove_crypto_box`](./docs/reference/types-and-methods/mod_crypto.md#remove_crypto_box) -
  removes cryptobox and overwrites all secrets with zeroes
  [`get_crypto_box_seed_phrase`](./docs/reference/types-and-methods/mod_crypto.md#get_crypto_box_seed_phrase)
  - returns decrypted seed phrase
  [`get_crypto_box_info`](./docs/reference/types-and-methods/mod_crypto.md#get_crypto_box_info) -
  returns encrypted cryptobox secret for next cryptobox initializations
  [`get_signing_box_from_crypto_box`](./docs/reference/types-and-methods/mod_crypto.md#get_signing_box_from_crypto_box)
  - derives signing box from secret
  [`get_encryption_box_from_crypto_box`](./docs/reference/types-and-methods/mod_crypto.md#get_encryption_box_from_crypto_box)
  - derives encryption box from secret
  [`clear_crypto_box_secret_cache`](./docs/reference/types-and-methods/mod_crypto.md#clear_crypto_box_secret_cache)
  - forces secret cache (signing and encryption) clean up (overwrites all secrets with zeroes).

- Support of `initCodeHash` in tvm: `X-Evernode-Expected-Account-Boc-Version`=2 http header added to
  graphql requests. value=2 means that SDK requests the latest account boc version with initCodeHash
  support from API. This was done because new boc version is not compatible with old transaction
  executor, i.e. with previous SDK versions. New transaction executor is compatible with new and old
  boc formats. New SDK asks for new boc format if it exists,if it does not - old boc version is
  returned. Previous version of SDK will fetch only old version without initCodeHash support.

**Attention! Migrate your applications to the new SDK version ASAP because in some period of time we
will stop supporting old boc version in API and default value of
X-Evernode-Expected-Account-Boc-Version on backend side will become 2, missing value will cause an
error. Now default value on API side is Null which means that API returns the old version. This is
done to avoid breaking changes in existing applications and give time to migrate to the new SDK**.

### Fixed

- Documentation generator for app object interface fills documentation from
  `ParamsOfXXXAppObject` enum.
- Documentation generator for function with `obj` parameter add this parameter
  into parameters section with link to appropriate AppObject interface.

## [1.30.0] – 2022-02-04

### New

- Added `boc.encode_external_in_message` function to encode message BOC based on
  a low level message parts such as a body, state init etc.
- Added `net.subscribe` function to start a low level GraphQL subscription.
- Added support for new MYCODE TVM command in `tvm.run_tvm` and `tvm.run_get` functions.

## [1.29.0] – 2022-02-03

### New

- Added `abi.encode_boc` function to encode parameters with values to BOC, using ABI types.
- Added support of `address` type in `boc.encode_boc`.
- All fetch requests are now called with timeouts to prevent freezing in case of infinite answer.
- Support of `MYCODE` instruction in TVM

## [1.28.1] – 2022-01-25

### Fixed

- Support breaking changes in `ton-labs-block-json` v0.7.1
- Updated endpoints for `main.ton.dev` alias.

## [1.28.0] – 2021-12-24

### New

- DevNet endpoints now changed to EVER OS domain: eri01.net.everos.dev, rbx01.net.everos.dev,
  gra01.net.everos.dev
- **Debot module**:
    - Аdded float numbers support for Json interface
- Added guide for custom giver usage.

### Fixed

- Debot module: fixed a bug in Query.query function called with an empty `variables` field.

## [1.27.1] – 2021-12-09

### Fixed

- Empty `function_name` field in the "create run message failed" error.

## [1.27.0] – 2021-12-06

### New

-
Function [`abi.encode_initial_data`](./docs/reference/types-and-methods/mod_abi.md#encode_initial_data)
which
encodes initial account data with initial values for the contract's static variables and owner's
public key.
This function is analogue of `tvm.buildDataInit` function in Solidity.

### Fixed

- Subscription for Counterparties failed with 'Unknown type "CounterpartieFilter"' error.

## [1.26.1] – 2021-12-01

### Fixed

- Fixed building and warning.

## [1.26.0] – 2021-11-25

### New

- **Debot module**:
    - Аdded `allow_no_signature` parameter to `decode_and_fix_ext_msg()` and
      `onerror_id` return value to `prepare_ext_in_message()` inner functions used in TS4.
    - Added support for async external calls.
    - `Query` interface extended with `waitForCollection` and `query` methods. `waitForCollection`
      allows to wait
      for completion of async external calls.
    - Added support for DeBots with ABI 2.2.
-
Function [`proofs.proof_message_data`](./docs/reference/types-and-methods/mod_proofs.md#proof_message_data)
which proves message data, retrieved
from Graphql API.

## [1.25.0] – 2021-11-08

### New

- New module [`proofs`](./docs/mod_proofs.md) is introduced!
- Functions [`proofs.proof_block_data`](./docs/mod_proofs.md#proof_block_data)
  and [`proofs.proof_transaction_data`](./docs/mod_proofs.md#proof_transaction_data)
  which prove block data, retrieved from Graphql API.

  These are the first functions from proofs series :) Wait for others(`proof_account_data`
  , `proof_message_data`) in the next releases.

  Read about them more in the [documentation](./docs/mod_proofs.md#proof_block_data).

- [`abi.decode_boc`](./docs/mod_abi.md#decode_boc) function to decode custom BOC data into JSON
  parameters.
- `Ref(<ParamType>)` type was added to ABI.
  Solidity functions use ABI types for builder encoding. The simplest way to decode such a BOC is to
  use ABI decoding. ABI has it own rules for fields layout in cells so manually encoded BOC can not
  be described in terms of ABI rules. To solve this problem we introduce a new ABI
  type `Ref(<ParamType>)` which allows to store `ParamType` ABI parameter in cell reference and,
  thus, decode manually encoded BOCs. This type is available only in `decode_boc` function and will
  not be available in ABI messages encoding until it is included into some ABI revision.

## [1.24.0] – 2021-10-18

### New

- `boc.get_boc_depth` function to get depth of the provided boc.
- `boc.decode_tvc` function returns additional fields `code_hash`, `code_depth`, `data_hash`
  , `data_depth` and `compiler_version`

- **Debot module**:
    - added `parse` function to Json interface.

## [1.23.0] – 2021-10-05

### New

- `boc.get_code_salt` and `boc.set_code_salt` functions for contract code salt management.
- `boc.encode_tvc` and `boc.decode_tvc` functions for TVC image encoding and decoding
- `boc.get_compiler_version` function extracting compiler version from contract code
- `abi.update_initial_data` and `abi.decode_initial_data` function for pre-deployment contract data
  management

## [1.22.0] – 2021-09-20

### New

- ABI v2.2 with fixed message body layout
  supported. [See the specification](https://github.com/tonlabs/ton-labs-abi/blob/master/docs/ABI_2.2_spec.md)
  .

  Now, for contracts with ABI version < 2.2 compact layout will still be used for compatibility, for
  contracts with ABI version 2.2 and more - fixed layout will be used.
  **Please, make sure that you updated the ABI if you recompiled your contract with 2.2 ABI, or you
  may get an inconsistent contract behaviour**.
- **Debot module**:
    - added `getEncryptionBoxInfo`, `getSigningBoxInfo` functions to Sdk interface.
    - implemented Query DeBot interface in DEngine.

## [1.21.5] – 2021-09-13

### Fixed

- `abi.encode_message` and `processing.process_message` created invalid deploy message in case of
  `Signer::None` was used, and contract could not be deployed.

## [1.21.4] – 2021-09-08

### New

- Support MacOS aarch64 target

## [1.21.3] – 2021-09-02

### New

- Information about used endpoint is added to subscription errors.
- Graphql response error codes 500-599 are treated as retriable network errors

## [1.21.2] – 2021-08-25

### Fixed

- Updated crypto libraries in order to fix building.

## [1.21.1] – 2021-08-24

### Fixed

- http errors were not processed as network errors and didn't lead to endpoint reconnect and request
  retry

## [1.21.0] – 2021-08-18

### New

- `crypto.create_encryption_box` function for creating SDK-defined encryption boxes. First supported
  algorithm - AES with CBC mode.
- **Debot module**:
    - Аdded public `prepare_ext_in_message` function.

### Fixed

- `tvm.run_executor` did not work when SDK is configured to use TONOS SE, because of incomplete
  default
  blockchain configuration. Now mainnet config from key block 10660619 (last key block at the moment
  of fix)
  is used as default.

## [1.20.1] – 2021-07-30

### New

- Added support of contract error messages. Error messages (for example, require(...) in Solidity)
  are now parsed by SDK
  and returned in error message. New field `contract_error` was added to error's `data`.

### Fixed

- Fixed problem with WASM binaries (https://github.com/tonlabs/ton-labs-types/pull/42)

## [1.20.0] – 2021-07-16

### New

- ABI version `2.1` supported.
  **Attention!**
  If you work with contracts, that contain String parameters, then during migration from ABI 2.0 to
  2.1 you will need to remove all String type conversions to bytes and back and pass string to your
  contract as is.

- Now all requests to GraphQL are limited with timeout to react on unexpected server unavailability.
  Existing timeouts in waiting functions keep the same behaviour. All other requests timeout now can
  be set with `net.query_timeout` config parameter. Its default value is 60000 ms
- **Debot module**:
    - added `encrypt`, `decrypt` functions to Sdk interface which accept encryption box handles.

### Fixed

- Deployment with empty signer in cases of public key set in TVC or deploy set.

## [1.19.0] – 2021-07-07

### New

- `get_address_type` function in `utils` module, which validates address and returns its type. See
  the documentation.
- `decode_account_data` function in `abi` module that converts account data BOC into JSON
  representation according to ABI 2.1. See the documentation.
- Diagnostic fields `filter` and `timestamp` added to `wait_for_collection` error
- `main.ton.dev` and `net.ton.dev` endpoints that will be deprecated on 12.07.21 are now replaced
  with [proper endpoints list](https://docs.ton.dev/86757ecb2/p/85c869-networks), if they were
  specified in network `endpoints` config

### Fixed

- Search of the first master blocks during the network start period was fixed in blocks and
  transactions iterators

## [1.18.0] – 2021-06-26

### New

- Iterators in `net` module: robust way to iterate blockchain items (blocks, transactions)
  in specified range. See documentation for `create_block_iterator` , `create_transaction_iterator`,
  `resume_block_iterator`, `resume_transaction_iterator`, `iterator_next`, `iterator_remove`
  functions.
- Library adds `http://` protocol to endpoints `localhost`, `127.0.0.1`, `0.0.0.0` if protocol
  isn't specified in config.
- **Debot module**:
    - added tests for Json interface.

## [1.17.0] – 2021-06-21

### New

- Added support of external encryption
  boxes. [See the documentation](docs/mod_crypto.md#register_encryption_box)
- **Debot module**:
    - Dengine waits for completion of all transactions in a chain initiated by debot's onchain call.

## [1.16.1] – 2021-06-16

### New

- `timeout` option to `query_transaction_tree` – timeout used to limit waiting time for the next
  message and transaction in the transaction tree.

### Improved

- Improved error messages regarding ABI and JSON interface. SDK now shows additional tips for the
  user in cases of
  errors.

### Fixed

- Warnings in Rust 1.52+. Little fixes in the documentation.
- `total_output` field in fees was always 0.
- `query_transaction_tree` didn't wait for messages.

## [1.16.0] – 2021-05-25

### New

- `query_transaction_tree` function that returns messages and transactions tree produced
  by the specified message was added to `net`
  module. [See the documentation](docs/mod_net.md#query_transaction_tree)

### Fixed

- `AbiData.key` type changed to u32.
- attempt to use `orderBy` instead of `order` in `query_collection` will raise error.

## [1.15.0] – 2021-05-18

### New

- Sync latency detection increases connection reliability. Library will change the current endpoint
  when it detects data sync latency on it.

- Configuration parameters: `latency_detection_interval`,
  `max_latency`. See client documentation for details.

- **Debot module**:
    - signing messages with signing box handles returned from debots.
    - return any sdk errors to debot in case of external calls.
    - defining signing box handle used to sign message in approve callback.

## [1.14.1] – 2021-04-29

### Fixed

- Fixed building under Rust versions older than 1.51.

## [1.14.0] – 2021-04-28

### New

- **Debot module**:
    - implementation of Network DeBot interface in DEngine.
    - implementation of `signHash` function in Sdk interface.

### Fixed

- **Debot module**:
    - fixed bug in Json interface with supporting nested structures and arrays of structures.
    - fixed bug in Json interface with keys containing hyphens.

## [1.13.0] – 2021-04-23

### New

- [`net.query_counterparties`](docs/mod_net.md#query_counterparties) - allows to query and paginate
  through the list of accounts that the specified account
  has interacted with, sorted by the time of the last internal message between accounts.
  Subscription to counterparties collection is available via `net.subscribe_collection` function.

- Blockchain interaction reliability improvement (broadcast): library sends external inbound
  messages simultaneously
  to the N randomly chosen endpoints. If all N endpoints failed to responce then library repeats
  sending to another random N endpoints (except the failed one).
  If all the available endpoints fail to respond then library throws error.
  The N parameter is taken from `config.network.sending_endpoint_count` (default is 2).

- Blockchain interaction reliability improvement (bad delivery list): library tracks endpoints
  with bad message delivery (expired messages). These endpoints have lower priority when library
  chooses endpoints
  to send message.

- **Debot module**:
    - Implementation of `Json` DeBot interface in DEngine.

### Fixed

- `BuilderOp::Integer.size` type has changed from `u8` to `u32`.
- **Debot Module**:
    - `Sdk` interface function `getAccountsDataByHash` didn't find accounts by `code_hash` with
      leading zero.

## [1.12.0] – 2021-04-01

### New

- [`utils.compress_zstd`](docs/mod_utils.md#compress_zstd) compresses data using Facebook's
  Zstandard algorithm.
- [`utils.decompress_zstd`](docs/mod_utils.md#decompress_zstd) decompresses data using Facebook's
  Zstandard algorithm.
- **Debot module**:
    - `init` function that creates an instance of DeBot and returns DeBot metadata.
    - Dengine fetches metadata form DeBot by calling 2 mandatory functions: `getRequiredInterfaces`
      and `getDebotInfo`. This data is returned by `fetch` and `init` functions.
    - `approve` DeBot Browser callback which is called by DEngine to request permission for DeBot
      activities.

### Changed

- **Debot Module**:
    - [breaking] `fetch` function does't create an instance of debot. It returns DeBot
      metadata (`DebotInfo`).
    - [breaking] `start` function does't create an instance of debot. It accepts DeBot handle
      created in `init` function.

## [1.11.2] – 2021-03-19

### Refactor

- Some internal refactor due to `ton-block` changes

## [1.11.1] – 2021-03-15

### New

- Giver address in tests is calculated from secret key. Default values are provided for TON OS SE
  giver

## [1.11.0] – 2021-03-05

### New

- [`utils.calc_storage_fee`](docs/mod_utils.md#calc_storage_fee) function to calculate account
  storage fee over a some time period.
- **Debot Module**:
    - Added unstable functions to `Sdk` interface: `getAccountsDataByHash`

## [1.10.0] – 2021-03-04

### New

- Add optional field `src_address`
  to [`ParamsOfEncodeInternalMessage`](docs/mod_abi.md#encode_internal_message).
- Field `abi` in [`ParamsOfEncodeInternalMessage`](docs/mod_abi.md#encode_internal_message) is
  optional and can be `None` if `call_set` and `deploy_set` are  `None`.
- [`boc.encode_boc`](docs/mod_boc.md#encode_boc) function provides ability to build and serialize
  any custom tree of cells.
  Application can use several base Builder serialization primitives like integers, bitstrings
  and nested cells.
- [`boc.get_blockchain_config`](docs/mod_boc.md#get_blockchain_config) function can extract
  blockchain configuration from key block and also
  from zerostate.
- [`tvm` module](docs/mod_tvm.md) functions download current blockchain configuration if `net` is
  initialized with
  DApp Server endpoints.
  Otherwise [default configuration](https://github.com/tonlabs/ton-executor/blob/11f46c416ebf1f145eacfb996587891a0a3cb940/src/blockchain_config.rs#L214)
  is used.
- **Debot Module**:
    - Support for debot invoking in Debot Engine. `send` browser callback is used not only for
      interface calls but to invoke debots.
    - `start` and `fetch` functions returns debot ABI.
    - Added new built-in interface `Hex` which implements hexadecimal encoding and decoding.
    - Added unstable functions to `Sdk` interface: naclBox, naclBoxOpen, naclKeypairFromSecret,
      getAccountCodeHash.

### Changed

- Both `call_set` and `deploy_set`
  in [`ParamsOfEncodeInternalMessage`](docs/mod_abi.md#encode_internal_message) can be omitted. In
  this case `encode_internal_message` generates internal message with empty body.
- **Debot Module**:
    - `send` function accepts one argument - serialized internal message as string encoded into
      base64.

### Documentation

- [Debot browser app object](docs/mod_debot.md#AppDebotBrowser)
  and [signing box app object](docs/mod_crypto.md#appsigningbox) descriptions added
- functions-helpers for enum type variable creation for [Signer](docs/mod_abi.md#signer)
  , [Abi](docs/mod_abi.md#abi), [ParamsOfAppDebotBrowser](mod_debot.md#paramsofappdebotbrowser)

### Fixed

- doc generator: app object interface description, constructor functions-helpers for enum type
  variable creation, added new line in the end if api.json
- library libsecp256k1 upgraded to fix https://rustsec.org/advisories/RUSTSEC-2019-0027

## 1.9.0 Feb 19, 2021

### New

- `tuple_list_as_array` parameter in `tvm.run_get` function which controls lists representation.
  Default is stack-like based on nested tuples. If set to `true` then returned lists are encoded as
  plain arrays. Use this option if you receive this error on Web: "Runtime error. Unreachable code
  should not be executed..."
  This reduces stack size requirements for long lists.
- `function_name` field of `CallSet` structure can be the name or **id (as string in hex starting
  with 0x)** of the called function.
- Fields `config_servers`, `query_url`, `account_address`, `gas_used` added into specific
  errors' `ClientError.data` object.

### Fixed

- Binaries download links are now under https protocol
- If you receive this error on Web: "Runtime error. Unreachable code should not be executed..."
  in `run_get`, use the new parameter `tuple_list_as_array = true`
  . [See the documentation](docs/mod_tvm.md#run_get). This may happen, for example, when elector
  contract contains too many participants

## 1.8.0 Feb 11, 2021

### New

- **Debot Module**:
    - Added new built-in interface `Msg` which allows to send external message to blockchain and
      sign it with supplied keypair.

### Fixed

- `crypto.hdkey_public_from_xprv` used compressed 33-byte form instead of normal 32-byte.

## 1.7.0 Feb 9, 2021

### New

- BOC cache management functions were introduced:
    - `boc.cache_set`,
    - `boc.cache_get`
    - `boc.cache_unpin`
- Now functions that take boc as a parameter can also take a reference to boc cash instead so that
  it deсreases the number of boc serialization
  and deserializations which drastically improves performance of `run_tvm` and `run_executor`
  expecially in case of numerous calls on the same data.
- `boc_cache` parameter in `tvm.run_tvm` and `tvm.run_executor` functions to save resulting messages
  and account BOCs into cache.
- `return_updated_account` flag parameter introduced in `tvm.run_tvm` and `tvm.run_executor`
  functions to return updated account state. Important: by default this flag is `false` and account
  data is not returned.
- `abi.encode_internal_message` function to encode an internal ABI-compatible message.
- **Debot Module**:
    - Support for get-methods and external calls in debots.
      Debots can send external inbound messages to destination contracts (signed - for external
      calls and unsigned - for get-methods) using native language syntax without actions.
    - Built-in debot interfaces (interfaces implemented by DEngine).
      Added two built-in interfaces: base64 and Sdk.
    - Added `DebotInterfaceExecutor` to automatically route messages to destination interfaces.
    - Debot's `fetch` function is optional now. New debots can implement only `start` function.

## 1.6.3 Feb 4, 2021

### Fixed

- Expired message wasn't retried if local execution succeeded.

## 1.6.2 Feb 3, 2021

### Added

- `ResponseHandler` type description into `modules.md`.

### Fixed

- `net.batch_query` parameters serialization did't match to docs.
- Module description in docs generator contains `null` instead of summary.
- Function result section header hadn't the line separator before.

## 1.6.0 Jan 29, 2021

### New

- `nacl_sign_detached_verify` function to verify detached signature.
- `aggregate_collection` function as a wrapper for GraphQL aggregation queries.
- `batch_query` function performs multiple queries per single fetch.
- Active endpoint invalidation in case of network error occurring.
- `network.network_retries_count` config parameter is deprecated. `network.max_reconnect_timeout` is
  introduced that allows to specify maximum network resolving timeout. Default value is 2 min.
- `initial_pubkey` field in `DeploySet` to specify public key instead of one from TVC file or
  provided by signer.
- Support for debot interfaces:
    - `send` Browser Callback to send messages with interface calls to Browser.
    - new variant `ParamsOfAppDebotBrowser::Send`.
    - `send` API function to send messages from Browser to Debot.
    - `run_output.rs` - internal structure RunOutput to filter messages generated by debot to 4
      categories: interface calls, external calls, get-method calls and invoke calls.

### Fixed

- Device time synchronization is checked only in `send_message`. Data querying does not require
  proper time now

## 1.5.2 Dec 30, 2020

### Fixed

- `net` module functions waits for `net.resume` call instead of returning error if called while the
  module is suspended

### Documentation

- How to work with `Application Objects` [specification](docs/app_objects.md) added

## 1.5.1 Dec 28, 2020

### Fixed

- Updated the dependence on `ton-labs-abi`

## 1.5.0 Dec 25, 2020

### New

- `reconnect_timeout` parameter in `NetworkConfig`.
- `endpoints` parameter in `NetworkConfig`. It contains the list of available server addresses to
  connect.
  SDK will use one them with the least connect time. `server_address` parameter is still supported
  but
  `endpoints` is prevailing.
- `net.fetch_endpoints` function to receive available endpoints from server.
- `net.set_endpoints` function to set endpoints list for using on next reconnect.
- `ErrorCode` type in each module spec in `api.json`.

### Fixed

- send `GQL_TERMINATE_CONNECTION` and close websocket on leaving ws loop.

## 1.4.0 Dec 18, 2020

### New

- GraphQL optimization: use single web socket to serve all subscriptions.
- Support for the `keep-alive` messages from the GraphQL server.
- `tonclient-core-version` http header.
- `net.find_last_shard_block` function returning account shard last block ID.
- `boc.get_code_from_tvc` function extracting contract code from TVC image.
- **Debot Module:**
    - Add new variant `ParamsOfAppDebotBrowser::SwitchCompleted` to notify browser when all context
      actions are shown.
    - Added new 3 engine routines for crypto operations and 1 routine for querying account state (
      balance, state type, code, data) that can be used in debots.

### Fixed

- **Debot Module:**
    - Invoked debot terminated correctly after error occurred during
      execution of one of its actions. Initial prev_state of invoked debot
      changed to STATE_EXIT.
    - Fixed double jumping to current context in invoker debot after
      returning control to it from invoked debot.
    - Fixed conversation of exception codes thrown by debots to their user-friendly description.

## 1.3.0 Dec 8, 2020

### Featured

- `net.query` method . Performs custom graphql query that can be copied directly from the
  playground.
- `net.suspend` and `net.resume` methods for disabling and enabling network activity. One of the
  possible use-cases is to manage subscriptions when a mobile application is brought to the
  background and into the foreground again.
- Smart summary and description doc separation.
- ts-generator includes doc comments in JSDoc format.

## 1.2.0 Nov 26, 2020

### Featured

- **UNSTABLE API. This API is experimental. It can be changed in the next releases**.
  `debot` module was added with debot engine functions, such as : `start`, `fetch`, `execute`
  , `remove`. See the `debot` module documentation for more info.
  Check our tests for code examples.

- External signing was supported for message encoding: `SigningBox` type for `Signer` enum was
  supported.
  Now it is possible to sign messages with externally implemented signing box interface without
  private key disclosure to the library. Can be used in case of signing via HSM API or via cold
  wallet - when there is no access to the private key.

  It is also possible to create a Signing Box instance inside SDK - from a key pair passed into the
  library with `get_signing_box` method. It can be used for some test cases. Also it increases
  security - you need to pass your keys one time only.

  Check the `crypto` module documentation for `SigningBoxHandle` type and  `register_signing_box`
  , `get_signing_box`, `signing_box_get_public_key`, `signing_box_sign`.
  Check our tests for code examples.

### Fixed

- panic after `tc_destroy_context` call. Now all contexts use global async runtime
- field `mnemonic_hdkey_compliant` was removed from `CryptoConfig` (unused by the library)
- original and resolved errors are swapped in result. Now `error.code` contains original error code

## 1.1.2 Nov 15, 2020

### Fixed

- `wasm` feature has been fixed
- `crypto.factorize` doesn't panic on invalid challenge
- `client.get_api_reference` returns proper version
- ABI JSON with explicit function ID is parsed properly

## 1.1.1 Nov 11, 2020

### Fixed

- Compatible with older rust version change api type derivation with `vec![]`
  instead of prev `[].into()`

## 1.1.0 Nov 3, 2020

### New

- ChaCha20 encryption support `crypto.chacha20`.
- `boc.parse_shardstate` function for shardstates parsing.
- `boc.get_boc_hash` function for calculating BOC root hash
- `client.build_info` fully defined and documented.
- `processing.wait_for_transaction` and `processing.process_message` functions execute contract
  locally in case if transaction waiting fails in order to resolve the contract execution error
- `run_executor`, `run_tvm` now return `exit_arg` in case of TVM errors.
- Create the `build_info.json` on the build stage.
- `Abi::Contract` variant as an alias to deprecated `Abi::Serialized`
- `Abi::Json` variant to specify an ABI as a raw JSON string.
- `api.json` now contains details about numeric types: Number and BigInt are now
  have new fields `number_type` and `number_size`.
- `api.json` ref type names are fully qualified now in form of `module.type`,
  for example `abi.Signer`.

### Fixed

- TS generator fix some field names that is an invalid JS identifiers.
- Use `install_name_tool` to fix loading library paths at `libton_client.dylib`.
- `api.json` is reduced, so it can't contains tuple types, only structs.
  All types are exactly match to JSON.
- `out_of_sync_threshold` config parameter is `u32`

### Unstable

- `tc_request_ptr` function to use pointers `void*` instead of request_id `u32`.
  This feature is **UNSTABLE** yet.

## 1.0.0 Oct 27, 2020

### Differences between Core SDK v0 and v1

- All api functions are defined in mod.rs of appropriate modules
- Function names are the same as API function names: `module.function_name`
- Parameters naming:
    - In snake case
    - Base64 suffix is removed from parameter names. For example, `bocBase64` is changed to `boc`
- Parsed boc replaced with unparsed boc in all function input parameters
- All functions take byte arrays in a defined encoding:
    - `base64` - encoding used for byte arrays of variable length: text, images, etc.
    - `hex-lower-case` - encoding used to encode fixed length bit sequences: hashes, keys, salt,
      etc.
- `contracts` module is splitted into 5 modules:
    - `tvm` - embedded TVM execution functions
    - `boc` - raw cell and BOC manipulation functions
    - `abi` - abi-compatible messages creation and parsing functions
    - `processing` - blockchain interaction functions
    - `utils` - has only `convert_address` ATM, later will be used for some useful stuff
- `query` module is renamed to `net`
- new `client` module with functions `version`, `api_reference`
- All the environment functions (fetch, websocket, spawn, now, etc.) were abstracted behind a
  separate environment layer crate `ClientEnv`. The standard core env layer implementation is
  in `std_client_env` . Later (in 1.1 release) `web_client_env` implementation for Web will be
  added.
- Error codes are distributed across the modules the following way: `client` - 0..99, `crypto` -
  100..199, `boc` - 200..299,  `abi`  - 300..399, `tvm` - 400..499, `processing` - 500..599, `net` -
  600..699
- Error descriptions related to a module are described in error.rs file in the module's folder
- `decode_message`, `process_message`, `wait_for_transaction`, `run_tvm`, `run_executor`, etc.  (all
  the functions that return decoded messages) now returns int*/uint* data as a string which can be
  either decimal or 0x-prefixed hex string. Hex representation can be in any register and have any
  number of leading zeroes.

### Featured

- All the functions are asynchronous
- All the functions that can be called via JSON-api are public, so that they can be used directly
  without JSON-api.
- Inline documentation and api reference added.
- [breaking] `interops.rs`, `tonclient.h`. `create_context` now takes `config` parameter - context
  creation and setup happen at the same time. Config structure has been changed.
- [breaking] `crypto module.` default values for mnemonic-related functions have been changed:

  dictionary is 1, for word count is 12, derivation path is 'm/44'/396'/0'/0/0

- [breaking] **crypto module.** removed `word_count` parameter from `words` function
- [breaking] **crypto module.** `compliant` parameter is removed from
  functions `mnemonic_derive_sign_keys`, `hdkey_xprv_derive_path`, `hdkey_xprv_derive`,
- [new] **boc module.** Functions `parse_block`, `parse_account`, `parse_message`
  , `parse_transaction` that parse bocs to JSONs are introduced.
- [breaking] **net module.** Functions `query` , `wait.for`, `subscribe`  are renamed
  to `query_collection`, `wait_for_collection`, `subscribe_collection`

  `table` parameter is renamed to `collection`. `filter` parameter is now optional and of `json`
  type (passed as json object instead of `string`)

- [breaking] **net module**. Function `get.next` is removed.
- [breaking] **net module.**`subscribe_collection` now uses callback to return data.
- [breaking] **abi module**. `decode_message` introduced instead of `decode_unknown_run`
  , `decode_run_output`
- [breaking] **abi module**. `encode_message` introduced instead of `encode_unsigned_deploy_message`
  , `encode_unsigned_run_message`, `run.encode_message`, `deploy.encode_message`
- [breaking] **abi module**. `signer: Signer` parameter used instead of `key_pair: KeyPair` , which
  can be of `None` (unsigned message will be produced), `External` (data to be signed +unsigned
  message), `Keys` (signed message will be produced), `SigningBox` (message will be signed using a
  provided interface - will be supported in coming releases)
- [breaking] **processing module.** `process_message`  introduced instead of `deploy` and `run`**.**
  Parameter set was drastically changed.
- [breaking] **processing module.** `process_message`   - now, if the contract was already deployed,
  deploy fails with an exception of double constructor call.
- [new] **processing module.** `process_message` - any function can be called at deploy, not only
  constructor, also there can be no function call.
- [new] **processing module.** `process_message` now can optionally use callback to monitor message
  processing (creation, sending, shard block fetching, transaction receiving).
- [fixed] **processing module.** `process_message` - deploy can be performed without a key pair
- [breaking] **tvm module.** `run_local` is divided into 2 functions `run_tvm` and `run_executor`.
- [new] **tvm module.** `run_tvm` function - performs contract code execution on tvm (part of
  compute phase). Helps to run contract methods without ACCEPT. Returns account state with updated
  data, list of external messages and (optional, for ABI contracts only) list of messages decoded
  data.
- [new] **tvm module.** `run_executor` function - performs full contract code execution on
  Transaction Executor (part of collator protocol that performs all phases and checks and - as a
  successful result - forms a transaction) Returns updated account state, parsed transaction, list
  of parsed messages with optional decoded message bodies.
- [breaking] **tvm module**. `run_get` does not download account boc from the network anymore, but
  takes account boc as a parameter.

## 0.26.0 Aug 15, 2020

### New

- `config.get_api_reference` api function (pre release).
- `ton_sdk_cli` cli tool (pre release).
- full local run functions use `LocalRunContext` to exactly reproduce all transaction parameters and
  produce the same result as node

## 0.25.4 Aug 5, 2020

### Fixed

- `waitForTransaction` didn't use prev_alt_ref for block walking

## 0.25.3 Jul 30, 2020

### New

- All methods that require contract's code/data can use field `boc`
  in account document to extract code and data
  (instead of `code` and `data` fields).
- Optional `bocBase64` parameter of method `tvm.get` that can be used
  instead of `codeBase64` and `dataBase64`.

## 0.25.2 Jul 29, 2020

### New

- `error.data` object extended with fields `address`, `function_name`, `account_balance`,
  `account_address`, `query_url`, `config_server` for appropriate errors

## 0.25.0 Jul 8, 2020

### New

- supports for core context in all platforms
- local run functions return updated contract state when running with `full_run = true`
- time sync check while initializing
- parallel requests on different contexts don't block each other. Requests on the same context
  remain sequential
- new transaction wait mechanism. All account's shard blocks are checked for transaction to
  guarantee message expiration
- `contracts.wait.transaction` function for awaiting previously sent message processing
- `contracts.send.message` returns message processing state for `contracts.wait.transaction`
  function
- `contracts.find.shard` function for account shard matching
- added logging on warning messages

## May 28, 2020

### New

- error resolving by local message processing
- `contracts.resolve.error` function for manual error resolving call
- `contracts.process.transaction` function processing transaction to check errors and get output
- `contracts.run.local` and `contracts.run.local` functions now have `fullRun` flag to emulate
  node transaction processing and calculate fees
- `tonsdk` command line tool.
- `ton_client` function `get_method_names`.

## May 22, 2020

#### Fix

- TON mnemonic functions didn't check validity of the seed phrase.

## May 19, 2020

### ton-client-web 0.23.1

#### New

- Platform builder generates ready to use `index.js` for web clients (instead of install script
  of `ton-client-web-js` binding)

## May 17, 2020

### New

- `tvm.get` now can fetch account data if it is not provided

## May 14, 2020

### New

- Message processing functions added
- Run get methods function added
- `ed25519-dalek` version updated to `1.0.0-pre.3`
- SDK is fully open sourced since open repo `ton-labs-executor` used

### Fixed

- Panic in fee calculation under WASM
- `reqwest` crate version synced in all projects
- Memory leaking in Node JS<|MERGE_RESOLUTION|>--- conflicted
+++ resolved
@@ -4,7 +4,7 @@
 
 ## [1.37.2] – 2022-08-10
 
-### Improvement
+### New
 
 - `crypto.encryption_box_get_info` returns nacl box public key in `info.public` field.
 
@@ -22,18 +22,10 @@
   So when a user creates many crypto boxes at a time using the same password and salt, 
   library uses cached information to skip heavy calculations. As a result now it takes only 
   a second to create 10 crypto boxes.  
-<<<<<<< HEAD
-
-
-### Fixed
-
-- Some enum types were not properly presented in api.json (types that uses serde(content="value"))
-=======
 
 ### Fixed
 
 - Some enum types were not properly presented in api.json (some types that use serde(content="value"))
->>>>>>> a92260a8
 
 ## [1.37.1] – 2022-08-03
 
