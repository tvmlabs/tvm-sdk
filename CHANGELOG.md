# Release Notes
All notable changes to this project will be documented in this file.

<<<<<<< HEAD
## 0.26.0 Aug 7, 2020
### New
- `crypto` function `crypto.derive_sign_keys_from_mnemonic`

### Fixed
- incorrect block walking in `wait_for_transaction` in case of shard merging.    

=======
## 0.25.4 Aug 5, 2020
### Fixed
- `waitForTransaction` didn't use prev_alt_ref for block walking
 
>>>>>>> 98c9774a
## 0.25.3 Jul 30, 2020
### New
- All methods that require contract's code/data can use field `boc` 
  in account document to extract code and data 
  (instead of `code` and `data` fields).
- Optional `bocBase64` parameter of method `tvm.get` that can be used 
  instead of `codeBase64` and `dataBase64`.   

## 0.25.2 Jul 29, 2020
### New
- `error.data` object extended with fields `address`, `function_name`, `account_balance`, 
`account_address`, `query_url`, `config_server` for appropriate errors

## 0.25.0 Jul 8, 2020
### New
- supports for core context in all platforms
- local run functions return updated contract state when running with `full_run = true`
- time sync check while initializing
- parallel requests on different contexts don't block each other. Requests on the same context
remain sequential
- new transaction wait mechanism. All account's shard blocks are checked for transaction to 
guarantee message expiration
- `contracts.wait.transaction` function for awaiting previously sent message processing
- `contracts.send.message` returns message processing state for `contracts.wait.transaction` function
- `contracts.find.shard` function for account shard matching
- added logging on warning messages

## May 28, 2020
### New
- error resolving by local message processing
- `contracts.resolve.error` function for manual error resolving call
- `contracts.process.transaction` function processing transaction to check errors and get output
- `contracts.run.local` and `contracts.run.local` functions now have `fullRun` flag to emulate
node transaction processing and calculate fees

## May 22, 2020
#### Fix
- TON mnemonic functions didn't check validity of the seed phrase.

## May 19, 2020
### ton-client-web 0.23.1
#### New
- Platform builder generates ready to use `index.js` for web clients (instead of install script of `ton-client-web-js` binding)

## May 17, 2020
### New
- `tvm.get` now can fetch account data if it is not provided

## May 14, 2020
### New
- Message processing functions added
- Run get methods function added
- `ed25519-dalek` version updated to `1.0.0-pre.3`
- SDK is fully opensourced since open repo `ton-labs-executor` used

### Fixed
- Panic in fee calculation under WASM
- `reqwest` crate version synced in all projects
- Memory leaking in Node JS<|MERGE_RESOLUTION|>--- conflicted
+++ resolved
@@ -1,20 +1,14 @@
 # Release Notes
 All notable changes to this project will be documented in this file.
 
-<<<<<<< HEAD
 ## 0.26.0 Aug 7, 2020
 ### New
 - `crypto` function `crypto.derive_sign_keys_from_mnemonic`
 
-### Fixed
-- incorrect block walking in `wait_for_transaction` in case of shard merging.    
-
-=======
 ## 0.25.4 Aug 5, 2020
 ### Fixed
 - `waitForTransaction` didn't use prev_alt_ref for block walking
  
->>>>>>> 98c9774a
 ## 0.25.3 Jul 30, 2020
 ### New
 - All methods that require contract's code/data can use field `boc` 
