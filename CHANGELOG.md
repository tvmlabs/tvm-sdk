# Release Notes

All notable changes to this project will be documented in this file.

<<<<<<< HEAD
## [2.18.0] - 2025-06-19

### New

- Add `getavailablecredit` `sendtodappconfig` `mintshellq` instructions 
- Change `mintshell` instruction. 
- Refactor fee in executor
=======
## [2.18.0] - 2025-06-27

### New
- `account` module with `get_account` function that requests account boc from BM or BK node
- `api-token` added to `config.network`
>>>>>>> af234535

## [2.17.3] - 2025-06-25

### Fixes:

- Changed `runwasm` gas usage to match other instruction prices

## [2.17.2] - 2025-06-19

### New

- Changed `runwasm` instruction to accept local wasm binaries, selected by hash.

## [2.17.1] - 2025-06-16

### New

- Added fixed gas metering and wasm fuel limiting to `runwasm` instruction

## [2.17.0] - 2025-06-12

### New

- Added `RUNWASM` instruction, allowing execution of WASM Component Binaries. [Details and examples in WASM instruction docs.](tvm_vm/WASM.md)

## [2.16.3] - 2025-06-09

### New

- Add the ability to fill in the source address for external messages if it is provided by the Block
  Manager (required for Block Keepers with authentication enabled)

## [2.16.2] - 2025-06-05

### New

- Optimized build for new versions of Rust

## [2.16.1] - 2025-05-28

### New

- Add `BURNECC` instructions.

## [2.16.0] - 2025-05-28

### New

- Add support of authorization on Block Producers

### Fixed

- Fixed redirection while sending external messages

## [2.15.0] - 2025-05-12

### New

- Add `CALCBMREWARD`, `CALCBMREWARDADJ`, `CALCMINSTAKEBM` instructions.

## [2.14.0] - 2025-05-12

### New

- `gosh` feature made default


## [2.13.0] - 2025-05-01

### Improvement

- While sending external messages, using the port provided in the redirection response

## [2.12.0] - 2025-04-30

### Improvement

- Message is sent to the `bk/v2/messages` or `bm/v2/messages` endpoints

## [2.11.0] - 2025-04-22

### New
- `BOC v3` stores all hashes and cell stats (tree cell count, tree bits count).
  It increases BOC size but speeds up deserialization time. It stores cell offsets instead of cell indexes,
  to avoid extra indirection level when resolving cell address inside boc.
  It also introduces new internal cell variant `Boc3Cell` that holds ref to entire boc and offset
  of raw cell data. So whe using boc3 and new cell variant, it is possible to avoid boc deserialization into
  cell tree structure.
- `Cell` now declared as ан enum instead of Arc<dyn CellImpl>.
- `BocReader` parameter `force_cell_finalization` - forces cell verification and hash rebuilding when reading
  cell(s) from BOC. It is by default. Turning this parameter off will speed up deserialization time in case when
  BOC contains stored hashes.

## [2.10.0] - 2025-03-28

### New

- `return_value` is added to the `ResultOfSendMessage` - returns the executed contract's return value

## [2.9.2] - 2025-03-18

### Fixed
- Restored the utility  for generating `api.json`.
- Changed the type of the `thread_id` field in the `ParamsOfSendMessage` structure.

## [2.9.0] – 2025-03-11

### New
- Message delivery to the target thread has been made more reliable.

### Fixed
- Issue with tvm_api formatting

### Breaking changes
`Error.data.tvm_exit_code` renamed to `Error.data.exit_code`

## [2.8.0] – 2025-02-28
### New
- tvm-debugger commands:
    boc-encode      Encodes given parameters in JSON into a BOC
    boc-decode      Decodes BOC into JSON as a set of provided parameters
    boc-hash        Read BOC string from stdin and print its hash
    state-encode    Encodes initial contract state from code, data, libraries ans special options
    state-decode    Decodes initial contract state into code, data, libraries ans special options
    account-encode  Creates account state BOC

### Breaking changes
- tvm-debugger:
  - existing functionality was moved under command `run`


## [2.7.1] – 2025-02-28

### New

- In case of "THREAD_MISMATCH" error message will be re-sent to the right thread.

### Fixed
- In case of "WRONG_PRODUCER" error message was not re-sent to the right producer correctly.

### Improvements
- Removed some unused dependencies

## [2.7.0] – 2025-02-27
### New
- `tvm_vm`: execution time control parameters `termination_deadline` and `execution_timeout`. [See details](tvm_vm/CHANGELOG.md)

## [2.6.1] – 2025-02-26

### Fixed
- Fix bugs in VERGRTH16 and POSEIDON instructions.

## [2.6.0] – 2025-02-19

### New

`dapp_id` is moved form `Account` structure to the wrapping structure `ShardAccount`

## [2.5.0] – 2025-02-19

### New
- Add instructions CALCBKREWARDADJ, CALCREPCOEF functions
- Add free fee with same ThreadId

### Fixed
- Fix CNVRTSHELLQ, CALCBKREWARD, CALCMINSTAKE instructions.

## [2.4.0] – 2025-02-06
### New
- `processing.send_message` works with `bm/v2/messages` endpoint and synchronously returns  execution result from the node

## [2.3.3] – 2024-12-18

### New
- Delete some flags from RawReserve instruction

## [2.3.2] – 2024-12-18

### Fixed
- Fix src dapp id for out messages

## [2.3.1] – 2024-12-16

### Fixed
- Rawreserve didn't include credit money.
- Transfer all balance sent credit money and transaction failed.
- Abort ext_message didn't restore balances

## [2.3.0] – 2024-10-21

### New
- Add support of VERGRTH16 and POSEIDON instructions for zk-login.
-
## [2.2.12] – 2024-10-08

### Fixed
- Increase message credit.

## [2.2.11] – 2024-10-08

### Fixed
- Update Dapp_id field in AccountStuff into Option.

## [2.2.10] – 2024-10-08

### Fixed
- Work with CurrencyCollections. Fixed add and sub.

## [2.2.9] – 2024-10-08

### Fixed
- Fix SEND_ALL_BALANCE_FLAG

## [2.2.8] – 2024-10-02

### Improved
Improve RawReserve instruction

## [2.2.7] – 2024-09-20

### Fixed
- Fix with read_from_cell in VarIntegerN.

## [2.2.6] – 2024-09-20

### Fixed
- Update MINTECC, EXCHANGE, CALCBKREWARD instruction.
- Fix check_overflow in grams.

### New
- Add MINTSHELL intruction and credit program.

## [2.2.5] – 2024-09-12

### Fixed
- Set `dapp_id` in executor to have it the same for inbound and outbound messages.

## [2.2.4] – 2024-09-11

### Fixed
- `dapp_id` was not set for the accounts which state changed from nonExist to Active

## [2.2.3] – 2024-09-11

### New
- Add tvm-client function `set_code_salt_cell` to set code salt with both objects passed by cells (not shared in json-api).

## [2.2.2] – 2024-09-10

### New
- New instruction - CALCMINSTAKEREWARD.
- Change CNVRTSHELLQ instruction.

## [2.2.1] – 2024-08-27

### New
- New field in internal message - `src_dapp_id`.

## [2.2.0] – 2024-08-23

### New
- New field in account - `dapp_id`.

## [2.1.1] – 2024-08-19

### Improved
Validator reward formula updated.

## [2.1.0] – 2024-08-15

### New

- New VM instructions supported:
  MINTECC - mint ecc tokens for special contracts
  CNVRTSHELLQ - convert ecc shell tokens into shell 1:1
  CALCBKREWARD - calculate reward for validators after validator epoch

## [2.0.3] – 2024-08-15

# New

`tvm_debugger` crate added

## [2.0.2] – 2024-07-25

### Fixed
AccountActive Stack Overflow issue fixed

```
account state: AccountActive
Stack Overflow:
   0: backtrace_on_stack_overflow::handle_sigsegv
   1: <unknown>
   2: <tvm_types::cell::DataCell as tvm_types::cell::CellImpl>::reference...
```

## [2.0.1] – 2024-07-16

### Fixed
Resolved stack overflow issue: returning an error instead of using `anyhow`.

## [2.0.0] – 2024-07-10

First release of SDK supporting Acki Nacki protocol.

## [1.45.1] – 2023-12-19

### Fixed

- Updated dependences

## [1.45.0] – 2023-11-10

### New

- ABI 2.4 supported.

### Breaking

- For contracts with ABI version => 2.4 initial public key should be explicitly supplied
inside `initial_data` in `abi` module functions. Signer public key and `initial_pubkey` parameter
are not used in contract initial data encoding since ABI version 2.4.

- `abi.decode_initial_data` and `abi.update_initial_data` functions don't support ABI version => 2.4.
`abi.decode_account_data` and `abi.encode_initial_data` should be used instead

- Only `workchain_id` parameter is allowed if `state_init` parameter of `DeploySet` is provided.
State init should be finalized and ready to be used in message as is.

- `abi.encode_account` parameter `state_init` is BOC or cached BOC reference instead of
`StateInitSource` enum. There is only one way to provide account state init now.

## [1.44.4] – 2023-11-07

### New

- Account BOC for local error resolving is fetched from blockchain API instead of collections API

## [1.44.3] – 2023-09-05

### New

- Error appeared during network paramaters resolving is returned to client instead of using default parameters

## [1.44.2] – 2023-08-22

### New

- Pruned account serialization supported

## [1.44.1] – 2023-07-25

### New

- functions with callbacks (e.g. `processing.process_messages`) can be called as sync.
- `send_event` parameter is now optional with default value `false`.

### Deprecated
- Debot module is [DEPRECATED](./docs/reference/types-and-methods/DEPRECATED.md)

## [1.44.0] – 2023-07-12

### New

- Ability to call async functions via `tc_request_sync`.
- In rust API, the following functions become sync (slight breaking):
  `abi::encode_internal_message`, `abi::attach_signature_to_message_body`, `abi::attach_signature`,
  `abi::decode_message`, `abi::decode_message_body`, `abi::decode_account_data`,
  `abi::update_initial_data`, `abi::encode_initial_data`, `abi::decode_initial_data`,
  `abi::decode_boc`, `abi::encode_boc`, `boc::decode_tvc`, `boc::parse_message`, `boc::parse_transaction`,
  `boc::parse_account`, `boc::parse_block`, `boc::parse_shardstate`, `boc::get_blockchain_config`,
  `boc::get_boc_hash`, `boc::get_code_from_tvc`, `boc::cache_get`, `boc::cache_set`, `boc::cache_unpin`,
  `boc::encode_boc`, `boc::get_code_salt`, `boc::set_code_salt`, `boc::decode_state_init`, `boc::encode_state_init`,
  `boc::encode_external_in_message`, `boc::get_compiler_version`, `processing::monitor_messages`,
  `processing::get_monitor_info`, `processing::cancel_monitor`
- Code generator for `modules.ts` produces `_sync` wrapper for all API functions.

## [1.43.3] – 2023-06-24

### Fixed

- Memory leak in a spawned loop of the web socket link.

## [1.43.2] – 2023-06-09

### Fixed

- Non existing accounts are treated as missing since q-server return `non existed` if account is missing
- Next block awaiting timeout calculation on message with long expiration time

## [1.43.1] – 2023-06-01

### Fixed

- `MonitoredMessage` API representation simplified.

## [1.43.0] – 2023-05-23

### New

- `network.network_retries_count` config parameter is finally deprecated and not used in SDK.
  `max_reconnect_timeout` is used instead
- Message monitoring errors received by subscription are returned from
  `processing.fetch_next_monitor_results` function
- Message monitor buffers new messages for delayed start of the subscription. New subscription
  starts when 1 second has passed since the last addition or when 5 seconds has passed since last sending
- Message monitor uses more than one subscription.
- Version of `ton_types` upped to 2.0.0
- Fixed code for changed dependencies api
- Removed logic related to client-server clock sync
- `boc.encode_tvc` and `boc.decode_tvc` are renamed to `boc.encode_state_init`
  and `boc.decode_state_init`.
- `boc.decode_tvc` decodes TVC BOC according to the TVC spec.
- `DeploySet.tvc` supports new TVC file format (according to new TVC spec).
  Old tvc files (with serialized state init) are also supported.
- `DeploySet.state_init` allows to specify serialized state init.
- `DeploySet.code` allows to construct state init from provided serialized code.
- `DeploySet`'s fields `tvc`, `state_init` and `code` are mutually exclusive (so you should
  provide value for one of these fields).
- `ProcessingEvent::MessageExpired` is sent to callback in case of retry in `processing.process_message`

### Client breaking changes
- `boc.encode_tvc` and `boc.decode_tvc` are renamed to `boc.encode_state_init`
  and `boc.decode_state_init`

## [1.42.1] – 2023-03-23

### Fixed

- Client was notified about every REMP status timeout. Now it is notified only once when fallback
scenario is started

## [1.42.0] – 2023-03-22

### New

- Added message monitoring functions to the `processing` module: `monitor_messages`,
    `fetch_next_monitor_results`, `get_monitor_info`, `cancel_monitor****`.
- Added `processing.send_messages` function.
- Improved error resolving for deleted accounts
- `net.first_remp_status_timeout` config parameter default value set to 1 ms in order to start
fallback scenario together with REMP statuses processing while REMP is not properly tuned yet.
- Network errors are returned on subscription creation if occured

### Fixed

- `ParamsOfSubscribe` was not public.
- `subscribe` did not trim subscription query text. It is required for some graphql servers
  expecting that query text starts from operation text.

## [1.41.1] – 2023-03-14

### Fixed

- `api_derive` compilation errors
-

## [1.41.0] – 2023-01-18

### New

- `CapSignatureWithId` capability is supported.

    Network signature ID is used by VM in signature verifying instructions if capability
    `CapSignatureWithId` is enabled in blockchain configuration parameters.

    This parameter should be set to `global_id` field from any blockchain block if network can
    not be reached at the moment of message encoding and the message is aimed to be sent into
    network with `CapSignatureWithId` enabled. Otherwise signature ID is detected automatically
    inside message encoding functions.
    ***Overwrite priority: ExecutionOptions.signature_id -> ClientConfig.network.signature_id -> last network block***

    - `ClientConfig.network.signature_id` optional parameter is added. Specify it in case of offline work for all message signing operations to use.
    - `ExecutionOptions` is extended with `signature_id` optional parameter. Specify locally for a particular `run_tvm` or `run_executor` call.
   - `net.get_signature_id` function returns `global_id` if `CapSignatureWithId` capability is enabled,

- `message_id` and `message_dst` fields are added to all `ProcessingEvent` variants
- Config parameter `binding: { library: string, version: string }`. Binding authors should define
   this parameter at context initialization.
- `tonclient-binding-library` and `tonclient-binding-version` GraphQL request headers. [Read more here](https://github.com/tonlabs/ever-sdk/blob/master/docs/for-binding-developers/json_interface.md#bindings)
- `Error.data.binding_library` and `Error.data.binding_version` error data fields. [Read more here](https://github.com/tonlabs/ever-sdk/blob/master/docs/for-binding-developers/json_interface.md#bindings)

### Client breaking changes
- `abi.get_signature_data` function ouput parameter `hash` is renamed to `unsigned` for consistency with other crypto functions parameters

### Possible breaking change on binding side
- Changed type of the `dictionary` parameter or mnemonic crypto functions and crypto config.
  Now it uses `MnemonicDictionary` enum type instead of `number`. `MnemonicDictionary` numeric
  constants are compatible with previous values.

### Deprecated
- `debot` engine module is deprecated. Debot engine development has migrated to a separate repository (soon will be published). So, in order to reduce sdk binary size, we will remove `debot` engine module from sdk in the next releases.

## [1.40.0] – 2023-01-11

### New

- `abi.get_signature_data` function that returns signature from message and hash to verify the signature

### Improvement

- local endpoints with port specified are expanded with `http` protocol instead of `https` (e.g.
`localhost:8033` in expanded to `http://localhost:8033/graphql`)

## [1.39.0] – 2022-12-07

### Improvement

- Resolved endpoints are cached for 10 minutes so subsequent messages sent will not require
additional server request

- Queries are retried in case of network errors when websocket connection is used

- `WaitForTimeout` error code (607) is returned in case of `wait_for_transaction` function was
successfully executed but expected data did not appeared during the specified timeout

- `timeout` parameter in `net.query_transaction_tree` behaviour changed. Now value 0 indicates that
no time limit should be used and function will wait for all transactions execution

### New

- `transaction_max_count` parameter in `net.query_transaction_tree` which controls the count of
transaction to be awaited and returned

- `data_layout` and `function_name` parameters in `abi.decode_message` and `abi.decode_message_body`
that can be used to decode responsible function output and optimize message decoding by strict layout check

### Fixed

- `abi.encode_initial_data` function properly creates data in case of public key omitted.
  Now `abi.encode_initial_data` call without initial data values and public key creates
  the same data as compiled tvc

- Graphql error messages with HTTP response 400 was skipped (was not propagated to
  the SDK client application).

- Several misspelling.

- Message processing freeze in case of large amount of messages parallel processing using Websocket
connection

- Websocket interaction thread panic

- **Debot module**:
    - fill hash argument in `SDK.signHash` method with leading zeroes up to 32 bytes.

## [1.38.1] – 2022-11-10

### Improvement

- Additional info query is removed from `send_message` to minimize API usage

### Fixed

- Error code `Unauthorized` is returned from all network functions in case of authentication failure
- Server connection attempt is not retried in case of authentication failure

### New

## [1.38.0] – 2022-10-06

### New

- **Debot module**:
    - ABI specification v2.3 is supported in DEngine.
    - Supported flags `OVERRIDE_TS`, `OVERRIDE_EXPT`, `ASYNC_CALL` for external messages in DEngine.

### Improvement

- Support cookies in net module for std mode (not wasm)
- Remove network aliases (main, dev, main.ton.dev, net.ton.dev)
- No balancing logic in case of 1 endpoint + removed the check of REMP support on backend during
  client initialization.
  These changes will make client initialization faster -> CLI tools that use SDK will work faster,
  web pages will load initial data faster.
- Changed 401 error message to response message from API
- Tests improvements: cryptobox tests made stable

## [1.37.2] – 2022-08-10

### New

- `crypto.encryption_box_get_info` returns nacl box public key in `info.public` field.
- Gosh instruction are supported in local VM and executor:
    - execute_diff
    - execute_diff_patch_not_quiet
    - execute_zip
    - execute_unzip
    - execute_diff_zip
    - execute_diff_patch_zip_not_quiet
    - execute_diff_patch_quiet
    - execute_diff_patch_zip_quiet
    - execute_diff_patch_binary_not_quiet
    - execute_diff_patch_binary_zip_not_quiet
    - execute_diff_patch_binary_quiet
    - execute_diff_patch_binary_zip_quiet

### Improvement

- `create_crypto_box` optimisation.
  When a user creates a crypto box, library encrypts provided secret information using provided
  password and salt.
  When library encrypts the secret, it calculates encryption key from password and salt
  using `scrypt` function which takes a lot of CPU time (about 1 second).
  So when a user creates many crypto boxes using the same password and salt,
  it takes a lot of time (about 12 seconds for 10 crypto boxes).
  With the optimisations introduced in this version the library stores the
  pair (password+salt => encryption key) in internal cache for approximately 2 seconds.
  So when a user creates many crypto boxes at a time using the same password and salt,
  library uses cached information to skip heavy calculations. As a result now it takes only
  a second to create 10 crypto boxes.

### Fixed

- Some enum types were not properly presented in api.json (some types that use serde(content="
  value"))

## [1.37.1] – 2022-08-03

### Fixed

- Pinned BOC cache now has reference counter for each pin in BOC. BOC can be pinned several times
  with the same pin. BOC is removed from cache after all references for all pins are unpinned with
  `cache_unpin` function calls.
- Fixed error resolving in case when account state was modified after message expiration time. Now
  appropriate error text is added to error message instead of executor internal error

## [1.37.0] – 2022-07-28

### New

- client sends `config.network.access_key` as `Authorization: Basic ...`
  or `Authorization: Bearer ...` header depending on the value passed:
  if value is in hex, then it is processed as project secret (basic), if in base64 - then as JWT
  token (bearer).
- client accepts endpoints with `/graphql` suffixes specified in config.

### Fixed

- Updated zstd in order to fix building.

## [1.36.1] – 2022-07-18

### Improvement

- Time synchronization check between device and server improved:  calculation of time-diff
  with server is moved from batched query to send_message function and therefore now query
  execution time does not affect this time diff.

## [1.36.0] – 2022-07-01

### New

- ABI specification v2.3 is supported
- parameter `address` is added to `abi.encode_message_body` function

## [1.35.1] – 2022-06-28

### Improved

- `abi` module errors have been improved

## [1.35.0] – 2022-06-28

### New

- `chksig_always_succeed` execution option used in params of the `tvm.run_get`, `tvm.run_tvm`
  and `tvm.run_executor`.
- `abi.calc_function_id` function
- `tokio` library is updated to 1.* version

## [1.34.3] – 2022-06-08

### New

- send `accessKey` header in api requests (specified in `config.network.accessKey`)

### Fixed

- send headers in `info` api requests

## [1.34.2] – 2022-05-30

### Fixed

- build process

## [1.34.1] – 2022-05-26

### New

- supported removing Copy interface from UInt256
- supported changed interface of `ton_types::Cell`

## [1.34.0] – 2022-05-18

### New

- `client.config` function that returns the current client config
- `run_executor().fees` is extended with these fields:

    - `ext_in_msg_fee` - fee for processing external inbound message
    - `total_fwd_fees` - total fees of action phase
    - `account_fees`  - total fees the account pays for the transaction

- `main` and `dev` endpoints aliases for Evernode Cloud Mainnet and Devnet endpoints

### Improved

- Added documentation for `TransactionFees` type (`run_executor().fees`).
- Documentation now includes `enum` types descriptions.
  To achieve it we updated binding-gen: enum of types now produces its own type for each enum
  variant.

## [1.33.1] – 2022-05-10

### Fixed

- Websocket errors weren't treated as a network errors.
  This is why all the processing functions that worked via wss protocol failed on these errors
  without retries. Now retries are performed.
- SDK tried to rebalance even if only a single endpoint was specified. Now in case of a single
  endpoint, no rebalancing occurs.

## [1.33.0] – 2022-05-02

### New

- `allow_partial` flag in all `abi.decode_*` functions. This flag controls decoder behaviour whether
  return error or not in case of incomplete BOC decoding
- `REMP` supported. `ProcessingEvent` enum is extended with `REMP` statuses (enum of events posted
  into `processing.wait_for_transaction` function callback )
- UNSTABLE. `first_remp_status_timeout` and `next_remp_status_timeout` parameters in network config

## [1.32.0] – 2022-03-22

### New

- `network.queries_protocol` config parameter allows selecting protocol the SDK uses to communicate
  with GraphQL endpoint:
    - `HTTP` – SDK performs single HTTP-request for each request.
    - `WS` – SDK uses single WebSocket connection to send all requests. This protocol is a
      preferable
      way when the application sends many GraphQL requests in parallel.

### Fixed

- **Debot module**:
    - If DEngine received a non-zero exit_code while emulating a transaction while sending a
      message, DEngine will call onErrorId callback of the message.

## [1.31.0] – 2022-03-09

### New

**crypto module:**

- `Cryptobox` introduced: root crypto object that stores encrypted secret and acts as a factory for
  all crypto primitives used in SDK.
  Crypto box provides signing and encryption boxes.

  Functions:
  [`create_crypto_box`](./docs/reference/types-and-methods/mod_crypto.md#create_crypto_box) -
  initializes cryptobox with secret
  [`remove_crypto_box`](./docs/reference/types-and-methods/mod_crypto.md#remove_crypto_box) -
  removes cryptobox and overwrites all secrets with zeroes
  [`get_crypto_box_seed_phrase`](./docs/reference/types-and-methods/mod_crypto.md#get_crypto_box_seed_phrase)
  - returns decrypted seed phrase
  [`get_crypto_box_info`](./docs/reference/types-and-methods/mod_crypto.md#get_crypto_box_info) -
  returns encrypted cryptobox secret for next cryptobox initializations
  [`get_signing_box_from_crypto_box`](./docs/reference/types-and-methods/mod_crypto.md#get_signing_box_from_crypto_box)
  - derives signing box from secret
  [`get_encryption_box_from_crypto_box`](./docs/reference/types-and-methods/mod_crypto.md#get_encryption_box_from_crypto_box)
  - derives encryption box from secret
  [`clear_crypto_box_secret_cache`](./docs/reference/types-and-methods/mod_crypto.md#clear_crypto_box_secret_cache)
  - forces secret cache (signing and encryption) clean up (overwrites all secrets with zeroes).

- Support of `initCodeHash` in tvm: `X-Evernode-Expected-Account-Boc-Version`=2 http header added to
  graphql requests. value=2 means that SDK requests the latest account boc version with initCodeHash
  support from API. This was done because new boc version is not compatible with old transaction
  executor, i.e. with previous SDK versions. New transaction executor is compatible with new and old
  boc formats. New SDK asks for new boc format if it exists,if it does not - old boc version is
  returned. Previous version of SDK will fetch only old version without initCodeHash support.

**Attention! Migrate your applications to the new SDK version ASAP because in some period of time we
will stop supporting old boc version in API and default value of
X-Evernode-Expected-Account-Boc-Version on backend side will become 2, missing value will cause an
error. Now default value on API side is Null which means that API returns the old version. This is
done to avoid breaking changes in existing applications and give time to migrate to the new SDK**.

### Fixed

- Documentation generator for app object interface fills documentation from
  `ParamsOfXXXAppObject` enum.
- Documentation generator for function with `obj` parameter add this parameter
  into parameters section with link to appropriate AppObject interface.

## [1.30.0] – 2022-02-04

### New

- Added `boc.encode_external_in_message` function to encode message BOC based on
  a low level message parts such as a body, state init etc.
- Added `net.subscribe` function to start a low level GraphQL subscription.
- Added support for new MYCODE TVM command in `tvm.run_tvm` and `tvm.run_get` functions.

## [1.29.0] – 2022-02-03

### New

- Added `abi.encode_boc` function to encode parameters with values to BOC, using ABI types.
- Added support of `address` type in `boc.encode_boc`.
- All fetch requests are now called with timeouts to prevent freezing in case of infinite answer.
- Support of `MYCODE` instruction in TVM

## [1.28.1] – 2022-01-25

### Fixed

- Support breaking changes in `ton-labs-block-json` v0.7.1
- Updated endpoints for `main.ton.dev` alias.

## [1.28.0] – 2021-12-24

### New

- DevNet endpoints now changed to EVER OS domain: eri01.net.everos.dev, rbx01.net.everos.dev,
  gra01.net.everos.dev
- **Debot module**:
    - Added float numbers support for Json interface
- Added guide for custom giver usage.

### Fixed

- Debot module: fixed a bug in Query.query function called with an empty `variables` field.

## [1.27.1] – 2021-12-09

### Fixed

- Empty `function_name` field in the "create run message failed" error.

## [1.27.0] – 2021-12-06

### New

-
Function [`abi.encode_initial_data`](./docs/reference/types-and-methods/mod_abi.md#encode_initial_data)
which
encodes initial account data with initial values for the contract's static variables and owner's
public key.
This function is analogue of `tvm.buildDataInit` function in Solidity.

### Fixed

- Subscription for Counterparties failed with 'Unknown type "CounterpartieFilter"' error.

## [1.26.1] – 2021-12-01

### Fixed

- Fixed building and warning.

## [1.26.0] – 2021-11-25

### New

- **Debot module**:
    - Added `allow_no_signature` parameter to `decode_and_fix_ext_msg()` and
      `onerror_id` return value to `prepare_ext_in_message()` inner functions used in TS4.
    - Added support for async external calls.
    - `Query` interface extended with `waitForCollection` and `query` methods. `waitForCollection`
      allows to wait
      for completion of async external calls.
    - Added support for DeBots with ABI 2.2.
-
Function [`proofs.proof_message_data`](./docs/reference/types-and-methods/mod_proofs.md#proof_message_data)
which proves message data, retrieved
from Graphql API.

## [1.25.0] – 2021-11-08

### New

- New module [`proofs`](./docs/mod_proofs.md) is introduced!
- Functions [`proofs.proof_block_data`](./docs/mod_proofs.md#proof_block_data)
  and [`proofs.proof_transaction_data`](./docs/mod_proofs.md#proof_transaction_data)
  which prove block data, retrieved from Graphql API.

  These are the first functions from proofs series :) Wait for others(`proof_account_data`
  , `proof_message_data`) in the next releases.

  Read about them more in the [documentation](./docs/mod_proofs.md#proof_block_data).

- [`abi.decode_boc`](./docs/mod_abi.md#decode_boc) function to decode custom BOC data into JSON
  parameters.
- `Ref(<ParamType>)` type was added to ABI.
  Solidity functions use ABI types for builder encoding. The simplest way to decode such a BOC is to
  use ABI decoding. ABI has it own rules for fields layout in cells so manually encoded BOC can not
  be described in terms of ABI rules. To solve this problem we introduce a new ABI
  type `Ref(<ParamType>)` which allows to store `ParamType` ABI parameter in cell reference and,
  thus, decode manually encoded BOCs. This type is available only in `decode_boc` function and will
  not be available in ABI messages encoding until it is included into some ABI revision.

## [1.24.0] – 2021-10-18

### New

- `boc.get_boc_depth` function to get depth of the provided boc.
- `boc.decode_tvc` function returns additional fields `code_hash`, `code_depth`, `data_hash`
  , `data_depth` and `compiler_version`

- **Debot module**:
    - added `parse` function to Json interface.

## [1.23.0] – 2021-10-05

### New

- `boc.get_code_salt` and `boc.set_code_salt` functions for contract code salt management.
- `boc.encode_tvc` and `boc.decode_tvc` functions for TVC image encoding and decoding
- `boc.get_compiler_version` function extracting compiler version from contract code
- `abi.update_initial_data` and `abi.decode_initial_data` function for pre-deployment contract data
  management

## [1.22.0] – 2021-09-20

### New

- ABI v2.2 with fixed message body layout
  supported. [See the specification](https://github.com/tonlabs/ton-labs-abi/blob/master/docs/ABI_2.2_spec.md)
  .

  Now, for contracts with ABI version < 2.2 compact layout will still be used for compatibility, for
  contracts with ABI version 2.2 and more - fixed layout will be used.
  **Please, make sure that you updated the ABI if you recompiled your contract with 2.2 ABI, or you
  may get an inconsistent contract behaviour**.
- **Debot module**:
    - added `getEncryptionBoxInfo`, `getSigningBoxInfo` functions to Sdk interface.
    - implemented Query DeBot interface in DEngine.

## [1.21.5] – 2021-09-13

### Fixed

- `abi.encode_message` and `processing.process_message` created invalid deploy message in case of
  `Signer::None` was used, and contract could not be deployed.

## [1.21.4] – 2021-09-08

### New

- Support MacOS aarch64 target

## [1.21.3] – 2021-09-02

### New

- Information about used endpoint is added to subscription errors.
- Graphql response error codes 500-599 are treated as retriable network errors

## [1.21.2] – 2021-08-25

### Fixed

- Updated crypto libraries in order to fix building.

## [1.21.1] – 2021-08-24

### Fixed

- http errors were not processed as network errors and didn't lead to endpoint reconnect and request
  retry

## [1.21.0] – 2021-08-18

### New

- `crypto.create_encryption_box` function for creating SDK-defined encryption boxes. First supported
  algorithm - AES with CBC mode.
- **Debot module**:
    - Added public `prepare_ext_in_message` function.

### Fixed

- `tvm.run_executor` did not work when SDK is configured to use TONOS SE, because of incomplete
  default
  blockchain configuration. Now mainnet config from key block 10660619 (last key block at the moment
  of fix)
  is used as default.

## [1.20.1] – 2021-07-30

### New

- Added support of contract error messages. Error messages (for example, require(...) in Solidity)
  are now parsed by SDK
  and returned in error message. New field `contract_error` was added to error's `data`.

### Fixed

- Fixed problem with WASM binaries (https://github.com/tonlabs/ton-labs-types/pull/42)

## [1.20.0] – 2021-07-16

### New

- ABI version `2.1` supported.
  **Attention!**
  If you work with contracts, that contain String parameters, then during migration from ABI 2.0 to
  2.1 you will need to remove all String type conversions to bytes and back and pass string to your
  contract as is.

- Now all requests to GraphQL are limited with timeout to react on unexpected server unavailability.
  Existing timeouts in waiting functions keep the same behaviour. All other requests timeout now can
  be set with `net.query_timeout` config parameter. Its default value is 60000 ms
- **Debot module**:
    - added `encrypt`, `decrypt` functions to Sdk interface which accept encryption box handles.

### Fixed

- Deployment with empty signer in cases of public key set in TVC or deploy set.

## [1.19.0] – 2021-07-07

### New

- `get_address_type` function in `utils` module, which validates address and returns its type. See
  the documentation.
- `decode_account_data` function in `abi` module that converts account data BOC into JSON
  representation according to ABI 2.1. See the documentation.
- Diagnostic fields `filter` and `timestamp` added to `wait_for_collection` error
- `main.ton.dev` and `net.ton.dev` endpoints that will be deprecated on 12.07.21 are now replaced
  with [proper endpoints list](https://docs.ton.dev/86757ecb2/p/85c869-networks), if they were
  specified in network `endpoints` config

### Fixed

- Search of the first master blocks during the network start period was fixed in blocks and
  transactions iterators

## [1.18.0] – 2021-06-26

### New

- Iterators in `net` module: robust way to iterate blockchain items (blocks, transactions)
  in specified range. See documentation for `create_block_iterator` , `create_transaction_iterator`,
  `resume_block_iterator`, `resume_transaction_iterator`, `iterator_next`, `iterator_remove`
  functions.
- Library adds `http://` protocol to endpoints `localhost`, `127.0.0.1`, `0.0.0.0` if protocol
  isn't specified in config.
- **Debot module**:
    - added tests for Json interface.

## [1.17.0] – 2021-06-21

### New

- Added support of external encryption
  boxes. [See the documentation](docs/mod_crypto.md#register_encryption_box)
- **Debot module**:
    - Dengine waits for completion of all transactions in a chain initiated by debot's onchain call.

## [1.16.1] – 2021-06-16

### New

- `timeout` option to `query_transaction_tree` – timeout used to limit waiting time for the next
  message and transaction in the transaction tree.

### Improved

- Improved error messages regarding ABI and JSON interface. SDK now shows additional tips for the
  user in cases of
  errors.

### Fixed

- Warnings in Rust 1.52+. Little fixes in the documentation.
- `total_output` field in fees was always 0.
- `query_transaction_tree` didn't wait for messages.

## [1.16.0] – 2021-05-25

### New

- `query_transaction_tree` function that returns messages and transactions tree produced
  by the specified message was added to `net`
  module. [See the documentation](docs/mod_net.md#query_transaction_tree)

### Fixed

- `AbiData.key` type changed to u32.
- attempt to use `orderBy` instead of `order` in `query_collection` will raise error.

## [1.15.0] – 2021-05-18

### New

- Sync latency detection increases connection reliability. Library will change the current endpoint
  when it detects data sync latency on it.

- Configuration parameters: `latency_detection_interval`,
  `max_latency`. See client documentation for details.

- **Debot module**:
    - signing messages with signing box handles returned from debots.
    - return any sdk errors to debot in case of external calls.
    - defining signing box handle used to sign message in approve callback.

## [1.14.1] – 2021-04-29

### Fixed

- Fixed building under Rust versions older than 1.51.

## [1.14.0] – 2021-04-28

### New

- **Debot module**:
    - implementation of Network DeBot interface in DEngine.
    - implementation of `signHash` function in Sdk interface.

### Fixed

- **Debot module**:
    - fixed bug in Json interface with supporting nested structures and arrays of structures.
    - fixed bug in Json interface with keys containing hyphens.

## [1.13.0] – 2021-04-23

### New

- [`net.query_counterparties`](docs/mod_net.md#query_counterparties) - allows to query and paginate
  through the list of accounts that the specified account
  has interacted with, sorted by the time of the last internal message between accounts.
  Subscription to counterparties collection is available via `net.subscribe_collection` function.

- Blockchain interaction reliability improvement (broadcast): library sends external inbound
  messages simultaneously
  to the N randomly chosen endpoints. If all N endpoints failed to response then library repeats
  sending to another random N endpoints (except the failed one).
  If all the available endpoints fail to respond then library throws error.
  The N parameter is taken from `config.network.sending_endpoint_count` (default is 2).

- Blockchain interaction reliability improvement (bad delivery list): library tracks endpoints
  with bad message delivery (expired messages). These endpoints have lower priority when library
  chooses endpoints
  to send message.

- **Debot module**:
    - Implementation of `Json` DeBot interface in DEngine.

### Fixed

- `BuilderOp::Integer.size` type has changed from `u8` to `u32`.
- **Debot Module**:
    - `Sdk` interface function `getAccountsDataByHash` didn't find accounts by `code_hash` with
      leading zero.

## [1.12.0] – 2021-04-01

### New

- [`utils.compress_zstd`](docs/mod_utils.md#compress_zstd) compresses data using Facebook's
  Zstandard algorithm.
- [`utils.decompress_zstd`](docs/mod_utils.md#decompress_zstd) decompresses data using Facebook's
  Zstandard algorithm.
- **Debot module**:
    - `init` function that creates an instance of DeBot and returns DeBot metadata.
    - Dengine fetches metadata form DeBot by calling 2 mandatory functions: `getRequiredInterfaces`
      and `getDebotInfo`. This data is returned by `fetch` and `init` functions.
    - `approve` DeBot Browser callback which is called by DEngine to request permission for DeBot
      activities.

### Changed

- **Debot Module**:
    - [breaking] `fetch` function doesn't create an instance of debot. It returns DeBot
      metadata (`DebotInfo`).
    - [breaking] `start` function doesn't create an instance of debot. It accepts DeBot handle
      created in `init` function.

## [1.11.2] – 2021-03-19

### Refactor

- Some internal refactor due to `ton-block` changes

## [1.11.1] – 2021-03-15

### New

- Giver address in tests is calculated from secret key. Default values are provided for TON OS SE
  giver

## [1.11.0] – 2021-03-05

### New

- [`utils.calc_storage_fee`](docs/mod_utils.md#calc_storage_fee) function to calculate account
  storage fee over a some time period.
- **Debot Module**:
    - Added unstable functions to `Sdk` interface: `getAccountsDataByHash`

## [1.10.0] – 2021-03-04

### New

- Add optional field `src_address`
  to [`ParamsOfEncodeInternalMessage`](docs/mod_abi.md#encode_internal_message).
- Field `abi` in [`ParamsOfEncodeInternalMessage`](docs/mod_abi.md#encode_internal_message) is
  optional and can be `None` if `call_set` and `deploy_set` are  `None`.
- [`boc.encode_boc`](docs/mod_boc.md#encode_boc) function provides ability to build and serialize
  any custom tree of cells.
  Application can use several base Builder serialization primitives like integers, bitstrings
  and nested cells.
- [`boc.get_blockchain_config`](docs/mod_boc.md#get_blockchain_config) function can extract
  blockchain configuration from key block and also
  from zerostate.
- [`tvm` module](docs/mod_tvm.md) functions download current blockchain configuration if `net` is
  initialized with
  DApp Server endpoints.
  Otherwise, [default configuration](https://github.com/tonlabs/ton-executor/blob/11f46c416ebf1f145eacfb996587891a0a3cb940/src/blockchain_config.rs#L214)
  is used.
- **Debot Module**:
    - Support for debot invoking in Debot Engine. `send` browser callback is used not only for
      interface calls but to invoke debots.
    - `start` and `fetch` functions returns debot ABI.
    - Added new built-in interface `Hex` which implements hexadecimal encoding and decoding.
    - Added unstable functions to `Sdk` interface: naclBox, naclBoxOpen, naclKeypairFromSecret,
      getAccountCodeHash.

### Changed

- Both `call_set` and `deploy_set`
  in [`ParamsOfEncodeInternalMessage`](docs/mod_abi.md#encode_internal_message) can be omitted. In
  this case `encode_internal_message` generates internal message with empty body.
- **Debot Module**:
    - `send` function accepts one argument - serialized internal message as string encoded into
      base64.

### Documentation

- [Debot browser app object](docs/mod_debot.md#AppDebotBrowser)
  and [signing box app object](docs/mod_crypto.md#appsigningbox) descriptions added
- functions-helpers for enum type variable creation for [Signer](docs/mod_abi.md#signer)
  , [Abi](docs/mod_abi.md#abi), [ParamsOfAppDebotBrowser](mod_debot.md#paramsofappdebotbrowser)

### Fixed

- doc generator: app object interface description, constructor functions-helpers for enum type
  variable creation, added new line in the end if api.json
- library libsecp256k1 upgraded to fix https://rustsec.org/advisories/RUSTSEC-2019-0027

## 1.9.0 Feb 19, 2021

### New

- `tuple_list_as_array` parameter in `tvm.run_get` function which controls lists representation.
  Default is stack-like based on nested tuples. If set to `true` then returned lists are encoded as
  plain arrays. Use this option if you receive this error on Web: "Runtime error. Unreachable code
  should not be executed..."
  This reduces stack size requirements for long lists.
- `function_name` field of `CallSet` structure can be the name or **id (as string in hex starting
  with 0x)** of the called function.
- Fields `config_servers`, `query_url`, `account_address`, `gas_used` added into specific
  errors' `ClientError.data` object.

### Fixed

- Binaries download links are now under https protocol
- If you receive this error on Web: "Runtime error. Unreachable code should not be executed..."
  in `run_get`, use the new parameter `tuple_list_as_array = true`
  . [See the documentation](docs/mod_tvm.md#run_get). This may happen, for example, when elector
  contract contains too many participants

## 1.8.0 Feb 11, 2021

### New

- **Debot Module**:
    - Added new built-in interface `Msg` which allows to send external message to blockchain and
      sign it with supplied keypair.

### Fixed

- `crypto.hdkey_public_from_xprv` used compressed 33-byte form instead of normal 32-byte.

## 1.7.0 Feb 9, 2021

### New

- BOC cache management functions were introduced:
    - `boc.cache_set`,
    - `boc.cache_get`
    - `boc.cache_unpin`
- Now functions that take boc as a parameter can also take a reference to boc cash instead so that
  it decreases the number of boc serialization
  and deserializations which drastically improves performance of `run_tvm` and `run_executor`
  especially in case of numerous calls on the same data.
- `boc_cache` parameter in `tvm.run_tvm` and `tvm.run_executor` functions to save resulting messages
  and account BOCs into cache.
- `return_updated_account` flag parameter introduced in `tvm.run_tvm` and `tvm.run_executor`
  functions to return updated account state. Important: by default this flag is `false` and account
  data is not returned.
- `abi.encode_internal_message` function to encode an internal ABI-compatible message.
- **Debot Module**:
    - Support for get-methods and external calls in debots.
      Debots can send external inbound messages to destination contracts (signed - for external
      calls and unsigned - for get-methods) using native language syntax without actions.
    - Built-in debot interfaces (interfaces implemented by DEngine).
      Added two built-in interfaces: base64 and Sdk.
    - Added `DebotInterfaceExecutor` to automatically route messages to destination interfaces.
    - Debot's `fetch` function is optional now. New debots can implement only `start` function.

## 1.6.3 Feb 4, 2021

### Fixed

- Expired message wasn't retried if local execution succeeded.

## 1.6.2 Feb 3, 2021

### Added

- `ResponseHandler` type description into `modules.md`.

### Fixed

- `net.batch_query` parameters serialization did't match to docs.
- Module description in docs generator contains `null` instead of summary.
- Function result section header hadn't the line separator before.

## 1.6.0 Jan 29, 2021

### New

- `nacl_sign_detached_verify` function to verify detached signature.
- `aggregate_collection` function as a wrapper for GraphQL aggregation queries.
- `batch_query` function performs multiple queries per single fetch.
- Active endpoint invalidation in case of network error occurring.
- `network.network_retries_count` config parameter is deprecated. `network.max_reconnect_timeout` is
  introduced that allows to specify maximum network resolving timeout. Default value is 2 min.
- `initial_pubkey` field in `DeploySet` to specify public key instead of one from TVC file or
  provided by signer.
- Support for debot interfaces:
    - `send` Browser Callback to send messages with interface calls to Browser.
    - new variant `ParamsOfAppDebotBrowser::Send`.
    - `send` API function to send messages from Browser to Debot.
    - `run_output.rs` - internal structure RunOutput to filter messages generated by debot to 4
      categories: interface calls, external calls, get-method calls and invoke calls.

### Fixed

- Device time synchronization is checked only in `send_message`. Data querying does not require
  proper time now

## 1.5.2 Dec 30, 2020

### Fixed

- `net` module functions waits for `net.resume` call instead of returning error if called while the
  module is suspended

### Documentation

- How to work with `Application Objects` [specification](docs/app_objects.md) added

## 1.5.1 Dec 28, 2020

### Fixed

- Updated the dependence on `ton-labs-abi`

## 1.5.0 Dec 25, 2020

### New

- `reconnect_timeout` parameter in `NetworkConfig`.
- `endpoints` parameter in `NetworkConfig`. It contains the list of available server addresses to
  connect.
  SDK will use one them with the least connect time. `server_address` parameter is still supported
  but
  `endpoints` is prevailing.
- `net.fetch_endpoints` function to receive available endpoints from server.
- `net.set_endpoints` function to set endpoints list for using on next reconnect.
- `ErrorCode` type in each module spec in `api.json`.

### Fixed

- send `GQL_TERMINATE_CONNECTION` and close websocket on leaving ws loop.

## 1.4.0 Dec 18, 2020

### New

- GraphQL optimization: use single web socket to serve all subscriptions.
- Support for the `keep-alive` messages from the GraphQL server.
- `tonclient-core-version` http header.
- `net.find_last_shard_block` function returning account shard last block ID.
- `boc.get_code_from_tvc` function extracting contract code from TVC image.
- **Debot Module:**
    - Add new variant `ParamsOfAppDebotBrowser::SwitchCompleted` to notify browser when all context
      actions are shown.
    - Added new 3 engine routines for crypto operations and 1 routine for querying account state (
      balance, state type, code, data) that can be used in debots.

### Fixed

- **Debot Module:**
    - Invoked debot terminated correctly after error occurred during
      execution of one of its actions. Initial prev_state of invoked debot
      changed to STATE_EXIT.
    - Fixed double jumping to current context in invoker debot after
      returning control to it from invoked debot.
    - Fixed conversation of exception codes thrown by debots to their user-friendly description.

## 1.3.0 Dec 8, 2020

### Featured

- `net.query` method . Performs custom graphql query that can be copied directly from the
  playground.
- `net.suspend` and `net.resume` methods for disabling and enabling network activity. One of the
  possible use-cases is to manage subscriptions when a mobile application is brought to the
  background and into the foreground again.
- Smart summary and description doc separation.
- ts-generator includes doc comments in JSDoc format.

## 1.2.0 Nov 26, 2020

### Featured

- **UNSTABLE API. This API is experimental. It can be changed in the next releases**.
  `debot` module was added with debot engine functions, such as : `start`, `fetch`, `execute`
  , `remove`. See the `debot` module documentation for more info.
  Check our tests for code examples.

- External signing was supported for message encoding: `SigningBox` type for `Signer` enum was
  supported.
  Now it is possible to sign messages with externally implemented signing box interface without
  private key disclosure to the library. Can be used in case of signing via HSM API or via cold
  wallet - when there is no access to the private key.

  It is also possible to create a Signing Box instance inside SDK - from a key pair passed into the
  library with `get_signing_box` method. It can be used for some test cases. Also it increases
  security - you need to pass your keys one time only.

  Check the `crypto` module documentation for `SigningBoxHandle` type and  `register_signing_box`
  , `get_signing_box`, `signing_box_get_public_key`, `signing_box_sign`.
  Check our tests for code examples.

### Fixed

- panic after `tc_destroy_context` call. Now all contexts use global async runtime
- field `mnemonic_hdkey_compliant` was removed from `CryptoConfig` (unused by the library)
- original and resolved errors are swapped in result. Now `error.code` contains original error code

## 1.1.2 Nov 15, 2020

### Fixed

- `wasm` feature has been fixed
- `crypto.factorize` doesn't panic on invalid challenge
- `client.get_api_reference` returns proper version
- ABI JSON with explicit function ID is parsed properly

## 1.1.1 Nov 11, 2020

### Fixed

- Compatible with older rust version change api type derivation with `vec![]`
  instead of prev `[].into()`

## 1.1.0 Nov 3, 2020

### New

- ChaCha20 encryption support `crypto.chacha20`.
- `boc.parse_shardstate` function for shardstates parsing.
- `boc.get_boc_hash` function for calculating BOC root hash
- `client.build_info` fully defined and documented.
- `processing.wait_for_transaction` and `processing.process_message` functions execute contract
  locally in case if transaction waiting fails in order to resolve the contract execution error
- `run_executor`, `run_tvm` now return `exit_arg` in case of TVM errors.
- Create the `build_info.json` on the build stage.
- `Abi::Contract` variant as an alias to deprecated `Abi::Serialized`
- `Abi::Json` variant to specify an ABI as a raw JSON string.
- `api.json` now contains details about numeric types: Number and BigInt are now
  have new fields `number_type` and `number_size`.
- `api.json` ref type names are fully qualified now in form of `module.type`,
  for example `abi.Signer`.

### Fixed

- TS generator fix some field names that is an invalid JS identifiers.
- Use `install_name_tool` to fix loading library paths at `libton_client.dylib`.
- `api.json` is reduced, so it can't contain tuple types, only structs.
  All types are exactly match to JSON.
- `out_of_sync_threshold` config parameter is `u32`

### Unstable

- `tc_request_ptr` function to use pointers `void*` instead of request_id `u32`.
  This feature is **UNSTABLE** yet.

## 1.0.0 Oct 27, 2020

### Differences between Core SDK v0 and v1

- All api functions are defined in mod.rs of appropriate modules
- Function names are the same as API function names: `module.function_name`
- Parameters naming:
    - In snake case
    - Base64 suffix is removed from parameter names. For example, `bocBase64` is changed to `boc`
- Parsed boc replaced with unparsed boc in all function input parameters
- All functions take byte arrays in a defined encoding:
    - `base64` - encoding used for byte arrays of variable length: text, images, etc.
    - `hex-lower-case` - encoding used to encode fixed length bit sequences: hashes, keys, salt,
      etc.
- `contracts` module is splitted into 5 modules:
    - `tvm` - embedded TVM execution functions
    - `boc` - raw cell and BOC manipulation functions
    - `abi` - abi-compatible messages creation and parsing functions
    - `processing` - blockchain interaction functions
    - `utils` - has only `convert_address` ATM, later will be used for some useful stuff
- `query` module is renamed to `net`
- new `client` module with functions `version`, `api_reference`
- All the environment functions (fetch, websocket, spawn, now, etc.) were abstracted behind a
  separate environment layer crate `ClientEnv`. The standard core env layer implementation is
  in `std_client_env` . Later (in 1.1 release) `web_client_env` implementation for Web will be
  added.
- Error codes are distributed across the modules the following way: `client` - 0..99, `crypto` -
  100..199, `boc` - 200..299,  `abi`  - 300..399, `tvm` - 400..499, `processing` - 500..599, `net` -
  600..699
- Error descriptions related to a module are described in error.rs file in the module's folder
- `decode_message`, `process_message`, `wait_for_transaction`, `run_tvm`, `run_executor`, etc.  (all
  the functions that return decoded messages) now returns int*/uint* data as a string which can be
  either decimal or 0x-prefixed hex string. Hex representation can be in any register and have any
  number of leading zeroes.

### Featured

- All the functions are asynchronous
- All the functions that can be called via JSON-api are public, so that they can be used directly
  without JSON-api.
- Inline documentation and api reference added.
- [breaking] `interops.rs`, `tonclient.h`. `create_context` now takes `config` parameter - context
  creation and setup happen at the same time. Config structure has been changed.
- [breaking] `crypto module.` default values for mnemonic-related functions have been changed:

  dictionary is 1, for word count is 12, derivation path is 'm/44'/396'/0'/0/0

- [breaking] **crypto module.** removed `word_count` parameter from `words` function
- [breaking] **crypto module.** `compliant` parameter is removed from
  functions `mnemonic_derive_sign_keys`, `hdkey_xprv_derive_path`, `hdkey_xprv_derive`,
- [new] **boc module.** Functions `parse_block`, `parse_account`, `parse_message`
  , `parse_transaction` that parse bocs to JSONs are introduced.
- [breaking] **net module.** Functions `query` , `wait.for`, `subscribe`  are renamed
  to `query_collection`, `wait_for_collection`, `subscribe_collection`

  `table` parameter is renamed to `collection`. `filter` parameter is now optional and of `json`
  type (passed as json object instead of `string`)

- [breaking] **net module**. Function `get.next` is removed.
- [breaking] **net module.**`subscribe_collection` now uses callback to return data.
- [breaking] **abi module**. `decode_message` introduced instead of `decode_unknown_run`
  , `decode_run_output`
- [breaking] **abi module**. `encode_message` introduced instead of `encode_unsigned_deploy_message`
  , `encode_unsigned_run_message`, `run.encode_message`, `deploy.encode_message`
- [breaking] **abi module**. `signer: Signer` parameter used instead of `key_pair: KeyPair` , which
  can be of `None` (unsigned message will be produced), `External` (data to be signed +unsigned
  message), `Keys` (signed message will be produced), `SigningBox` (message will be signed using a
  provided interface - will be supported in coming releases)
- [breaking] **processing module.** `process_message`  introduced instead of `deploy` and `run`**.**
  Parameter set was drastically changed.
- [breaking] **processing module.** `process_message`   - now, if the contract was already deployed,
  deploy fails with an exception of double constructor call.
- [new] **processing module.** `process_message` - any function can be called at deploy, not only
  constructor, also there can be no function call.
- [new] **processing module.** `process_message` now can optionally use callback to monitor message
  processing (creation, sending, shard block fetching, transaction receiving).
- [fixed] **processing module.** `process_message` - deploy can be performed without a key pair
- [breaking] **tvm module.** `run_local` is divided into 2 functions `run_tvm` and `run_executor`.
- [new] **tvm module.** `run_tvm` function - performs contract code execution on tvm (part of
  compute phase). Helps to run contract methods without ACCEPT. Returns account state with updated
  data, list of external messages and (optional, for ABI contracts only) list of messages decoded
  data.
- [new] **tvm module.** `run_executor` function - performs full contract code execution on
  Transaction Executor (part of collator protocol that performs all phases and checks and - as a
  successful result - forms a transaction) Returns updated account state, parsed transaction, list
  of parsed messages with optional decoded message bodies.
- [breaking] **tvm module**. `run_get` does not download account boc from the network anymore, but
  takes account boc as a parameter.

## 0.26.0 Aug 15, 2020

### New

- `config.get_api_reference` api function (pre release).
- `ton_sdk_cli` cli tool (pre release).
- full local run functions use `LocalRunContext` to exactly reproduce all transaction parameters and
  produce the same result as node

## 0.25.4 Aug 5, 2020

### Fixed

- `waitForTransaction` didn't use prev_alt_ref for block walking

## 0.25.3 Jul 30, 2020

### New

- All methods that require contract's code/data can use field `boc`
  in account document to extract code and data
  (instead of `code` and `data` fields).
- Optional `bocBase64` parameter of method `tvm.get` that can be used
  instead of `codeBase64` and `dataBase64`.

## 0.25.2 Jul 29, 2020

### New

- `error.data` object extended with fields `address`, `function_name`, `account_balance`,
  `account_address`, `query_url`, `config_server` for appropriate errors

## 0.25.0 Jul 8, 2020

### New

- supports for core context in all platforms
- local run functions return updated contract state when running with `full_run = true`
- time sync check while initializing
- parallel requests on different contexts don't block each other. Requests on the same context
  remain sequential
- new transaction wait mechanism. All account's shard blocks are checked for transaction to
  guarantee message expiration
- `contracts.wait.transaction` function for awaiting previously sent message processing
- `contracts.send.message` returns message processing state for `contracts.wait.transaction`
  function
- `contracts.find.shard` function for account shard matching
- added logging on warning messages

## May 28, 2020

### New

- error resolving by local message processing
- `contracts.resolve.error` function for manual error resolving call
- `contracts.process.transaction` function processing transaction to check errors and get output
- `contracts.run.local` and `contracts.run.local` functions now have `fullRun` flag to emulate
  node transaction processing and calculate fees
- `tonsdk` command line tool.
- `ton_client` function `get_method_names`.

## May 22, 2020

#### Fix

- TON mnemonic functions didn't check validity of the seed phrase.

## May 19, 2020

### ton-client-web 0.23.1

#### New

- Platform builder generates ready to use `index.js` for web clients (instead of install script
  of `ton-client-web-js` binding)

## May 17, 2020

### New

- `tvm.get` now can fetch account data if it is not provided

## May 14, 2020

### New

- Message processing functions added
- Run get methods function added
- `ed25519-dalek` version updated to `1.0.0-pre.3`
- SDK is fully open sourced since open repo `ton-labs-executor` used

### Fixed

- Panic in fee calculation under WASM
- `reqwest` crate version synced in all projects
- Memory leaking in Node JS<|MERGE_RESOLUTION|>--- conflicted
+++ resolved
@@ -2,21 +2,19 @@
 
 All notable changes to this project will be documented in this file.
 
-<<<<<<< HEAD
-## [2.18.0] - 2025-06-19
+## [2.19.0] - 2025-06-19
 
 ### New
 
 - Add `getavailablecredit` `sendtodappconfig` `mintshellq` instructions 
 - Change `mintshell` instruction. 
 - Refactor fee in executor
-=======
+
 ## [2.18.0] - 2025-06-27
 
 ### New
 - `account` module with `get_account` function that requests account boc from BM or BK node
 - `api-token` added to `config.network`
->>>>>>> af234535
 
 ## [2.17.3] - 2025-06-25
 
