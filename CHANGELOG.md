--- conflicted
+++ resolved
@@ -21,11 +21,7 @@
 
 ## 1.1.2 Nov 15, 2020
 ### Fixed
-<<<<<<< HEAD
-- `wasm` feature has been fixed.
-=======
 - `wasm` feature has been fixed
->>>>>>> d446d1f0
 - `crypto.factorize` doesn't panic on invalid challenge
 - `client.get_api_reference` returns proper version
 - ABI JSON with explicit function ID is parsed properly
