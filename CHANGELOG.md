# Release Notes

All notable changes to this project will be documented in this file.

<<<<<<< HEAD
## [2.21.4] - 2025-08-29

### Changed/Fixed
- Wasmtime upgrade to 36.0.2
- Fixed some wasm tests
=======
## [2.22.1] - 2025-09-18

### Added
- External function for loading a wasm hash whitelist file from disk. Intended for use as a node config.

## [2.22.0] - 2025-09-18

### Added
- New type OptionalAccount that can either contain account data or be account redirect
- ShardAccount now contain OptionalAccount
- New int message header field: dest_dapp_id
- Added filed dapp_id_changed to AccountBlock struct
- FWD fees increased *2 for messages without dest_dapp_id
>>>>>>> af48c9b9

## [2.21.2] - 2025-08-27

### Added
- Ability to write BOC into generic Write destination

## [2.21.1] - 2025-08-20

### Changed/Fixed
-  Now function `tvm_client::account` returns account boc and **dapp_id**


## [2.21.0] - 2025-08-20

### Fixed
- Fix mintshell action
- Add gas prices for Vergrth16 and Poseidon instructions
- Add wasm binary to checl TLS data for multifactor

## [2.20.5] - 2025-08-20

### New
- Error codes for different wasm-related errors for better on-chain debugging
- Various tests related to wasm clocks
- Wasi random functions now use block timestamps as seed.

## [2.20.4] - 2025-08-14

### Fixed
- Cell optimizations
- UsageTree refactoring + optimizations

## [2.20.3] - 2025-08-14

### New
- Wasm plugs for wasi-io, wasi-clocks, wasi-random, providing access to some tvm blockchain info.
- Matching tests and examples

### Fixed
- Major refactor of wasm-related code

## [2.20.2] - 2025-08-11

### Fixed
- Usage tree seg fault and added usage tree/set stoping tracking on tree drop

## [2.20.1] - 2025-08-06

### Update

- Passing wasm binaries as arguments to `runwasm` and `runwasmconcatmultiarg` now behind a feature flag. With default flags, those binaries will be ignored.

## [2.20.0] - 2025-08-05

### New

- Add `getavailablecredit` `sendtodappconfig` `mintshellq` instructions 
- Change `mintshell` instruction. 
- Refactor fee in executor

### Update

- Update CALCBMREWARDADJ. Rename into CALCBMMVREWARDADJ

## [2.19.1] - 2025-07-30

### Fixes
- Fixed `runwasm` and `runwasmconcatmultiarg` to support wasm components dependent on, when no real io access is needed:
```
import wasi:io/streams@0.2.3;
import wasi:io/error@0.2.3;
import wasi:cli/stdin@0.2.3;
import wasi:cli/stdout@0.2.3;
import wasi:cli/stderr@0.2.3;
import wasi:filesystem/types@0.2.3;
import wasi:filesystem/preopens@0.2.3;
```
- Local wasm execution by hash now enforces sha256sum checking of the local wasm binary against a whitelist.

### Changed
#### Determinism: 
- added support for relaxed SIMD proposal with deterministic behaviour
- added memory limiter support for dynamic table and linear memory allocation
- enable other determinism settings via cranelift

### New
- Wasm Component Precompilation: Wasm Enginge gets preinitialised and Components get pre-compiled and passed into the Executor via the Executor Engine. There is support for initialising via the Executor Engine or passing pre-initialised from an external context.

## [2.19.0] - 2025-07-30

### Breaking changes
- `ExtMessage` structure changed: `bm_license`, `bm_token` fields removed, `ext_message_token` field added
- `network.endpoints` initialization changed: 
    - If port is specified in the endpoint URL then use this port for sending messages and getting account
    - If port is not specified in the endoint URL then use 8600 for sending and getting account
    - For graphql - always use  http(s)://hostname/graphql url
    - Use the specified schema (protocol) (https/http) 
  
## [2.18.4] - 2025-07-18
### Fixes
- Fixed an error decoding account data: `Invalid BOC: error decode contract data BOC base64`
- 
## [2.18.3] - 2025-07-08

### Changed
- Changed `api.json` file. Added properties related to module account.

## [2.18.2] - 2025-07-04

### Fixes
- Fixed `runwasm` and `runwasmconcatmultiarg` causing panic on using invalid hash.

## [2.18.1] - 2025-06-28

### New
- Added `runwasmconcatmultiarg` instruction that allows multiple arguments to be concatenated then passed to `runwasm`

## [2.18.0] - 2025-06-27

### New
- `account` module with `get_account` function that requests account boc from BM or BK node
- `api-token` added to `config.network`

## [2.17.3] - 2025-06-25

### Fixes:

- Changed `runwasm` gas usage to match other instruction prices

## [2.17.2] - 2025-06-19

### New

- Changed `runwasm` instruction to accept local wasm binaries, selected by hash.

## [2.17.1] - 2025-06-16

### New

- Added fixed gas metering and wasm fuel limiting to `runwasm` instruction

## [2.17.0] - 2025-06-12

### New

- Added `RUNWASM` instruction, allowing execution of WASM Component Binaries. [Details and examples in WASM instruction docs.](tvm_vm/WASM.md)

## [2.16.3] - 2025-06-09

### New

- Add the ability to fill in the source address for external messages if it is provided by the Block
  Manager (required for Block Keepers with authentication enabled)

## [2.16.2] - 2025-06-05

### New

- Optimized build for new versions of Rust

## [2.16.1] - 2025-05-28

### New

- Add `BURNECC` instructions.

## [2.16.0] - 2025-05-28

### New

- Add support of authorization on Block Producers

### Fixed

- Fixed redirection while sending external messages

## [2.15.0] - 2025-05-12

### New

- Add `CALCBMREWARD`, `CALCBMREWARDADJ`, `CALCMINSTAKEBM` instructions.

## [2.14.0] - 2025-05-12

### New

- `gosh` feature made default


## [2.13.0] - 2025-05-01

### Improvement

- While sending external messages, using the port provided in the redirection response

## [2.12.0] - 2025-04-30

### Improvement

- Message is sent to the `bk/v2/messages` or `bm/v2/messages` endpoints

## [2.11.0] - 2025-04-22

### New
- `BOC v3` stores all hashes and cell stats (tree cell count, tree bits count).
  It increases BOC size but speeds up deserialization time. It stores cell offsets instead of cell indexes,
  to avoid extra indirection level when resolving cell address inside boc.
  It also introduces new internal cell variant `Boc3Cell` that holds ref to entire boc and offset
  of raw cell data. So whe using boc3 and new cell variant, it is possible to avoid boc deserialization into
  cell tree structure.
- `Cell` now declared as ан enum instead of Arc<dyn CellImpl>.
- `BocReader` parameter `force_cell_finalization` - forces cell verification and hash rebuilding when reading
  cell(s) from BOC. It is by default. Turning this parameter off will speed up deserialization time in case when
  BOC contains stored hashes.

## [2.10.0] - 2025-03-28

### New

- `return_value` is added to the `ResultOfSendMessage` - returns the executed contract's return value

## [2.9.2] - 2025-03-18

### Fixed
- Restored the utility  for generating `api.json`.
- Changed the type of the `thread_id` field in the `ParamsOfSendMessage` structure.

## [2.9.0] – 2025-03-11

### New
- Message delivery to the target thread has been made more reliable.

### Fixed
- Issue with tvm_api formatting

### Breaking changes
`Error.data.tvm_exit_code` renamed to `Error.data.exit_code`

## [2.8.0] – 2025-02-28
### New
- tvm-debugger commands:
    boc-encode      Encodes given parameters in JSON into a BOC
    boc-decode      Decodes BOC into JSON as a set of provided parameters
    boc-hash        Read BOC string from stdin and print its hash
    state-encode    Encodes initial contract state from code, data, libraries ans special options
    state-decode    Decodes initial contract state into code, data, libraries ans special options
    account-encode  Creates account state BOC

### Breaking changes
- tvm-debugger:
  - existing functionality was moved under command `run`


## [2.7.1] – 2025-02-28

### New

- In case of "THREAD_MISMATCH" error message will be re-sent to the right thread.

### Fixed
- In case of "WRONG_PRODUCER" error message was not re-sent to the right producer correctly.

### Improvements
- Removed some unused dependencies

## [2.7.0] – 2025-02-27
### New
- `tvm_vm`: execution time control parameters `termination_deadline` and `execution_timeout`. [See details](tvm_vm/CHANGELOG.md)

## [2.6.1] – 2025-02-26

### Fixed
- Fix bugs in VERGRTH16 and POSEIDON instructions.

## [2.6.0] – 2025-02-19

### New

`dapp_id` is moved form `Account` structure to the wrapping structure `ShardAccount`

## [2.5.0] – 2025-02-19

### New
- Add instructions CALCBKREWARDADJ, CALCREPCOEF functions
- Add free fee with same ThreadId

### Fixed
- Fix CNVRTSHELLQ, CALCBKREWARD, CALCMINSTAKE instructions.

## [2.4.0] – 2025-02-06
### New
- `processing.send_message` works with `bm/v2/messages` endpoint and synchronously returns  execution result from the node

## [2.3.3] – 2024-12-18

### New
- Delete some flags from RawReserve instruction

## [2.3.2] – 2024-12-18

### Fixed
- Fix src dapp id for out messages

## [2.3.1] – 2024-12-16

### Fixed
- Rawreserve didn't include credit money.
- Transfer all balance sent credit money and transaction failed.
- Abort ext_message didn't restore balances

## [2.3.0] – 2024-10-21

### New
- Add support of VERGRTH16 and POSEIDON instructions for zk-login.
-
## [2.2.12] – 2024-10-08

### Fixed
- Increase message credit.

## [2.2.11] – 2024-10-08

### Fixed
- Update Dapp_id field in AccountStuff into Option.

## [2.2.10] – 2024-10-08

### Fixed
- Work with CurrencyCollections. Fixed add and sub.

## [2.2.9] – 2024-10-08

### Fixed
- Fix SEND_ALL_BALANCE_FLAG

## [2.2.8] – 2024-10-02

### Improved
Improve RawReserve instruction

## [2.2.7] – 2024-09-20

### Fixed
- Fix with read_from_cell in VarIntegerN.

## [2.2.6] – 2024-09-20

### Fixed
- Update MINTECC, EXCHANGE, CALCBKREWARD instruction.
- Fix check_overflow in grams.

### New
- Add MINTSHELL intruction and credit program.

## [2.2.5] – 2024-09-12

### Fixed
- Set `dapp_id` in executor to have it the same for inbound and outbound messages.

## [2.2.4] – 2024-09-11

### Fixed
- `dapp_id` was not set for the accounts which state changed from nonExist to Active

## [2.2.3] – 2024-09-11

### New
- Add tvm-client function `set_code_salt_cell` to set code salt with both objects passed by cells (not shared in json-api).

## [2.2.2] – 2024-09-10

### New
- New instruction - CALCMINSTAKEREWARD.
- Change CNVRTSHELLQ instruction.

## [2.2.1] – 2024-08-27

### New
- New field in internal message - `src_dapp_id`.

## [2.2.0] – 2024-08-23

### New
- New field in account - `dapp_id`.

## [2.1.1] – 2024-08-19

### Improved
Validator reward formula updated.

## [2.1.0] – 2024-08-15

### New

- New VM instructions supported:
  MINTECC - mint ecc tokens for special contracts
  CNVRTSHELLQ - convert ecc shell tokens into shell 1:1
  CALCBKREWARD - calculate reward for validators after validator epoch

## [2.0.3] – 2024-08-15

# New

`tvm_debugger` crate added

## [2.0.2] – 2024-07-25

### Fixed
AccountActive Stack Overflow issue fixed

```
account state: AccountActive
Stack Overflow:
   0: backtrace_on_stack_overflow::handle_sigsegv
   1: <unknown>
   2: <tvm_types::cell::DataCell as tvm_types::cell::CellImpl>::reference...
```

## [2.0.1] – 2024-07-16

### Fixed
Resolved stack overflow issue: returning an error instead of using `anyhow`.

## [2.0.0] – 2024-07-10

First release of SDK supporting Acki Nacki protocol.

## [1.45.1] – 2023-12-19

### Fixed

- Updated dependences

## [1.45.0] – 2023-11-10

### New

- ABI 2.4 supported.

### Breaking

- For contracts with ABI version => 2.4 initial public key should be explicitly supplied
inside `initial_data` in `abi` module functions. Signer public key and `initial_pubkey` parameter
are not used in contract initial data encoding since ABI version 2.4.

- `abi.decode_initial_data` and `abi.update_initial_data` functions don't support ABI version => 2.4.
`abi.decode_account_data` and `abi.encode_initial_data` should be used instead

- Only `workchain_id` parameter is allowed if `state_init` parameter of `DeploySet` is provided.
State init should be finalized and ready to be used in message as is.

- `abi.encode_account` parameter `state_init` is BOC or cached BOC reference instead of
`StateInitSource` enum. There is only one way to provide account state init now.

## [1.44.4] – 2023-11-07

### New

- Account BOC for local error resolving is fetched from blockchain API instead of collections API

## [1.44.3] – 2023-09-05

### New

- Error appeared during network paramaters resolving is returned to client instead of using default parameters

## [1.44.2] – 2023-08-22

### New

- Pruned account serialization supported

## [1.44.1] – 2023-07-25

### New

- functions with callbacks (e.g. `processing.process_messages`) can be called as sync.
- `send_event` parameter is now optional with default value `false`.

### Deprecated
- Debot module is [DEPRECATED](./docs/reference/types-and-methods/DEPRECATED.md)

## [1.44.0] – 2023-07-12

### New

- Ability to call async functions via `tc_request_sync`.
- In rust API, the following functions become sync (slight breaking):
  `abi::encode_internal_message`, `abi::attach_signature_to_message_body`, `abi::attach_signature`,
  `abi::decode_message`, `abi::decode_message_body`, `abi::decode_account_data`,
  `abi::update_initial_data`, `abi::encode_initial_data`, `abi::decode_initial_data`,
  `abi::decode_boc`, `abi::encode_boc`, `boc::decode_tvc`, `boc::parse_message`, `boc::parse_transaction`,
  `boc::parse_account`, `boc::parse_block`, `boc::parse_shardstate`, `boc::get_blockchain_config`,
  `boc::get_boc_hash`, `boc::get_code_from_tvc`, `boc::cache_get`, `boc::cache_set`, `boc::cache_unpin`,
  `boc::encode_boc`, `boc::get_code_salt`, `boc::set_code_salt`, `boc::decode_state_init`, `boc::encode_state_init`,
  `boc::encode_external_in_message`, `boc::get_compiler_version`, `processing::monitor_messages`,
  `processing::get_monitor_info`, `processing::cancel_monitor`
- Code generator for `modules.ts` produces `_sync` wrapper for all API functions.

## [1.43.3] – 2023-06-24

### Fixed

- Memory leak in a spawned loop of the web socket link.

## [1.43.2] – 2023-06-09

### Fixed

- Non existing accounts are treated as missing since q-server return `non existed` if account is missing
- Next block awaiting timeout calculation on message with long expiration time

## [1.43.1] – 2023-06-01

### Fixed

- `MonitoredMessage` API representation simplified.

## [1.43.0] – 2023-05-23

### New

- `network.network_retries_count` config parameter is finally deprecated and not used in SDK.
  `max_reconnect_timeout` is used instead
- Message monitoring errors received by subscription are returned from
  `processing.fetch_next_monitor_results` function
- Message monitor buffers new messages for delayed start of the subscription. New subscription
  starts when 1 second has passed since the last addition or when 5 seconds has passed since last sending
- Message monitor uses more than one subscription.
- Version of `ton_types` upped to 2.0.0
- Fixed code for changed dependencies api
- Removed logic related to client-server clock sync
- `boc.encode_tvc` and `boc.decode_tvc` are renamed to `boc.encode_state_init`
  and `boc.decode_state_init`.
- `boc.decode_tvc` decodes TVC BOC according to the TVC spec.
- `DeploySet.tvc` supports new TVC file format (according to new TVC spec).
  Old tvc files (with serialized state init) are also supported.
- `DeploySet.state_init` allows to specify serialized state init.
- `DeploySet.code` allows to construct state init from provided serialized code.
- `DeploySet`'s fields `tvc`, `state_init` and `code` are mutually exclusive (so you should
  provide value for one of these fields).
- `ProcessingEvent::MessageExpired` is sent to callback in case of retry in `processing.process_message`

### Client breaking changes
- `boc.encode_tvc` and `boc.decode_tvc` are renamed to `boc.encode_state_init`
  and `boc.decode_state_init`

## [1.42.1] – 2023-03-23

### Fixed

- Client was notified about every REMP status timeout. Now it is notified only once when fallback
scenario is started

## [1.42.0] – 2023-03-22

### New

- Added message monitoring functions to the `processing` module: `monitor_messages`,
    `fetch_next_monitor_results`, `get_monitor_info`, `cancel_monitor****`.
- Added `processing.send_messages` function.
- Improved error resolving for deleted accounts
- `net.first_remp_status_timeout` config parameter default value set to 1 ms in order to start
fallback scenario together with REMP statuses processing while REMP is not properly tuned yet.
- Network errors are returned on subscription creation if occured

### Fixed

- `ParamsOfSubscribe` was not public.
- `subscribe` did not trim subscription query text. It is required for some graphql servers
  expecting that query text starts from operation text.

## [1.41.1] – 2023-03-14

### Fixed

- `api_derive` compilation errors
-

## [1.41.0] – 2023-01-18

### New

- `CapSignatureWithId` capability is supported.

    Network signature ID is used by VM in signature verifying instructions if capability
    `CapSignatureWithId` is enabled in blockchain configuration parameters.

    This parameter should be set to `global_id` field from any blockchain block if network can
    not be reached at the moment of message encoding and the message is aimed to be sent into
    network with `CapSignatureWithId` enabled. Otherwise signature ID is detected automatically
    inside message encoding functions.
    ***Overwrite priority: ExecutionOptions.signature_id -> ClientConfig.network.signature_id -> last network block***

    - `ClientConfig.network.signature_id` optional parameter is added. Specify it in case of offline work for all message signing operations to use.
    - `ExecutionOptions` is extended with `signature_id` optional parameter. Specify locally for a particular `run_tvm` or `run_executor` call.
   - `net.get_signature_id` function returns `global_id` if `CapSignatureWithId` capability is enabled,

- `message_id` and `message_dst` fields are added to all `ProcessingEvent` variants
- Config parameter `binding: { library: string, version: string }`. Binding authors should define
   this parameter at context initialization.
- `tonclient-binding-library` and `tonclient-binding-version` GraphQL request headers. [Read more here](https://github.com/tonlabs/ever-sdk/blob/master/docs/for-binding-developers/json_interface.md#bindings)
- `Error.data.binding_library` and `Error.data.binding_version` error data fields. [Read more here](https://github.com/tonlabs/ever-sdk/blob/master/docs/for-binding-developers/json_interface.md#bindings)

### Client breaking changes
- `abi.get_signature_data` function ouput parameter `hash` is renamed to `unsigned` for consistency with other crypto functions parameters

### Possible breaking change on binding side
- Changed type of the `dictionary` parameter or mnemonic crypto functions and crypto config.
  Now it uses `MnemonicDictionary` enum type instead of `number`. `MnemonicDictionary` numeric
  constants are compatible with previous values.

### Deprecated
- `debot` engine module is deprecated. Debot engine development has migrated to a separate repository (soon will be published). So, in order to reduce sdk binary size, we will remove `debot` engine module from sdk in the next releases.

## [1.40.0] – 2023-01-11

### New

- `abi.get_signature_data` function that returns signature from message and hash to verify the signature

### Improvement

- local endpoints with port specified are expanded with `http` protocol instead of `https` (e.g.
`localhost:8033` in expanded to `http://localhost:8033/graphql`)

## [1.39.0] – 2022-12-07

### Improvement

- Resolved endpoints are cached for 10 minutes so subsequent messages sent will not require
additional server request

- Queries are retried in case of network errors when websocket connection is used

- `WaitForTimeout` error code (607) is returned in case of `wait_for_transaction` function was
successfully executed but expected data did not appeared during the specified timeout

- `timeout` parameter in `net.query_transaction_tree` behaviour changed. Now value 0 indicates that
no time limit should be used and function will wait for all transactions execution

### New

- `transaction_max_count` parameter in `net.query_transaction_tree` which controls the count of
transaction to be awaited and returned

- `data_layout` and `function_name` parameters in `abi.decode_message` and `abi.decode_message_body`
that can be used to decode responsible function output and optimize message decoding by strict layout check

### Fixed

- `abi.encode_initial_data` function properly creates data in case of public key omitted.
  Now `abi.encode_initial_data` call without initial data values and public key creates
  the same data as compiled tvc

- Graphql error messages with HTTP response 400 was skipped (was not propagated to
  the SDK client application).

- Several misspelling.

- Message processing freeze in case of large amount of messages parallel processing using Websocket
connection

- Websocket interaction thread panic

- **Debot module**:
    - fill hash argument in `SDK.signHash` method with leading zeroes up to 32 bytes.

## [1.38.1] – 2022-11-10

### Improvement

- Additional info query is removed from `send_message` to minimize API usage

### Fixed

- Error code `Unauthorized` is returned from all network functions in case of authentication failure
- Server connection attempt is not retried in case of authentication failure

### New

## [1.38.0] – 2022-10-06

### New

- **Debot module**:
    - ABI specification v2.3 is supported in DEngine.
    - Supported flags `OVERRIDE_TS`, `OVERRIDE_EXPT`, `ASYNC_CALL` for external messages in DEngine.

### Improvement

- Support cookies in net module for std mode (not wasm)
- Remove network aliases (main, dev, main.ton.dev, net.ton.dev)
- No balancing logic in case of 1 endpoint + removed the check of REMP support on backend during
  client initialization.
  These changes will make client initialization faster -> CLI tools that use SDK will work faster,
  web pages will load initial data faster.
- Changed 401 error message to response message from API
- Tests improvements: cryptobox tests made stable

## [1.37.2] – 2022-08-10

### New

- `crypto.encryption_box_get_info` returns nacl box public key in `info.public` field.
- Gosh instruction are supported in local VM and executor:
    - execute_diff
    - execute_diff_patch_not_quiet
    - execute_zip
    - execute_unzip
    - execute_diff_zip
    - execute_diff_patch_zip_not_quiet
    - execute_diff_patch_quiet
    - execute_diff_patch_zip_quiet
    - execute_diff_patch_binary_not_quiet
    - execute_diff_patch_binary_zip_not_quiet
    - execute_diff_patch_binary_quiet
    - execute_diff_patch_binary_zip_quiet

### Improvement

- `create_crypto_box` optimisation.
  When a user creates a crypto box, library encrypts provided secret information using provided
  password and salt.
  When library encrypts the secret, it calculates encryption key from password and salt
  using `scrypt` function which takes a lot of CPU time (about 1 second).
  So when a user creates many crypto boxes using the same password and salt,
  it takes a lot of time (about 12 seconds for 10 crypto boxes).
  With the optimisations introduced in this version the library stores the
  pair (password+salt => encryption key) in internal cache for approximately 2 seconds.
  So when a user creates many crypto boxes at a time using the same password and salt,
  library uses cached information to skip heavy calculations. As a result now it takes only
  a second to create 10 crypto boxes.

### Fixed

- Some enum types were not properly presented in api.json (some types that use serde(content="
  value"))

## [1.37.1] – 2022-08-03

### Fixed

- Pinned BOC cache now has reference counter for each pin in BOC. BOC can be pinned several times
  with the same pin. BOC is removed from cache after all references for all pins are unpinned with
  `cache_unpin` function calls.
- Fixed error resolving in case when account state was modified after message expiration time. Now
  appropriate error text is added to error message instead of executor internal error

## [1.37.0] – 2022-07-28

### New

- client sends `config.network.access_key` as `Authorization: Basic ...`
  or `Authorization: Bearer ...` header depending on the value passed:
  if value is in hex, then it is processed as project secret (basic), if in base64 - then as JWT
  token (bearer).
- client accepts endpoints with `/graphql` suffixes specified in config.

### Fixed

- Updated zstd in order to fix building.

## [1.36.1] – 2022-07-18

### Improvement

- Time synchronization check between device and server improved:  calculation of time-diff
  with server is moved from batched query to send_message function and therefore now query
  execution time does not affect this time diff.

## [1.36.0] – 2022-07-01

### New

- ABI specification v2.3 is supported
- parameter `address` is added to `abi.encode_message_body` function

## [1.35.1] – 2022-06-28

### Improved

- `abi` module errors have been improved

## [1.35.0] – 2022-06-28

### New

- `chksig_always_succeed` execution option used in params of the `tvm.run_get`, `tvm.run_tvm`
  and `tvm.run_executor`.
- `abi.calc_function_id` function
- `tokio` library is updated to 1.* version

## [1.34.3] – 2022-06-08

### New

- send `accessKey` header in api requests (specified in `config.network.accessKey`)

### Fixed

- send headers in `info` api requests

## [1.34.2] – 2022-05-30

### Fixed

- build process

## [1.34.1] – 2022-05-26

### New

- supported removing Copy interface from UInt256
- supported changed interface of `ton_types::Cell`

## [1.34.0] – 2022-05-18

### New

- `client.config` function that returns the current client config
- `run_executor().fees` is extended with these fields:

    - `ext_in_msg_fee` - fee for processing external inbound message
    - `total_fwd_fees` - total fees of action phase
    - `account_fees`  - total fees the account pays for the transaction

- `main` and `dev` endpoints aliases for Evernode Cloud Mainnet and Devnet endpoints

### Improved

- Added documentation for `TransactionFees` type (`run_executor().fees`).
- Documentation now includes `enum` types descriptions.
  To achieve it we updated binding-gen: enum of types now produces its own type for each enum
  variant.

## [1.33.1] – 2022-05-10

### Fixed

- Websocket errors weren't treated as a network errors.
  This is why all the processing functions that worked via wss protocol failed on these errors
  without retries. Now retries are performed.
- SDK tried to rebalance even if only a single endpoint was specified. Now in case of a single
  endpoint, no rebalancing occurs.

## [1.33.0] – 2022-05-02

### New

- `allow_partial` flag in all `abi.decode_*` functions. This flag controls decoder behaviour whether
  return error or not in case of incomplete BOC decoding
- `REMP` supported. `ProcessingEvent` enum is extended with `REMP` statuses (enum of events posted
  into `processing.wait_for_transaction` function callback )
- UNSTABLE. `first_remp_status_timeout` and `next_remp_status_timeout` parameters in network config

## [1.32.0] – 2022-03-22

### New

- `network.queries_protocol` config parameter allows selecting protocol the SDK uses to communicate
  with GraphQL endpoint:
    - `HTTP` – SDK performs single HTTP-request for each request.
    - `WS` – SDK uses single WebSocket connection to send all requests. This protocol is a
      preferable
      way when the application sends many GraphQL requests in parallel.

### Fixed

- **Debot module**:
    - If DEngine received a non-zero exit_code while emulating a transaction while sending a
      message, DEngine will call onErrorId callback of the message.

## [1.31.0] – 2022-03-09

### New

**crypto module:**

- `Cryptobox` introduced: root crypto object that stores encrypted secret and acts as a factory for
  all crypto primitives used in SDK.
  Crypto box provides signing and encryption boxes.

  Functions:
  [`create_crypto_box`](./docs/reference/types-and-methods/mod_crypto.md#create_crypto_box) -
  initializes cryptobox with secret
  [`remove_crypto_box`](./docs/reference/types-and-methods/mod_crypto.md#remove_crypto_box) -
  removes cryptobox and overwrites all secrets with zeroes
  [`get_crypto_box_seed_phrase`](./docs/reference/types-and-methods/mod_crypto.md#get_crypto_box_seed_phrase)
  - returns decrypted seed phrase
  [`get_crypto_box_info`](./docs/reference/types-and-methods/mod_crypto.md#get_crypto_box_info) -
  returns encrypted cryptobox secret for next cryptobox initializations
  [`get_signing_box_from_crypto_box`](./docs/reference/types-and-methods/mod_crypto.md#get_signing_box_from_crypto_box)
  - derives signing box from secret
  [`get_encryption_box_from_crypto_box`](./docs/reference/types-and-methods/mod_crypto.md#get_encryption_box_from_crypto_box)
  - derives encryption box from secret
  [`clear_crypto_box_secret_cache`](./docs/reference/types-and-methods/mod_crypto.md#clear_crypto_box_secret_cache)
  - forces secret cache (signing and encryption) clean up (overwrites all secrets with zeroes).

- Support of `initCodeHash` in tvm: `X-Evernode-Expected-Account-Boc-Version`=2 http header added to
  graphql requests. value=2 means that SDK requests the latest account boc version with initCodeHash
  support from API. This was done because new boc version is not compatible with old transaction
  executor, i.e. with previous SDK versions. New transaction executor is compatible with new and old
  boc formats. New SDK asks for new boc format if it exists,if it does not - old boc version is
  returned. Previous version of SDK will fetch only old version without initCodeHash support.

**Attention! Migrate your applications to the new SDK version ASAP because in some period of time we
will stop supporting old boc version in API and default value of
X-Evernode-Expected-Account-Boc-Version on backend side will become 2, missing value will cause an
error. Now default value on API side is Null which means that API returns the old version. This is
done to avoid breaking changes in existing applications and give time to migrate to the new SDK**.

### Fixed

- Documentation generator for app object interface fills documentation from
  `ParamsOfXXXAppObject` enum.
- Documentation generator for function with `obj` parameter add this parameter
  into parameters section with link to appropriate AppObject interface.

## [1.30.0] – 2022-02-04

### New

- Added `boc.encode_external_in_message` function to encode message BOC based on
  a low level message parts such as a body, state init etc.
- Added `net.subscribe` function to start a low level GraphQL subscription.
- Added support for new MYCODE TVM command in `tvm.run_tvm` and `tvm.run_get` functions.

## [1.29.0] – 2022-02-03

### New

- Added `abi.encode_boc` function to encode parameters with values to BOC, using ABI types.
- Added support of `address` type in `boc.encode_boc`.
- All fetch requests are now called with timeouts to prevent freezing in case of infinite answer.
- Support of `MYCODE` instruction in TVM

## [1.28.1] – 2022-01-25

### Fixed

- Support breaking changes in `ton-labs-block-json` v0.7.1
- Updated endpoints for `main.ton.dev` alias.

## [1.28.0] – 2021-12-24

### New

- DevNet endpoints now changed to EVER OS domain: eri01.net.everos.dev, rbx01.net.everos.dev,
  gra01.net.everos.dev
- **Debot module**:
    - Added float numbers support for Json interface
- Added guide for custom giver usage.

### Fixed

- Debot module: fixed a bug in Query.query function called with an empty `variables` field.

## [1.27.1] – 2021-12-09

### Fixed

- Empty `function_name` field in the "create run message failed" error.

## [1.27.0] – 2021-12-06

### New

-
Function [`abi.encode_initial_data`](./docs/reference/types-and-methods/mod_abi.md#encode_initial_data)
which
encodes initial account data with initial values for the contract's static variables and owner's
public key.
This function is analogue of `tvm.buildDataInit` function in Solidity.

### Fixed

- Subscription for Counterparties failed with 'Unknown type "CounterpartieFilter"' error.

## [1.26.1] – 2021-12-01

### Fixed

- Fixed building and warning.

## [1.26.0] – 2021-11-25

### New

- **Debot module**:
    - Added `allow_no_signature` parameter to `decode_and_fix_ext_msg()` and
      `onerror_id` return value to `prepare_ext_in_message()` inner functions used in TS4.
    - Added support for async external calls.
    - `Query` interface extended with `waitForCollection` and `query` methods. `waitForCollection`
      allows to wait
      for completion of async external calls.
    - Added support for DeBots with ABI 2.2.
-
Function [`proofs.proof_message_data`](./docs/reference/types-and-methods/mod_proofs.md#proof_message_data)
which proves message data, retrieved
from Graphql API.

## [1.25.0] – 2021-11-08

### New

- New module [`proofs`](./docs/mod_proofs.md) is introduced!
- Functions [`proofs.proof_block_data`](./docs/mod_proofs.md#proof_block_data)
  and [`proofs.proof_transaction_data`](./docs/mod_proofs.md#proof_transaction_data)
  which prove block data, retrieved from Graphql API.

  These are the first functions from proofs series :) Wait for others(`proof_account_data`
  , `proof_message_data`) in the next releases.

  Read about them more in the [documentation](./docs/mod_proofs.md#proof_block_data).

- [`abi.decode_boc`](./docs/mod_abi.md#decode_boc) function to decode custom BOC data into JSON
  parameters.
- `Ref(<ParamType>)` type was added to ABI.
  Solidity functions use ABI types for builder encoding. The simplest way to decode such a BOC is to
  use ABI decoding. ABI has it own rules for fields layout in cells so manually encoded BOC can not
  be described in terms of ABI rules. To solve this problem we introduce a new ABI
  type `Ref(<ParamType>)` which allows to store `ParamType` ABI parameter in cell reference and,
  thus, decode manually encoded BOCs. This type is available only in `decode_boc` function and will
  not be available in ABI messages encoding until it is included into some ABI revision.

## [1.24.0] – 2021-10-18

### New

- `boc.get_boc_depth` function to get depth of the provided boc.
- `boc.decode_tvc` function returns additional fields `code_hash`, `code_depth`, `data_hash`
  , `data_depth` and `compiler_version`

- **Debot module**:
    - added `parse` function to Json interface.

## [1.23.0] – 2021-10-05

### New

- `boc.get_code_salt` and `boc.set_code_salt` functions for contract code salt management.
- `boc.encode_tvc` and `boc.decode_tvc` functions for TVC image encoding and decoding
- `boc.get_compiler_version` function extracting compiler version from contract code
- `abi.update_initial_data` and `abi.decode_initial_data` function for pre-deployment contract data
  management

## [1.22.0] – 2021-09-20

### New

- ABI v2.2 with fixed message body layout
  supported. [See the specification](https://github.com/tonlabs/ton-labs-abi/blob/master/docs/ABI_2.2_spec.md)
  .

  Now, for contracts with ABI version < 2.2 compact layout will still be used for compatibility, for
  contracts with ABI version 2.2 and more - fixed layout will be used.
  **Please, make sure that you updated the ABI if you recompiled your contract with 2.2 ABI, or you
  may get an inconsistent contract behaviour**.
- **Debot module**:
    - added `getEncryptionBoxInfo`, `getSigningBoxInfo` functions to Sdk interface.
    - implemented Query DeBot interface in DEngine.

## [1.21.5] – 2021-09-13

### Fixed

- `abi.encode_message` and `processing.process_message` created invalid deploy message in case of
  `Signer::None` was used, and contract could not be deployed.

## [1.21.4] – 2021-09-08

### New

- Support MacOS aarch64 target

## [1.21.3] – 2021-09-02

### New

- Information about used endpoint is added to subscription errors.
- Graphql response error codes 500-599 are treated as retriable network errors

## [1.21.2] – 2021-08-25

### Fixed

- Updated crypto libraries in order to fix building.

## [1.21.1] – 2021-08-24

### Fixed

- http errors were not processed as network errors and didn't lead to endpoint reconnect and request
  retry

## [1.21.0] – 2021-08-18

### New

- `crypto.create_encryption_box` function for creating SDK-defined encryption boxes. First supported
  algorithm - AES with CBC mode.
- **Debot module**:
    - Added public `prepare_ext_in_message` function.

### Fixed

- `tvm.run_executor` did not work when SDK is configured to use TONOS SE, because of incomplete
  default
  blockchain configuration. Now mainnet config from key block 10660619 (last key block at the moment
  of fix)
  is used as default.

## [1.20.1] – 2021-07-30

### New

- Added support of contract error messages. Error messages (for example, require(...) in Solidity)
  are now parsed by SDK
  and returned in error message. New field `contract_error` was added to error's `data`.

### Fixed

- Fixed problem with WASM binaries (https://github.com/tonlabs/ton-labs-types/pull/42)

## [1.20.0] – 2021-07-16

### New

- ABI version `2.1` supported.
  **Attention!**
  If you work with contracts, that contain String parameters, then during migration from ABI 2.0 to
  2.1 you will need to remove all String type conversions to bytes and back and pass string to your
  contract as is.

- Now all requests to GraphQL are limited with timeout to react on unexpected server unavailability.
  Existing timeouts in waiting functions keep the same behaviour. All other requests timeout now can
  be set with `net.query_timeout` config parameter. Its default value is 60000 ms
- **Debot module**:
    - added `encrypt`, `decrypt` functions to Sdk interface which accept encryption box handles.

### Fixed

- Deployment with empty signer in cases of public key set in TVC or deploy set.

## [1.19.0] – 2021-07-07

### New

- `get_address_type` function in `utils` module, which validates address and returns its type. See
  the documentation.
- `decode_account_data` function in `abi` module that converts account data BOC into JSON
  representation according to ABI 2.1. See the documentation.
- Diagnostic fields `filter` and `timestamp` added to `wait_for_collection` error
- `main.ton.dev` and `net.ton.dev` endpoints that will be deprecated on 12.07.21 are now replaced
  with [proper endpoints list](https://docs.ton.dev/86757ecb2/p/85c869-networks), if they were
  specified in network `endpoints` config

### Fixed

- Search of the first master blocks during the network start period was fixed in blocks and
  transactions iterators

## [1.18.0] – 2021-06-26

### New

- Iterators in `net` module: robust way to iterate blockchain items (blocks, transactions)
  in specified range. See documentation for `create_block_iterator` , `create_transaction_iterator`,
  `resume_block_iterator`, `resume_transaction_iterator`, `iterator_next`, `iterator_remove`
  functions.
- Library adds `http://` protocol to endpoints `localhost`, `127.0.0.1`, `0.0.0.0` if protocol
  isn't specified in config.
- **Debot module**:
    - added tests for Json interface.

## [1.17.0] – 2021-06-21

### New

- Added support of external encryption
  boxes. [See the documentation](docs/mod_crypto.md#register_encryption_box)
- **Debot module**:
    - Dengine waits for completion of all transactions in a chain initiated by debot's onchain call.

## [1.16.1] – 2021-06-16

### New

- `timeout` option to `query_transaction_tree` – timeout used to limit waiting time for the next
  message and transaction in the transaction tree.

### Improved

- Improved error messages regarding ABI and JSON interface. SDK now shows additional tips for the
  user in cases of
  errors.

### Fixed

- Warnings in Rust 1.52+. Little fixes in the documentation.
- `total_output` field in fees was always 0.
- `query_transaction_tree` didn't wait for messages.

## [1.16.0] – 2021-05-25

### New

- `query_transaction_tree` function that returns messages and transactions tree produced
  by the specified message was added to `net`
  module. [See the documentation](docs/mod_net.md#query_transaction_tree)

### Fixed

- `AbiData.key` type changed to u32.
- attempt to use `orderBy` instead of `order` in `query_collection` will raise error.

## [1.15.0] – 2021-05-18

### New

- Sync latency detection increases connection reliability. Library will change the current endpoint
  when it detects data sync latency on it.

- Configuration parameters: `latency_detection_interval`,
  `max_latency`. See client documentation for details.

- **Debot module**:
    - signing messages with signing box handles returned from debots.
    - return any sdk errors to debot in case of external calls.
    - defining signing box handle used to sign message in approve callback.

## [1.14.1] – 2021-04-29

### Fixed

- Fixed building under Rust versions older than 1.51.

## [1.14.0] – 2021-04-28

### New

- **Debot module**:
    - implementation of Network DeBot interface in DEngine.
    - implementation of `signHash` function in Sdk interface.

### Fixed

- **Debot module**:
    - fixed bug in Json interface with supporting nested structures and arrays of structures.
    - fixed bug in Json interface with keys containing hyphens.

## [1.13.0] – 2021-04-23

### New

- [`net.query_counterparties`](docs/mod_net.md#query_counterparties) - allows to query and paginate
  through the list of accounts that the specified account
  has interacted with, sorted by the time of the last internal message between accounts.
  Subscription to counterparties collection is available via `net.subscribe_collection` function.

- Blockchain interaction reliability improvement (broadcast): library sends external inbound
  messages simultaneously
  to the N randomly chosen endpoints. If all N endpoints failed to response then library repeats
  sending to another random N endpoints (except the failed one).
  If all the available endpoints fail to respond then library throws error.
  The N parameter is taken from `config.network.sending_endpoint_count` (default is 2).

- Blockchain interaction reliability improvement (bad delivery list): library tracks endpoints
  with bad message delivery (expired messages). These endpoints have lower priority when library
  chooses endpoints
  to send message.

- **Debot module**:
    - Implementation of `Json` DeBot interface in DEngine.

### Fixed

- `BuilderOp::Integer.size` type has changed from `u8` to `u32`.
- **Debot Module**:
    - `Sdk` interface function `getAccountsDataByHash` didn't find accounts by `code_hash` with
      leading zero.

## [1.12.0] – 2021-04-01

### New

- [`utils.compress_zstd`](docs/mod_utils.md#compress_zstd) compresses data using Facebook's
  Zstandard algorithm.
- [`utils.decompress_zstd`](docs/mod_utils.md#decompress_zstd) decompresses data using Facebook's
  Zstandard algorithm.
- **Debot module**:
    - `init` function that creates an instance of DeBot and returns DeBot metadata.
    - Dengine fetches metadata form DeBot by calling 2 mandatory functions: `getRequiredInterfaces`
      and `getDebotInfo`. This data is returned by `fetch` and `init` functions.
    - `approve` DeBot Browser callback which is called by DEngine to request permission for DeBot
      activities.

### Changed

- **Debot Module**:
    - [breaking] `fetch` function doesn't create an instance of debot. It returns DeBot
      metadata (`DebotInfo`).
    - [breaking] `start` function doesn't create an instance of debot. It accepts DeBot handle
      created in `init` function.

## [1.11.2] – 2021-03-19

### Refactor

- Some internal refactor due to `ton-block` changes

## [1.11.1] – 2021-03-15

### New

- Giver address in tests is calculated from secret key. Default values are provided for TON OS SE
  giver

## [1.11.0] – 2021-03-05

### New

- [`utils.calc_storage_fee`](docs/mod_utils.md#calc_storage_fee) function to calculate account
  storage fee over a some time period.
- **Debot Module**:
    - Added unstable functions to `Sdk` interface: `getAccountsDataByHash`

## [1.10.0] – 2021-03-04

### New

- Add optional field `src_address`
  to [`ParamsOfEncodeInternalMessage`](docs/mod_abi.md#encode_internal_message).
- Field `abi` in [`ParamsOfEncodeInternalMessage`](docs/mod_abi.md#encode_internal_message) is
  optional and can be `None` if `call_set` and `deploy_set` are  `None`.
- [`boc.encode_boc`](docs/mod_boc.md#encode_boc) function provides ability to build and serialize
  any custom tree of cells.
  Application can use several base Builder serialization primitives like integers, bitstrings
  and nested cells.
- [`boc.get_blockchain_config`](docs/mod_boc.md#get_blockchain_config) function can extract
  blockchain configuration from key block and also
  from zerostate.
- [`tvm` module](docs/mod_tvm.md) functions download current blockchain configuration if `net` is
  initialized with
  DApp Server endpoints.
  Otherwise, [default configuration](https://github.com/tonlabs/ton-executor/blob/11f46c416ebf1f145eacfb996587891a0a3cb940/src/blockchain_config.rs#L214)
  is used.
- **Debot Module**:
    - Support for debot invoking in Debot Engine. `send` browser callback is used not only for
      interface calls but to invoke debots.
    - `start` and `fetch` functions returns debot ABI.
    - Added new built-in interface `Hex` which implements hexadecimal encoding and decoding.
    - Added unstable functions to `Sdk` interface: naclBox, naclBoxOpen, naclKeypairFromSecret,
      getAccountCodeHash.

### Changed

- Both `call_set` and `deploy_set`
  in [`ParamsOfEncodeInternalMessage`](docs/mod_abi.md#encode_internal_message) can be omitted. In
  this case `encode_internal_message` generates internal message with empty body.
- **Debot Module**:
    - `send` function accepts one argument - serialized internal message as string encoded into
      base64.

### Documentation

- [Debot browser app object](docs/mod_debot.md#AppDebotBrowser)
  and [signing box app object](docs/mod_crypto.md#appsigningbox) descriptions added
- functions-helpers for enum type variable creation for [Signer](docs/mod_abi.md#signer)
  , [Abi](docs/mod_abi.md#abi), [ParamsOfAppDebotBrowser](mod_debot.md#paramsofappdebotbrowser)

### Fixed

- doc generator: app object interface description, constructor functions-helpers for enum type
  variable creation, added new line in the end if api.json
- library libsecp256k1 upgraded to fix https://rustsec.org/advisories/RUSTSEC-2019-0027

## 1.9.0 Feb 19, 2021

### New

- `tuple_list_as_array` parameter in `tvm.run_get` function which controls lists representation.
  Default is stack-like based on nested tuples. If set to `true` then returned lists are encoded as
  plain arrays. Use this option if you receive this error on Web: "Runtime error. Unreachable code
  should not be executed..."
  This reduces stack size requirements for long lists.
- `function_name` field of `CallSet` structure can be the name or **id (as string in hex starting
  with 0x)** of the called function.
- Fields `config_servers`, `query_url`, `account_address`, `gas_used` added into specific
  errors' `ClientError.data` object.

### Fixed

- Binaries download links are now under https protocol
- If you receive this error on Web: "Runtime error. Unreachable code should not be executed..."
  in `run_get`, use the new parameter `tuple_list_as_array = true`
  . [See the documentation](docs/mod_tvm.md#run_get). This may happen, for example, when elector
  contract contains too many participants

## 1.8.0 Feb 11, 2021

### New

- **Debot Module**:
    - Added new built-in interface `Msg` which allows to send external message to blockchain and
      sign it with supplied keypair.

### Fixed

- `crypto.hdkey_public_from_xprv` used compressed 33-byte form instead of normal 32-byte.

## 1.7.0 Feb 9, 2021

### New

- BOC cache management functions were introduced:
    - `boc.cache_set`,
    - `boc.cache_get`
    - `boc.cache_unpin`
- Now functions that take boc as a parameter can also take a reference to boc cash instead so that
  it decreases the number of boc serialization
  and deserializations which drastically improves performance of `run_tvm` and `run_executor`
  especially in case of numerous calls on the same data.
- `boc_cache` parameter in `tvm.run_tvm` and `tvm.run_executor` functions to save resulting messages
  and account BOCs into cache.
- `return_updated_account` flag parameter introduced in `tvm.run_tvm` and `tvm.run_executor`
  functions to return updated account state. Important: by default this flag is `false` and account
  data is not returned.
- `abi.encode_internal_message` function to encode an internal ABI-compatible message.
- **Debot Module**:
    - Support for get-methods and external calls in debots.
      Debots can send external inbound messages to destination contracts (signed - for external
      calls and unsigned - for get-methods) using native language syntax without actions.
    - Built-in debot interfaces (interfaces implemented by DEngine).
      Added two built-in interfaces: base64 and Sdk.
    - Added `DebotInterfaceExecutor` to automatically route messages to destination interfaces.
    - Debot's `fetch` function is optional now. New debots can implement only `start` function.

## 1.6.3 Feb 4, 2021

### Fixed

- Expired message wasn't retried if local execution succeeded.

## 1.6.2 Feb 3, 2021

### Added

- `ResponseHandler` type description into `modules.md`.

### Fixed

- `net.batch_query` parameters serialization did't match to docs.
- Module description in docs generator contains `null` instead of summary.
- Function result section header hadn't the line separator before.

## 1.6.0 Jan 29, 2021

### New

- `nacl_sign_detached_verify` function to verify detached signature.
- `aggregate_collection` function as a wrapper for GraphQL aggregation queries.
- `batch_query` function performs multiple queries per single fetch.
- Active endpoint invalidation in case of network error occurring.
- `network.network_retries_count` config parameter is deprecated. `network.max_reconnect_timeout` is
  introduced that allows to specify maximum network resolving timeout. Default value is 2 min.
- `initial_pubkey` field in `DeploySet` to specify public key instead of one from TVC file or
  provided by signer.
- Support for debot interfaces:
    - `send` Browser Callback to send messages with interface calls to Browser.
    - new variant `ParamsOfAppDebotBrowser::Send`.
    - `send` API function to send messages from Browser to Debot.
    - `run_output.rs` - internal structure RunOutput to filter messages generated by debot to 4
      categories: interface calls, external calls, get-method calls and invoke calls.

### Fixed

- Device time synchronization is checked only in `send_message`. Data querying does not require
  proper time now

## 1.5.2 Dec 30, 2020

### Fixed

- `net` module functions waits for `net.resume` call instead of returning error if called while the
  module is suspended

### Documentation

- How to work with `Application Objects` [specification](docs/app_objects.md) added

## 1.5.1 Dec 28, 2020

### Fixed

- Updated the dependence on `ton-labs-abi`

## 1.5.0 Dec 25, 2020

### New

- `reconnect_timeout` parameter in `NetworkConfig`.
- `endpoints` parameter in `NetworkConfig`. It contains the list of available server addresses to
  connect.
  SDK will use one them with the least connect time. `server_address` parameter is still supported
  but
  `endpoints` is prevailing.
- `net.fetch_endpoints` function to receive available endpoints from server.
- `net.set_endpoints` function to set endpoints list for using on next reconnect.
- `ErrorCode` type in each module spec in `api.json`.

### Fixed

- send `GQL_TERMINATE_CONNECTION` and close websocket on leaving ws loop.

## 1.4.0 Dec 18, 2020

### New

- GraphQL optimization: use single web socket to serve all subscriptions.
- Support for the `keep-alive` messages from the GraphQL server.
- `tonclient-core-version` http header.
- `net.find_last_shard_block` function returning account shard last block ID.
- `boc.get_code_from_tvc` function extracting contract code from TVC image.
- **Debot Module:**
    - Add new variant `ParamsOfAppDebotBrowser::SwitchCompleted` to notify browser when all context
      actions are shown.
    - Added new 3 engine routines for crypto operations and 1 routine for querying account state (
      balance, state type, code, data) that can be used in debots.

### Fixed

- **Debot Module:**
    - Invoked debot terminated correctly after error occurred during
      execution of one of its actions. Initial prev_state of invoked debot
      changed to STATE_EXIT.
    - Fixed double jumping to current context in invoker debot after
      returning control to it from invoked debot.
    - Fixed conversation of exception codes thrown by debots to their user-friendly description.

## 1.3.0 Dec 8, 2020

### Featured

- `net.query` method . Performs custom graphql query that can be copied directly from the
  playground.
- `net.suspend` and `net.resume` methods for disabling and enabling network activity. One of the
  possible use-cases is to manage subscriptions when a mobile application is brought to the
  background and into the foreground again.
- Smart summary and description doc separation.
- ts-generator includes doc comments in JSDoc format.

## 1.2.0 Nov 26, 2020

### Featured

- **UNSTABLE API. This API is experimental. It can be changed in the next releases**.
  `debot` module was added with debot engine functions, such as : `start`, `fetch`, `execute`
  , `remove`. See the `debot` module documentation for more info.
  Check our tests for code examples.

- External signing was supported for message encoding: `SigningBox` type for `Signer` enum was
  supported.
  Now it is possible to sign messages with externally implemented signing box interface without
  private key disclosure to the library. Can be used in case of signing via HSM API or via cold
  wallet - when there is no access to the private key.

  It is also possible to create a Signing Box instance inside SDK - from a key pair passed into the
  library with `get_signing_box` method. It can be used for some test cases. Also it increases
  security - you need to pass your keys one time only.

  Check the `crypto` module documentation for `SigningBoxHandle` type and  `register_signing_box`
  , `get_signing_box`, `signing_box_get_public_key`, `signing_box_sign`.
  Check our tests for code examples.

### Fixed

- panic after `tc_destroy_context` call. Now all contexts use global async runtime
- field `mnemonic_hdkey_compliant` was removed from `CryptoConfig` (unused by the library)
- original and resolved errors are swapped in result. Now `error.code` contains original error code

## 1.1.2 Nov 15, 2020

### Fixed

- `wasm` feature has been fixed
- `crypto.factorize` doesn't panic on invalid challenge
- `client.get_api_reference` returns proper version
- ABI JSON with explicit function ID is parsed properly

## 1.1.1 Nov 11, 2020

### Fixed

- Compatible with older rust version change api type derivation with `vec![]`
  instead of prev `[].into()`

## 1.1.0 Nov 3, 2020

### New

- ChaCha20 encryption support `crypto.chacha20`.
- `boc.parse_shardstate` function for shardstates parsing.
- `boc.get_boc_hash` function for calculating BOC root hash
- `client.build_info` fully defined and documented.
- `processing.wait_for_transaction` and `processing.process_message` functions execute contract
  locally in case if transaction waiting fails in order to resolve the contract execution error
- `run_executor`, `run_tvm` now return `exit_arg` in case of TVM errors.
- Create the `build_info.json` on the build stage.
- `Abi::Contract` variant as an alias to deprecated `Abi::Serialized`
- `Abi::Json` variant to specify an ABI as a raw JSON string.
- `api.json` now contains details about numeric types: Number and BigInt are now
  have new fields `number_type` and `number_size`.
- `api.json` ref type names are fully qualified now in form of `module.type`,
  for example `abi.Signer`.

### Fixed

- TS generator fix some field names that is an invalid JS identifiers.
- Use `install_name_tool` to fix loading library paths at `libton_client.dylib`.
- `api.json` is reduced, so it can't contain tuple types, only structs.
  All types are exactly match to JSON.
- `out_of_sync_threshold` config parameter is `u32`

### Unstable

- `tc_request_ptr` function to use pointers `void*` instead of request_id `u32`.
  This feature is **UNSTABLE** yet.

## 1.0.0 Oct 27, 2020

### Differences between Core SDK v0 and v1

- All api functions are defined in mod.rs of appropriate modules
- Function names are the same as API function names: `module.function_name`
- Parameters naming:
    - In snake case
    - Base64 suffix is removed from parameter names. For example, `bocBase64` is changed to `boc`
- Parsed boc replaced with unparsed boc in all function input parameters
- All functions take byte arrays in a defined encoding:
    - `base64` - encoding used for byte arrays of variable length: text, images, etc.
    - `hex-lower-case` - encoding used to encode fixed length bit sequences: hashes, keys, salt,
      etc.
- `contracts` module is splitted into 5 modules:
    - `tvm` - embedded TVM execution functions
    - `boc` - raw cell and BOC manipulation functions
    - `abi` - abi-compatible messages creation and parsing functions
    - `processing` - blockchain interaction functions
    - `utils` - has only `convert_address` ATM, later will be used for some useful stuff
- `query` module is renamed to `net`
- new `client` module with functions `version`, `api_reference`
- All the environment functions (fetch, websocket, spawn, now, etc.) were abstracted behind a
  separate environment layer crate `ClientEnv`. The standard core env layer implementation is
  in `std_client_env` . Later (in 1.1 release) `web_client_env` implementation for Web will be
  added.
- Error codes are distributed across the modules the following way: `client` - 0..99, `crypto` -
  100..199, `boc` - 200..299,  `abi`  - 300..399, `tvm` - 400..499, `processing` - 500..599, `net` -
  600..699
- Error descriptions related to a module are described in error.rs file in the module's folder
- `decode_message`, `process_message`, `wait_for_transaction`, `run_tvm`, `run_executor`, etc.  (all
  the functions that return decoded messages) now returns int*/uint* data as a string which can be
  either decimal or 0x-prefixed hex string. Hex representation can be in any register and have any
  number of leading zeroes.

### Featured

- All the functions are asynchronous
- All the functions that can be called via JSON-api are public, so that they can be used directly
  without JSON-api.
- Inline documentation and api reference added.
- [breaking] `interops.rs`, `tonclient.h`. `create_context` now takes `config` parameter - context
  creation and setup happen at the same time. Config structure has been changed.
- [breaking] `crypto module.` default values for mnemonic-related functions have been changed:

  dictionary is 1, for word count is 12, derivation path is 'm/44'/396'/0'/0/0

- [breaking] **crypto module.** removed `word_count` parameter from `words` function
- [breaking] **crypto module.** `compliant` parameter is removed from
  functions `mnemonic_derive_sign_keys`, `hdkey_xprv_derive_path`, `hdkey_xprv_derive`,
- [new] **boc module.** Functions `parse_block`, `parse_account`, `parse_message`
  , `parse_transaction` that parse bocs to JSONs are introduced.
- [breaking] **net module.** Functions `query` , `wait.for`, `subscribe`  are renamed
  to `query_collection`, `wait_for_collection`, `subscribe_collection`

  `table` parameter is renamed to `collection`. `filter` parameter is now optional and of `json`
  type (passed as json object instead of `string`)

- [breaking] **net module**. Function `get.next` is removed.
- [breaking] **net module.**`subscribe_collection` now uses callback to return data.
- [breaking] **abi module**. `decode_message` introduced instead of `decode_unknown_run`
  , `decode_run_output`
- [breaking] **abi module**. `encode_message` introduced instead of `encode_unsigned_deploy_message`
  , `encode_unsigned_run_message`, `run.encode_message`, `deploy.encode_message`
- [breaking] **abi module**. `signer: Signer` parameter used instead of `key_pair: KeyPair` , which
  can be of `None` (unsigned message will be produced), `External` (data to be signed +unsigned
  message), `Keys` (signed message will be produced), `SigningBox` (message will be signed using a
  provided interface - will be supported in coming releases)
- [breaking] **processing module.** `process_message`  introduced instead of `deploy` and `run`**.**
  Parameter set was drastically changed.
- [breaking] **processing module.** `process_message`   - now, if the contract was already deployed,
  deploy fails with an exception of double constructor call.
- [new] **processing module.** `process_message` - any function can be called at deploy, not only
  constructor, also there can be no function call.
- [new] **processing module.** `process_message` now can optionally use callback to monitor message
  processing (creation, sending, shard block fetching, transaction receiving).
- [fixed] **processing module.** `process_message` - deploy can be performed without a key pair
- [breaking] **tvm module.** `run_local` is divided into 2 functions `run_tvm` and `run_executor`.
- [new] **tvm module.** `run_tvm` function - performs contract code execution on tvm (part of
  compute phase). Helps to run contract methods without ACCEPT. Returns account state with updated
  data, list of external messages and (optional, for ABI contracts only) list of messages decoded
  data.
- [new] **tvm module.** `run_executor` function - performs full contract code execution on
  Transaction Executor (part of collator protocol that performs all phases and checks and - as a
  successful result - forms a transaction) Returns updated account state, parsed transaction, list
  of parsed messages with optional decoded message bodies.
- [breaking] **tvm module**. `run_get` does not download account boc from the network anymore, but
  takes account boc as a parameter.

## 0.26.0 Aug 15, 2020

### New

- `config.get_api_reference` api function (pre release).
- `ton_sdk_cli` cli tool (pre release).
- full local run functions use `LocalRunContext` to exactly reproduce all transaction parameters and
  produce the same result as node

## 0.25.4 Aug 5, 2020

### Fixed

- `waitForTransaction` didn't use prev_alt_ref for block walking

## 0.25.3 Jul 30, 2020

### New

- All methods that require contract's code/data can use field `boc`
  in account document to extract code and data
  (instead of `code` and `data` fields).
- Optional `bocBase64` parameter of method `tvm.get` that can be used
  instead of `codeBase64` and `dataBase64`.

## 0.25.2 Jul 29, 2020

### New

- `error.data` object extended with fields `address`, `function_name`, `account_balance`,
  `account_address`, `query_url`, `config_server` for appropriate errors

## 0.25.0 Jul 8, 2020

### New

- supports for core context in all platforms
- local run functions return updated contract state when running with `full_run = true`
- time sync check while initializing
- parallel requests on different contexts don't block each other. Requests on the same context
  remain sequential
- new transaction wait mechanism. All account's shard blocks are checked for transaction to
  guarantee message expiration
- `contracts.wait.transaction` function for awaiting previously sent message processing
- `contracts.send.message` returns message processing state for `contracts.wait.transaction`
  function
- `contracts.find.shard` function for account shard matching
- added logging on warning messages

## May 28, 2020

### New

- error resolving by local message processing
- `contracts.resolve.error` function for manual error resolving call
- `contracts.process.transaction` function processing transaction to check errors and get output
- `contracts.run.local` and `contracts.run.local` functions now have `fullRun` flag to emulate
  node transaction processing and calculate fees
- `tonsdk` command line tool.
- `ton_client` function `get_method_names`.

## May 22, 2020

#### Fix

- TON mnemonic functions didn't check validity of the seed phrase.

## May 19, 2020

### ton-client-web 0.23.1

#### New

- Platform builder generates ready to use `index.js` for web clients (instead of install script
  of `ton-client-web-js` binding)

## May 17, 2020

### New

- `tvm.get` now can fetch account data if it is not provided

## May 14, 2020

### New

- Message processing functions added
- Run get methods function added
- `ed25519-dalek` version updated to `1.0.0-pre.3`
- SDK is fully open sourced since open repo `ton-labs-executor` used

### Fixed

- Panic in fee calculation under WASM
- `reqwest` crate version synced in all projects
- Memory leaking in Node JS<|MERGE_RESOLUTION|>--- conflicted
+++ resolved
@@ -2,13 +2,12 @@
 
 All notable changes to this project will be documented in this file.
 
-<<<<<<< HEAD
-## [2.21.4] - 2025-08-29
+## [2.22.4] - 2025-09-19
 
 ### Changed/Fixed
 - Wasmtime upgrade to 36.0.2
 - Fixed some wasm tests
-=======
+
 ## [2.22.1] - 2025-09-18
 
 ### Added
@@ -22,7 +21,6 @@
 - New int message header field: dest_dapp_id
 - Added filed dapp_id_changed to AccountBlock struct
 - FWD fees increased *2 for messages without dest_dapp_id
->>>>>>> af48c9b9
 
 ## [2.21.2] - 2025-08-27
 
