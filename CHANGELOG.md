# Release Notes
All notable changes to this project will be documented in this file.

<<<<<<< HEAD
=======
## 1.4.0 Dec 11, 2020

### New
- GraphQL optimization: use single web socket to serve all subscriptions.
- `net.find_last_shard_block` function returning account shard last block ID.

>>>>>>> e02abd9e
## 1.3.0 Dec 8, 2020

### Featured
- `net.query` method . Performs custom graphql query that can be copied directly from the playground. 
- `net.suspend` and `net.resume` methods for disabling and enabling network activity. One of the possible use-cases is to manage subscriptions when a mobile application is brought to the background and into the foreground again.
<<<<<<< HEAD
=======
- Smart summary and description doc separation.
- ts-generator includes doc comments in JSDoc format.
>>>>>>> e02abd9e

## 1.2.0 Nov 26, 2020

### Featured
- **UNSTABLE API. This API is experimental. It can be changed in the next releases**.  
`debot` module was added with debot engine functions, such as : `start`, `fetch`, `execute`, `remove`. See the `debot` module documentation for more info.  
Check our tests for code examples.  

- External signing was supported for message encoding: `SigningBox` type for `Signer` enum was supported.   
  Now it is possible to sign messages with externally implemented signing box interface without private key disclosure to the library. Can be used in case of signing via HSM API or via cold wallet - when there is no access to the private key.  
  
  It is also possible to create a Signing Box instance inside SDK - from a key pair passed into the library with `get_signing_box` method. It can be used for some test cases. Also it increases security - you need to pass your keys one time only.  
  
  Check the `crypto` module documentation for `SigningBoxHandle` type and  `register_signing_box`, `get_signing_box`, `signing_box_get_public_key`, `signing_box_sign`.   
  Check our tests for code examples. 

### Fixed
- panic after `tc_destroy_context` call. Now all contexts use global async runtime
- field `mnemonic_hdkey_compliant` was removed from `CryptoConfig` (unused by the library)
- original and resolved errors are swapped in result. Now `error.code` contains original error code

## 1.1.2 Nov 15, 2020
### Fixed
- `wasm` feature has been fixed
- `crypto.factorize` doesn't panic on invalid challenge
- `client.get_api_reference` returns proper version
- ABI JSON with explicit function ID is parsed properly

## 1.1.1 Nov 11, 2020
### Fixed
- Compatible with older rust version change api type derivation with `vec![]`
instead of prev `[].into()`

## 1.1.0 Nov 3, 2020

### New
- ChaCha20 encryption support `crypto.chacha20`. 
- `boc.parse_shardstate` function for shardstates parsing.
- `boc.get_boc_hash` function for calculating BOC root hash
- `client.build_info` fully defined and documented.
- `processing.wait_for_transaction` and `processing.process_message` functions execute contract 
locally in case if transaction waiting fails in order to resolve the contract execution error
- `run_executor`, `run_tvm` now return `exit_arg` in case of TVM errors.  
- Create the `build_info.json` on the build stage.
- `Abi::Contract` variant as an alias to deprecated `Abi::Serialized`
- `Abi::Json` variant to specify an ABI as a raw JSON string. 
- `api.json` now contains details about numeric types: Number and BigInt are now 
have new fields `number_type` and `number_size`.
- `api.json` ref type names are fully qualified now in form of `module.type`,
for example `abi.Signer`.

### Fixed
- TS generator fix some field names that is an invalid JS identifiers.   
- Use `install_name_tool` to fix loading library paths at `libton_client.dylib`.
- `api.json` is reduced, so it can't contains tuple types, only structs.
All types are exactly match to JSON.
- `out_of_sync_threshold` config parameter is `u32`

### Unstable
- `tc_request_ptr` function to use pointers `void*` instead of request_id `u32`.
This feature is **UNSTABLE** yet.

## 1.0.0 Oct 27, 2020

### Differences between Core SDK v0 and v1

- All api functions are defined in mod.rs of appropriate modules
- Function names are the same as API function names: `module.function_name`
- Parameters naming:
    - In snake case
    - Base64 suffix is removed from parameter names. For example, `bocBase64` is changed to `boc`
- Parsed boc replaced with unparsed boc in all function input parameters
- All functions take byte arrays  in a defined encoding:
    - `base64` - encoding used for byte arrays of variable length: text, images, etc.
    - `hex-lower-case` - encoding used to encode fixed length bit sequences: hashes, keys, salt, etc.
- `contracts` module is splitted into 5 modules:
    - `tvm` - embedded TVM execution functions
    - `boc` - raw cell and BOC manipulation functions
    - `abi` - abi-compatible messages creation and parsing functions
    - `processing` - blockchain interaction functions
    - `utils` - has only `convert_address` ATM, later will be used for some useful stuff
- `query` module is renamed to `net`
- new `client` module with functions `version`, `api_reference`
- All the environment functions (fetch, websocket, spawn, now, etc.) were abstracted behind a separate environment layer crate `ClientEnv`. The standard core env layer implementation is in `std_client_env` . Later (in 1.1 release) `web_client_env` implementation for Web will be added.
- Error codes are distributed across the modules the following way: `client` - 0..99, `crypto` - 100..199, `boc` - 200..299,  `abi`  - 300..399, `tvm` - 400..499, `processing` - 500..599, `net` - 600..699
- Error descriptions related to a module are described in error.rs file in the module's folder
- `decode_message`, `process_message`, `wait_for_transaction`, `run_tvm`, `run_executor`, etc.  (all the functions that return decoded messages) now returns int*/uint* data as a string which can be either decimal or 0x-prefixed hex string. Hex representation can be in any register and have any number of leading zeroes.

### Featured

- All the functions are asynchronous
- All the functions that can be called via JSON-api are public, so that they can be used directly without JSON-api.
- Inline documentation and api reference added.
- [breaking] **interops.rs**, **tonclient.h**. `create_context` now takes `config` parameter - context creation and setup happen at the same time. Config structure has been changed.
- [breaking] **crypto module.** default values for mnemonic-related functions have been changed:

    dictionary is 1, for word count is 12,  derivation path is 'm/44'/396'/0'/0/0

- [breaking] **crypto module.** removed `word_count` parameter from `words` function
- [breaking] **crypto module.** `compliant` parameter is removed from functions `mnemonic_derive_sign_keys`, `hdkey_xprv_derive_path`, `hdkey_xprv_derive`,
- [new] **boc module.** Functions `parse_block`, `parse_account`, `parse_message`, `parse_transaction` that parse bocs to JSONs are introduced.
- [breaking] **net module.** Functions `query` , `wait.for`, `subscribe`  are renamed to `query_collection`, `wait_for_collection`, `subscribe_collection`

    `table` parameter is renamed to `collection`. `filter` parameter is now optional and of `json` type (passed as json object instead of `string`)

- [breaking] **net module**. Function `get.next` is removed.
- [breaking] **net module.**`subscribe_collection` now uses callback to return data.
- [breaking] **abi module**. `decode_message` introduced instead of `decode_unknown_run`, `decode_run_output`
- [breaking] **abi module**. `encode_message` introduced instead of `encode_unsigned_deploy_message`, `encode_unsigned_run_message`, `run.encode_message`, `deploy.encode_message`
- [breaking] **abi module**. `signer: Signer` parameter used instead of `key_pair: KeyPair` , which can be of `None` (unsigned message will be produced), `External` (data to be signed +unsigned message), `Keys` (signed message will be produced), `SigningBox` (message will be signed using a provided interface - will be supported in coming releases)
- [breaking] **processing module.** `process_message`  introduced instead of `deploy` and `run`**.** Parameter set was drastically changed.
- [breaking] **processing module.** `process_message`   - now, if the contract was already deployed, deploy fails with an exception of double constructor call.
- [new] **processing module.** `process_message` - any function can be called at deploy, not only constructor, also there can be no function call.
- [new] **processing module.** `process_message` now can optionally use callback to monitor message processing (creation, sending, shard block fetching, transaction receiving).
- [fixed] **processing module.** `process_message` - deploy can be performed without a key pair
- [breaking] **tvm module.** `run_local` is divided into 2 functions `run_tvm` and `run_executor`.
- [new] **tvm module.** `run_tvm` function - performs contract code execution on tvm (part of compute phase). Helps to run contract methods without ACCEPT.  Returns account state with updated data, list of external messages and (optional, for ABI contracts only) list of messages decoded data.
- [new] **tvm module.** `run_executor` function - performs full contract code execution on Transaction Executor (part of collator protocol that performs all phases and checks and - as a successful result - forms a transaction) Returns updated account state,  parsed transaction, list of parsed messages with optional decoded message bodies.
- [breaking] **tvm module**. `run_get` does not download account boc from the network anymore, but takes account boc as a parameter.

## 0.26.0 Aug 15, 2020
### New
- `config.get_api_reference` api function (pre release).
- `ton_sdk_cli` cli tool (pre release).
- full local run functions use `LocalRunContext` to exactly reproduce all transaction parameters and
produce the same result as node

## 0.25.4 Aug 5, 2020
### Fixed
- `waitForTransaction` didn't use prev_alt_ref for block walking
 
## 0.25.3 Jul 30, 2020
### New
- All methods that require contract's code/data can use field `boc` 
  in account document to extract code and data 
  (instead of `code` and `data` fields).
- Optional `bocBase64` parameter of method `tvm.get` that can be used 
  instead of `codeBase64` and `dataBase64`.   

## 0.25.2 Jul 29, 2020
### New
- `error.data` object extended with fields `address`, `function_name`, `account_balance`, 
`account_address`, `query_url`, `config_server` for appropriate errors

## 0.25.0 Jul 8, 2020
### New
- supports for core context in all platforms
- local run functions return updated contract state when running with `full_run = true`
- time sync check while initializing
- parallel requests on different contexts don't block each other. Requests on the same context
remain sequential
- new transaction wait mechanism. All account's shard blocks are checked for transaction to 
guarantee message expiration
- `contracts.wait.transaction` function for awaiting previously sent message processing
- `contracts.send.message` returns message processing state for `contracts.wait.transaction` function
- `contracts.find.shard` function for account shard matching
- added logging on warning messages

## May 28, 2020
### New
- error resolving by local message processing
- `contracts.resolve.error` function for manual error resolving call
- `contracts.process.transaction` function processing transaction to check errors and get output
- `contracts.run.local` and `contracts.run.local` functions now have `fullRun` flag to emulate
node transaction processing and calculate fees
- `tonsdk` command line tool.
- `ton_client` function `get_method_names`.

## May 22, 2020
#### Fix
- TON mnemonic functions didn't check validity of the seed phrase.

## May 19, 2020
### ton-client-web 0.23.1
#### New
- Platform builder generates ready to use `index.js` for web clients (instead of install script of `ton-client-web-js` binding)

## May 17, 2020
### New
- `tvm.get` now can fetch account data if it is not provided

## May 14, 2020
### New
- Message processing functions added
- Run get methods function added
- `ed25519-dalek` version updated to `1.0.0-pre.3`
- SDK is fully opensourced since open repo `ton-labs-executor` used

### Fixed
- Panic in fee calculation under WASM
- `reqwest` crate version synced in all projects
- Memory leaking in Node JS<|MERGE_RESOLUTION|>--- conflicted
+++ resolved
@@ -1,25 +1,19 @@
 # Release Notes
 All notable changes to this project will be documented in this file.
 
-<<<<<<< HEAD
-=======
 ## 1.4.0 Dec 11, 2020
 
 ### New
 - GraphQL optimization: use single web socket to serve all subscriptions.
 - `net.find_last_shard_block` function returning account shard last block ID.
 
->>>>>>> e02abd9e
 ## 1.3.0 Dec 8, 2020
 
 ### Featured
 - `net.query` method . Performs custom graphql query that can be copied directly from the playground. 
 - `net.suspend` and `net.resume` methods for disabling and enabling network activity. One of the possible use-cases is to manage subscriptions when a mobile application is brought to the background and into the foreground again.
-<<<<<<< HEAD
-=======
 - Smart summary and description doc separation.
 - ts-generator includes doc comments in JSDoc format.
->>>>>>> e02abd9e
 
 ## 1.2.0 Nov 26, 2020
 
