# Release Notes

All notable changes to this project will be documented in this file.

## [2.10.0] - 2025-03-28

### New
<<<<<<< HEAD
- `BocWriter` parameter `force_store_hashes` - forces storing cell hashes in BOC. It increases BOC size 
  but speeds up deserialization time.   
- `BocReader` parameter `force_cell_finalization` - forces cell verification and hash rebuilding when reading
  cell(s) from BOC. It is by default. Turning this parameter off will speed up deserialization time in case when
  BOC contains stored hashes.
=======

- `return_value` is added to the `ResultOfSendMessage` - returns the executed contract's return value
>>>>>>> af35346f

## [2.9.2] - 2025-03-18

### Fixed
- Restored the utility  for generating `api.json`.  
- Changed the type of the `thread_id` field in the `ParamsOfSendMessage` structure.

## [2.9.0] – 2025-03-11

### New
- Message delivery to the target thread has been made more reliable. 

### Fixed
- Issue with tvm_api formatting

### Breaking changes
`Error.data.tvm_exit_code` renamed to `Error.data.exit_code`

## [2.8.0] – 2025-02-28
### New
- tvm-debugger commands:
    boc-encode      Encodes given parameters in JSON into a BOC
    boc-decode      Decodes BOC into JSON as a set of provided parameters
    boc-hash        Read BOC string from stdin and print its hash
    state-encode    Encodes initial contract state from code, data, libraries ans special options
    state-decode    Decodes initial contract state into code, data, libraries ans special options
    account-encode  Creates account state BOC

### Breaking changes
- tvm-debugger:
  - existing functionality was moved under command `run`


## [2.7.1] – 2025-02-28

### New

- In case of "THREAD_MISMATCH" error message will be re-sent to the right thread.

### Fixed
- In case of "WRONG_PRODUCER" error message was not re-sent to the right producer correctly. 

### Improvements
- Removed some unused dependencies 

## [2.7.0] – 2025-02-27
### New
- `tvm_vm`: execution time control parameters `termination_deadline` and `execution_timeout`. [See details](tvm_vm/CHANGELOG.md)

## [2.6.1] – 2025-02-26

### Fixed
- Fix bugs in VERGRTH16 and POSEIDON instructions.

## [2.6.0] – 2025-02-19

### New

`dapp_id` is moved form `Account` structure to the wrapping structure `ShardAccount`

## [2.5.0] – 2025-02-19

### New
- Add instructions CALCBKREWARDADJ, CALCREPCOEF functions
- Add free fee with same ThreadId

### Fixed
- Fix CNVRTSHELLQ, CALCBKREWARD, CALCMINSTAKE instructions.

## [2.4.0] – 2025-02-06
### New
- `processing.send_message` works with `bm/v2/messages` endpoint and synchronously returns  execution result from the node

## [2.3.3] – 2024-12-18

### New
- Delete some flags from RawReserve instruction

## [2.3.2] – 2024-12-18

### Fixed
- Fix src dapp id for out messages 

## [2.3.1] – 2024-12-16

### Fixed
- Rawreserve didn't include credit money.
- Transfer all balance sent credit money and transaction failed.
- Abort ext_message didn't restore balances

## [2.3.0] – 2024-10-21

### New
- Add support of VERGRTH16 and POSEIDON instructions for zk-login.
- 
## [2.2.12] – 2024-10-08

### Fixed
- Increase message credit.

## [2.2.11] – 2024-10-08

### Fixed
- Update Dapp_id field in AccountStuff into Option.

## [2.2.10] – 2024-10-08

### Fixed
- Work with CurrencyCollections. Fixed add and sub.

## [2.2.9] – 2024-10-08

### Fixed
- Fix SEND_ALL_BALANCE_FLAG

## [2.2.8] – 2024-10-02

### Improved
Improve RawReserve instruction

## [2.2.7] – 2024-09-20

### Fixed
- Fix with read_from_cell in VarIntegerN.

## [2.2.6] – 2024-09-20

### Fixed
- Update MINTECC, EXCHANGE, CALCBKREWARD instruction.
- Fix check_overflow in grams.

### New
- Add MINTSHELL intruction and credit program.

## [2.2.5] – 2024-09-12

### Fixed
- Set `dapp_id` in executor to have it the same for inbound and outbound messages.

## [2.2.4] – 2024-09-11

### Fixed
- `dapp_id` was not set for the accounts which state changed from nonExist to Active

## [2.2.3] – 2024-09-11

### New
- Add tvm-client function `set_code_salt_cell` to set code salt with both objects passed by cells (not shared in json-api).

## [2.2.2] – 2024-09-10

### New
- New instruction - CALCMINSTAKEREWARD. 
- Change CNVRTSHELLQ instruction.

## [2.2.1] – 2024-08-27

### New
- New field in internal message - `src_dapp_id`. 

## [2.2.0] – 2024-08-23

### New
- New field in account - `dapp_id`. 

## [2.1.1] – 2024-08-19

### Improved
Validator reward formula updated.

## [2.1.0] – 2024-08-15

### New

- New VM instructions supported:    
  MINTECC - mint ecc tokens for special contracts   
  CNVRTSHELLQ - convert ecc shell tokens into shell 1:1   
  CALCBKREWARD - calculate reward for validators after validator epoch    

## [2.0.3] – 2024-08-15

# New

`tvm_debugger` crate added

## [2.0.2] – 2024-07-25

### Fixed
AccountActive Stack Overflow issue fixed 

```
account state: AccountActive    
Stack Overflow:
   0: backtrace_on_stack_overflow::handle_sigsegv
   1: <unknown>
   2: <tvm_types::cell::DataCell as tvm_types::cell::CellImpl>::reference...
```

## [2.0.1] – 2024-07-16

### Fixed
Resolved stack overflow issue: returning an error instead of using `anyhow`.

## [2.0.0] – 2024-07-10

First release of SDK supporting Acki Nacki protocol.

## [1.45.1] – 2023-12-19

### Fixed

- Updated dependences

## [1.45.0] – 2023-11-10

### New

- ABI 2.4 supported.

### Breaking

- For contracts with ABI version => 2.4 initial public key should be explicitly supplied 
inside `initial_data` in `abi` module functions. Signer public key and `initial_pubkey` parameter
are not used in contract initial data encoding since ABI version 2.4.

- `abi.decode_initial_data` and `abi.update_initial_data` functions don't support ABI version => 2.4.
`abi.decode_account_data` and `abi.encode_initial_data` should be used instead

- Only `workchain_id` parameter is allowed if `state_init` parameter of `DeploySet` is provided.
State init should be finalized and ready to be used in message as is.

- `abi.encode_account` parameter `state_init` is BOC or cached BOC reference instead of
`StateInitSource` enum. There is only one way to provide account state init now.

## [1.44.4] – 2023-11-07

### New

- Account BOC for local error resolving is fetched from blockchain API instead of collections API

## [1.44.3] – 2023-09-05

### New

- Error appeared during network paramaters resolving is returned to client instead of using default parameters

## [1.44.2] – 2023-08-22

### New

- Pruned account serialization supported

## [1.44.1] – 2023-07-25

### New

- functions with callbacks (e.g. `processing.process_messages`) can be called as sync.
- `send_event` parameter is now optional with default value `false`.
  
### Deprecated
- Debot module is [DEPRECATED](./docs/reference/types-and-methods/DEPRECATED.md)

## [1.44.0] – 2023-07-12

### New

- Ability to call async functions via `tc_request_sync`.
- In rust API, the following functions become sync (slight breaking):
  `abi::encode_internal_message`, `abi::attach_signature_to_message_body`, `abi::attach_signature`,
  `abi::decode_message`, `abi::decode_message_body`, `abi::decode_account_data`, 
  `abi::update_initial_data`, `abi::encode_initial_data`, `abi::decode_initial_data`,
  `abi::decode_boc`, `abi::encode_boc`, `boc::decode_tvc`, `boc::parse_message`, `boc::parse_transaction`,
  `boc::parse_account`, `boc::parse_block`, `boc::parse_shardstate`, `boc::get_blockchain_config`,
  `boc::get_boc_hash`, `boc::get_code_from_tvc`, `boc::cache_get`, `boc::cache_set`, `boc::cache_unpin`,
  `boc::encode_boc`, `boc::get_code_salt`, `boc::set_code_salt`, `boc::decode_state_init`, `boc::encode_state_init`,
  `boc::encode_external_in_message`, `boc::get_compiler_version`, `processing::monitor_messages`,
  `processing::get_monitor_info`, `processing::cancel_monitor`
- Code generator for `modules.ts` produces `_sync` wrapper for all API functions.

## [1.43.3] – 2023-06-24

### Fixed

- Memory leak in a spawned loop of the web socket link.

## [1.43.2] – 2023-06-09

### Fixed

- Non existing accounts are treated as missing since q-server return `non existed` if account is missing
- Next block awaiting timeout calculation on message with long expiration time

## [1.43.1] – 2023-06-01

### Fixed

- `MonitoredMessage` API representation simplified.

## [1.43.0] – 2023-05-23

### New

- `network.network_retries_count` config parameter is finally deprecated and not used in SDK.
  `max_reconnect_timeout` is used instead
- Message monitoring errors received by subscription are returned from
  `processing.fetch_next_monitor_results` function
- Message monitor buffers new messages for delayed start of the subscription. New subscription
  starts when 1 second has passed since the last addition or when 5 seconds has passed since last sending
- Message monitor uses more than one subscription.
- Version of `ton_types` upped to 2.0.0
- Fixed code for changed dependencies api
- Removed logic related to client-server clock sync
- `boc.encode_tvc` and `boc.decode_tvc` are renamed to `boc.encode_state_init` 
  and `boc.decode_state_init`.
- `boc.decode_tvc` decodes TVC BOC according to the TVC spec.
- `DeploySet.tvc` supports new TVC file format (according to new TVC spec).
  Old tvc files (with serialized state init) are also supported.
- `DeploySet.state_init` allows to specify serialized state init.
- `DeploySet.code` allows to construct state init from provided serialized code.
- `DeploySet`'s fields `tvc`, `state_init` and `code` are mutually exclusive (so you should
  provide value for one of these fields).
- `ProcessingEvent::MessageExpired` is sent to callback in case of retry in `processing.process_message`

### Client breaking changes
- `boc.encode_tvc` and `boc.decode_tvc` are renamed to `boc.encode_state_init` 
  and `boc.decode_state_init`

## [1.42.1] – 2023-03-23

### Fixed

- Client was notified about every REMP status timeout. Now it is notified only once when fallback 
scenario is started

## [1.42.0] – 2023-03-22

### New

- Added message monitoring functions to the `processing` module: `monitor_messages`, 
    `fetch_next_monitor_results`, `get_monitor_info`, `cancel_monitor****`.
- Added `processing.send_messages` function.
- Improved error resolving for deleted accounts
- `net.first_remp_status_timeout` config parameter default value set to 1 ms in order to start 
fallback scenario together with REMP statuses processing while REMP is not properly tuned yet.
- Network errors are returned on subscription creation if occured

### Fixed

- `ParamsOfSubscribe` was not public.
- `subscribe` did not trim subscription query text. It is required for some graphql servers 
  expecting that query text starts from operation text.

## [1.41.1] – 2023-03-14

### Fixed

- `api_derive` compilation errors
- 

## [1.41.0] – 2023-01-18

### New

- `CapSignatureWithId` capability is supported.
  
    Network signature ID is used by VM in signature verifying instructions if capability
    `CapSignatureWithId` is enabled in blockchain configuration parameters.     
    
    This parameter should be set to `global_id` field from any blockchain block if network can 
    not be reached at the moment of message encoding and the message is aimed to be sent into 
    network with `CapSignatureWithId` enabled. Otherwise signature ID is detected automatically 
    inside message encoding functions.   
    ***Overwrite priority: ExecutionOptions.signature_id -> ClientConfig.network.signature_id -> last network block***

    - `ClientConfig.network.signature_id` optional parameter is added. Specify it in case of offline work for all message signing operations to use. 
    - `ExecutionOptions` is extended with `signature_id` optional parameter. Specify locally for a particular `run_tvm` or `run_executor` call. 
   - `net.get_signature_id` function returns `global_id` if `CapSignatureWithId` capability is enabled,

- `message_id` and `message_dst` fields are added to all `ProcessingEvent` variants
- Config parameter `binding: { library: string, version: string }`. Binding authors should define 
   this parameter at context initialization.
- `tonclient-binding-library` and `tonclient-binding-version` GraphQL request headers. [Read more here](https://github.com/tonlabs/ever-sdk/blob/master/docs/for-binding-developers/json_interface.md#bindings)
- `Error.data.binding_library` and `Error.data.binding_version` error data fields. [Read more here](https://github.com/tonlabs/ever-sdk/blob/master/docs/for-binding-developers/json_interface.md#bindings)
  
### Client breaking changes
- `abi.get_signature_data` function ouput parameter `hash` is renamed to `unsigned` for consistency with other crypto functions parameters
  
### Possible breaking change on binding side
- Changed type of the `dictionary` parameter or mnemonic crypto functions and crypto config.
  Now it uses `MnemonicDictionary` enum type instead of `number`. `MnemonicDictionary` numeric 
  constants are compatible with previous values. 

### Deprecated
- `debot` engine module is deprecated. Debot engine development has migrated to a separate repository (soon will be published). So, in order to reduce sdk binary size, we will remove `debot` engine module from sdk in the next releases. 

## [1.40.0] – 2023-01-11

### New

- `abi.get_signature_data` function that returns signature from message and hash to verify the signature

### Improvement

- local endpoints with port specified are expanded with `http` protocol instead of `https` (e.g.
`localhost:8033` in expanded to `http://localhost:8033/graphql`)

## [1.39.0] – 2022-12-07

### Improvement

- Resolved endpoints are cached for 10 minutes so subsequent messages sent will not require
additional server request

- Queries are retried in case of network errors when websocket connection is used

- `WaitForTimeout` error code (607) is returned in case of `wait_for_transaction` function was 
successfully executed but expected data did not appeared during the specified timeout

- `timeout` parameter in `net.query_transaction_tree` behaviour changed. Now value 0 indicates that
no time limit should be used and function will wait for all transactions execution

### New

- `transaction_max_count` parameter in `net.query_transaction_tree` which controls the count of
transaction to be awaited and returned

- `data_layout` and `function_name` parameters in `abi.decode_message` and `abi.decode_message_body` 
that can be used to decode responsible function output and optimize message decoding by strict layout check

### Fixed

- `abi.encode_initial_data` function properly creates data in case of public key omitted.
  Now `abi.encode_initial_data` call without initial data values and public key creates
  the same data as compiled tvc

- Graphql error messages with HTTP response 400 was skipped (was not propagated to
  the SDK client application).

- Several misspelling.

- Message processing freeze in case of large amount of messages parallel processing using Websocket
connection

- Websocket interaction thread panic

- **Debot module**:
    - fill hash argument in `SDK.signHash` method with leading zeroes up to 32 bytes.

## [1.38.1] – 2022-11-10

### Improvement

- Additional info query is removed from `send_message` to minimize API usage

### Fixed

- Error code `Unauthorized` is returned from all network functions in case of authentication failure
- Server connection attempt is not retried in case of authentication failure

### New

## [1.38.0] – 2022-10-06

### New

- **Debot module**:
    - ABI specification v2.3 is supported in DEngine.
    - Supported flags `OVERRIDE_TS`, `OVERRIDE_EXPT`, `ASYNC_CALL` for external messages in DEngine.

### Improvement

- Support cookies in net module for std mode (not wasm)
- Remove network aliases (main, dev, main.ton.dev, net.ton.dev)
- No balancing logic in case of 1 endpoint + removed the check of REMP support on backend during
  client initialization.
  These changes will make client initialization faster -> CLI tools that use SDK will work faster,
  web pages will load initial data faster.
- Changed 401 error message to response message from API
- Tests improvements: cryptobox tests made stable

## [1.37.2] – 2022-08-10

### New

- `crypto.encryption_box_get_info` returns nacl box public key in `info.public` field.
- Gosh instruction are supported in local VM and executor:
    - execute_diff
    - execute_diff_patch_not_quiet
    - execute_zip
    - execute_unzip
    - execute_diff_zip
    - execute_diff_patch_zip_not_quiet
    - execute_diff_patch_quiet
    - execute_diff_patch_zip_quiet
    - execute_diff_patch_binary_not_quiet
    - execute_diff_patch_binary_zip_not_quiet
    - execute_diff_patch_binary_quiet
    - execute_diff_patch_binary_zip_quiet

### Improvement

- `create_crypto_box` optimisation.
  When a user creates a crypto box, library encrypts provided secret information using provided
  password and salt.
  When library encrypts the secret, it calculates encryption key from password and salt
  using `scrypt` function which takes a lot of CPU time (about 1 second).
  So when a user creates many crypto boxes using the same password and salt,
  it takes a lot of time (about 12 seconds for 10 crypto boxes).
  With the optimisations introduced in this version the library stores the
  pair (password+salt => encryption key) in internal cache for approximately 2 seconds.
  So when a user creates many crypto boxes at a time using the same password and salt,
  library uses cached information to skip heavy calculations. As a result now it takes only
  a second to create 10 crypto boxes.

### Fixed

- Some enum types were not properly presented in api.json (some types that use serde(content="
  value"))

## [1.37.1] – 2022-08-03

### Fixed

- Pinned BOC cache now has reference counter for each pin in BOC. BOC can be pinned several times
  with the same pin. BOC is removed from cache after all references for all pins are unpinned with
  `cache_unpin` function calls.
- Fixed error resolving in case when account state was modified after message expiration time. Now
  appropriate error text is added to error message instead of executor internal error

## [1.37.0] – 2022-07-28

### New

- client sends `config.network.access_key` as `Authorization: Basic ...`
  or `Authorization: Bearer ...` header depending on the value passed:
  if value is in hex, then it is processed as project secret (basic), if in base64 - then as JWT
  token (bearer).
- client accepts endpoints with `/graphql` suffixes specified in config.

### Fixed

- Updated zstd in order to fix building.

## [1.36.1] – 2022-07-18

### Improvement

- Time synchronization check between device and server improved:  calculation of time-diff
  with server is moved from batched query to send_message function and therefore now query
  execution time does not affect this time diff.

## [1.36.0] – 2022-07-01

### New

- ABI specification v2.3 is supported
- parameter `address` is added to `abi.encode_message_body` function

## [1.35.1] – 2022-06-28

### Improved

- `abi` module errors have been improved

## [1.35.0] – 2022-06-28

### New

- `chksig_always_succeed` execution option used in params of the `tvm.run_get`, `tvm.run_tvm`
  and `tvm.run_executor`.
- `abi.calc_function_id` function
- `tokio` library is updated to 1.* version

## [1.34.3] – 2022-06-08

### New

- send `accessKey` header in api requests (specified in `config.network.accessKey`)

### Fixed

- send headers in `info` api requests

## [1.34.2] – 2022-05-30

### Fixed

- build process

## [1.34.1] – 2022-05-26

### New

- supported removing Copy interface from UInt256
- supported changed interface of `ton_types::Cell`

## [1.34.0] – 2022-05-18

### New

- `client.config` function that returns the current client config
- `run_executor().fees` is extended with these fields:

    - `ext_in_msg_fee` - fee for processing external inbound message
    - `total_fwd_fees` - total fees of action phase
    - `account_fees`  - total fees the account pays for the transaction

- `main` and `dev` endpoints aliases for Evernode Cloud Mainnet and Devnet endpoints

### Improved

- Added documentation for `TransactionFees` type (`run_executor().fees`).
- Documentation now includes `enum` types descriptions.
  To achieve it we updated binding-gen: enum of types now produces its own type for each enum
  variant.

## [1.33.1] – 2022-05-10

### Fixed

- Websocket errors weren't treated as a network errors.
  This is why all the processing functions that worked via wss protocol failed on these errors
  without retries. Now retries are performed.
- SDK tried to rebalance even if only a single endpoint was specified. Now in case of a single
  endpoint, no rebalancing occurs.

## [1.33.0] – 2022-05-02

### New

- `allow_partial` flag in all `abi.decode_*` functions. This flag controls decoder behaviour whether
  return error or not in case of incomplete BOC decoding
- `REMP` supported. `ProcessingEvent` enum is extended with `REMP` statuses (enum of events posted
  into `processing.wait_for_transaction` function callback )
- UNSTABLE. `first_remp_status_timeout` and `next_remp_status_timeout` parameters in network config

## [1.32.0] – 2022-03-22

### New

- `network.queries_protocol` config parameter allows selecting protocol the SDK uses to communicate
  with GraphQL endpoint:
    - `HTTP` – SDK performs single HTTP-request for each request.
    - `WS` – SDK uses single WebSocket connection to send all requests. This protocol is a
      preferable
      way when the application sends many GraphQL requests in parallel.

### Fixed

- **Debot module**:
    - If DEngine received a non-zero exit_code while emulating a transaction while sending a
      message, DEngine will call onErrorId callback of the message.

## [1.31.0] – 2022-03-09

### New

**crypto module:**

- `Cryptobox` introduced: root crypto object that stores encrypted secret and acts as a factory for
  all crypto primitives used in SDK.
  Crypto box provides signing and encryption boxes.

  Functions:
  [`create_crypto_box`](./docs/reference/types-and-methods/mod_crypto.md#create_crypto_box) -
  initializes cryptobox with secret
  [`remove_crypto_box`](./docs/reference/types-and-methods/mod_crypto.md#remove_crypto_box) -
  removes cryptobox and overwrites all secrets with zeroes
  [`get_crypto_box_seed_phrase`](./docs/reference/types-and-methods/mod_crypto.md#get_crypto_box_seed_phrase)
  - returns decrypted seed phrase
  [`get_crypto_box_info`](./docs/reference/types-and-methods/mod_crypto.md#get_crypto_box_info) -
  returns encrypted cryptobox secret for next cryptobox initializations
  [`get_signing_box_from_crypto_box`](./docs/reference/types-and-methods/mod_crypto.md#get_signing_box_from_crypto_box)
  - derives signing box from secret
  [`get_encryption_box_from_crypto_box`](./docs/reference/types-and-methods/mod_crypto.md#get_encryption_box_from_crypto_box)
  - derives encryption box from secret
  [`clear_crypto_box_secret_cache`](./docs/reference/types-and-methods/mod_crypto.md#clear_crypto_box_secret_cache)
  - forces secret cache (signing and encryption) clean up (overwrites all secrets with zeroes).

- Support of `initCodeHash` in tvm: `X-Evernode-Expected-Account-Boc-Version`=2 http header added to
  graphql requests. value=2 means that SDK requests the latest account boc version with initCodeHash
  support from API. This was done because new boc version is not compatible with old transaction
  executor, i.e. with previous SDK versions. New transaction executor is compatible with new and old
  boc formats. New SDK asks for new boc format if it exists,if it does not - old boc version is
  returned. Previous version of SDK will fetch only old version without initCodeHash support.

**Attention! Migrate your applications to the new SDK version ASAP because in some period of time we
will stop supporting old boc version in API and default value of
X-Evernode-Expected-Account-Boc-Version on backend side will become 2, missing value will cause an
error. Now default value on API side is Null which means that API returns the old version. This is
done to avoid breaking changes in existing applications and give time to migrate to the new SDK**.

### Fixed

- Documentation generator for app object interface fills documentation from
  `ParamsOfXXXAppObject` enum.
- Documentation generator for function with `obj` parameter add this parameter
  into parameters section with link to appropriate AppObject interface.

## [1.30.0] – 2022-02-04

### New

- Added `boc.encode_external_in_message` function to encode message BOC based on
  a low level message parts such as a body, state init etc.
- Added `net.subscribe` function to start a low level GraphQL subscription.
- Added support for new MYCODE TVM command in `tvm.run_tvm` and `tvm.run_get` functions.

## [1.29.0] – 2022-02-03

### New

- Added `abi.encode_boc` function to encode parameters with values to BOC, using ABI types.
- Added support of `address` type in `boc.encode_boc`.
- All fetch requests are now called with timeouts to prevent freezing in case of infinite answer.
- Support of `MYCODE` instruction in TVM

## [1.28.1] – 2022-01-25

### Fixed

- Support breaking changes in `ton-labs-block-json` v0.7.1
- Updated endpoints for `main.ton.dev` alias.

## [1.28.0] – 2021-12-24

### New

- DevNet endpoints now changed to EVER OS domain: eri01.net.everos.dev, rbx01.net.everos.dev,
  gra01.net.everos.dev
- **Debot module**:
    - Added float numbers support for Json interface
- Added guide for custom giver usage.

### Fixed

- Debot module: fixed a bug in Query.query function called with an empty `variables` field.

## [1.27.1] – 2021-12-09

### Fixed

- Empty `function_name` field in the "create run message failed" error.

## [1.27.0] – 2021-12-06

### New

-
Function [`abi.encode_initial_data`](./docs/reference/types-and-methods/mod_abi.md#encode_initial_data)
which
encodes initial account data with initial values for the contract's static variables and owner's
public key.
This function is analogue of `tvm.buildDataInit` function in Solidity.

### Fixed

- Subscription for Counterparties failed with 'Unknown type "CounterpartieFilter"' error.

## [1.26.1] – 2021-12-01

### Fixed

- Fixed building and warning.

## [1.26.0] – 2021-11-25

### New

- **Debot module**:
    - Added `allow_no_signature` parameter to `decode_and_fix_ext_msg()` and
      `onerror_id` return value to `prepare_ext_in_message()` inner functions used in TS4.
    - Added support for async external calls.
    - `Query` interface extended with `waitForCollection` and `query` methods. `waitForCollection`
      allows to wait
      for completion of async external calls.
    - Added support for DeBots with ABI 2.2.
-
Function [`proofs.proof_message_data`](./docs/reference/types-and-methods/mod_proofs.md#proof_message_data)
which proves message data, retrieved
from Graphql API.

## [1.25.0] – 2021-11-08

### New

- New module [`proofs`](./docs/mod_proofs.md) is introduced!
- Functions [`proofs.proof_block_data`](./docs/mod_proofs.md#proof_block_data)
  and [`proofs.proof_transaction_data`](./docs/mod_proofs.md#proof_transaction_data)
  which prove block data, retrieved from Graphql API.

  These are the first functions from proofs series :) Wait for others(`proof_account_data`
  , `proof_message_data`) in the next releases.

  Read about them more in the [documentation](./docs/mod_proofs.md#proof_block_data).

- [`abi.decode_boc`](./docs/mod_abi.md#decode_boc) function to decode custom BOC data into JSON
  parameters.
- `Ref(<ParamType>)` type was added to ABI.
  Solidity functions use ABI types for builder encoding. The simplest way to decode such a BOC is to
  use ABI decoding. ABI has it own rules for fields layout in cells so manually encoded BOC can not
  be described in terms of ABI rules. To solve this problem we introduce a new ABI
  type `Ref(<ParamType>)` which allows to store `ParamType` ABI parameter in cell reference and,
  thus, decode manually encoded BOCs. This type is available only in `decode_boc` function and will
  not be available in ABI messages encoding until it is included into some ABI revision.

## [1.24.0] – 2021-10-18

### New

- `boc.get_boc_depth` function to get depth of the provided boc.
- `boc.decode_tvc` function returns additional fields `code_hash`, `code_depth`, `data_hash`
  , `data_depth` and `compiler_version`

- **Debot module**:
    - added `parse` function to Json interface.

## [1.23.0] – 2021-10-05

### New

- `boc.get_code_salt` and `boc.set_code_salt` functions for contract code salt management.
- `boc.encode_tvc` and `boc.decode_tvc` functions for TVC image encoding and decoding
- `boc.get_compiler_version` function extracting compiler version from contract code
- `abi.update_initial_data` and `abi.decode_initial_data` function for pre-deployment contract data
  management

## [1.22.0] – 2021-09-20

### New

- ABI v2.2 with fixed message body layout
  supported. [See the specification](https://github.com/tonlabs/ton-labs-abi/blob/master/docs/ABI_2.2_spec.md)
  .

  Now, for contracts with ABI version < 2.2 compact layout will still be used for compatibility, for
  contracts with ABI version 2.2 and more - fixed layout will be used.
  **Please, make sure that you updated the ABI if you recompiled your contract with 2.2 ABI, or you
  may get an inconsistent contract behaviour**.
- **Debot module**:
    - added `getEncryptionBoxInfo`, `getSigningBoxInfo` functions to Sdk interface.
    - implemented Query DeBot interface in DEngine.

## [1.21.5] – 2021-09-13

### Fixed

- `abi.encode_message` and `processing.process_message` created invalid deploy message in case of
  `Signer::None` was used, and contract could not be deployed.

## [1.21.4] – 2021-09-08

### New

- Support MacOS aarch64 target

## [1.21.3] – 2021-09-02

### New

- Information about used endpoint is added to subscription errors.
- Graphql response error codes 500-599 are treated as retriable network errors

## [1.21.2] – 2021-08-25

### Fixed

- Updated crypto libraries in order to fix building.

## [1.21.1] – 2021-08-24

### Fixed

- http errors were not processed as network errors and didn't lead to endpoint reconnect and request
  retry

## [1.21.0] – 2021-08-18

### New

- `crypto.create_encryption_box` function for creating SDK-defined encryption boxes. First supported
  algorithm - AES with CBC mode.
- **Debot module**:
    - Added public `prepare_ext_in_message` function.

### Fixed

- `tvm.run_executor` did not work when SDK is configured to use TONOS SE, because of incomplete
  default
  blockchain configuration. Now mainnet config from key block 10660619 (last key block at the moment
  of fix)
  is used as default.

## [1.20.1] – 2021-07-30

### New

- Added support of contract error messages. Error messages (for example, require(...) in Solidity)
  are now parsed by SDK
  and returned in error message. New field `contract_error` was added to error's `data`.

### Fixed

- Fixed problem with WASM binaries (https://github.com/tonlabs/ton-labs-types/pull/42)

## [1.20.0] – 2021-07-16

### New

- ABI version `2.1` supported.
  **Attention!**
  If you work with contracts, that contain String parameters, then during migration from ABI 2.0 to
  2.1 you will need to remove all String type conversions to bytes and back and pass string to your
  contract as is.

- Now all requests to GraphQL are limited with timeout to react on unexpected server unavailability.
  Existing timeouts in waiting functions keep the same behaviour. All other requests timeout now can
  be set with `net.query_timeout` config parameter. Its default value is 60000 ms
- **Debot module**:
    - added `encrypt`, `decrypt` functions to Sdk interface which accept encryption box handles.

### Fixed

- Deployment with empty signer in cases of public key set in TVC or deploy set.

## [1.19.0] – 2021-07-07

### New

- `get_address_type` function in `utils` module, which validates address and returns its type. See
  the documentation.
- `decode_account_data` function in `abi` module that converts account data BOC into JSON
  representation according to ABI 2.1. See the documentation.
- Diagnostic fields `filter` and `timestamp` added to `wait_for_collection` error
- `main.ton.dev` and `net.ton.dev` endpoints that will be deprecated on 12.07.21 are now replaced
  with [proper endpoints list](https://docs.ton.dev/86757ecb2/p/85c869-networks), if they were
  specified in network `endpoints` config

### Fixed

- Search of the first master blocks during the network start period was fixed in blocks and
  transactions iterators

## [1.18.0] – 2021-06-26

### New

- Iterators in `net` module: robust way to iterate blockchain items (blocks, transactions)
  in specified range. See documentation for `create_block_iterator` , `create_transaction_iterator`,
  `resume_block_iterator`, `resume_transaction_iterator`, `iterator_next`, `iterator_remove`
  functions.
- Library adds `http://` protocol to endpoints `localhost`, `127.0.0.1`, `0.0.0.0` if protocol
  isn't specified in config.
- **Debot module**:
    - added tests for Json interface.

## [1.17.0] – 2021-06-21

### New

- Added support of external encryption
  boxes. [See the documentation](docs/mod_crypto.md#register_encryption_box)
- **Debot module**:
    - Dengine waits for completion of all transactions in a chain initiated by debot's onchain call.

## [1.16.1] – 2021-06-16

### New

- `timeout` option to `query_transaction_tree` – timeout used to limit waiting time for the next
  message and transaction in the transaction tree.

### Improved

- Improved error messages regarding ABI and JSON interface. SDK now shows additional tips for the
  user in cases of
  errors.

### Fixed

- Warnings in Rust 1.52+. Little fixes in the documentation.
- `total_output` field in fees was always 0.
- `query_transaction_tree` didn't wait for messages.

## [1.16.0] – 2021-05-25

### New

- `query_transaction_tree` function that returns messages and transactions tree produced
  by the specified message was added to `net`
  module. [See the documentation](docs/mod_net.md#query_transaction_tree)

### Fixed

- `AbiData.key` type changed to u32.
- attempt to use `orderBy` instead of `order` in `query_collection` will raise error.

## [1.15.0] – 2021-05-18

### New

- Sync latency detection increases connection reliability. Library will change the current endpoint
  when it detects data sync latency on it.

- Configuration parameters: `latency_detection_interval`,
  `max_latency`. See client documentation for details.

- **Debot module**:
    - signing messages with signing box handles returned from debots.
    - return any sdk errors to debot in case of external calls.
    - defining signing box handle used to sign message in approve callback.

## [1.14.1] – 2021-04-29

### Fixed

- Fixed building under Rust versions older than 1.51.

## [1.14.0] – 2021-04-28

### New

- **Debot module**:
    - implementation of Network DeBot interface in DEngine.
    - implementation of `signHash` function in Sdk interface.

### Fixed

- **Debot module**:
    - fixed bug in Json interface with supporting nested structures and arrays of structures.
    - fixed bug in Json interface with keys containing hyphens.

## [1.13.0] – 2021-04-23

### New

- [`net.query_counterparties`](docs/mod_net.md#query_counterparties) - allows to query and paginate
  through the list of accounts that the specified account
  has interacted with, sorted by the time of the last internal message between accounts.
  Subscription to counterparties collection is available via `net.subscribe_collection` function.

- Blockchain interaction reliability improvement (broadcast): library sends external inbound
  messages simultaneously
  to the N randomly chosen endpoints. If all N endpoints failed to response then library repeats
  sending to another random N endpoints (except the failed one).
  If all the available endpoints fail to respond then library throws error.
  The N parameter is taken from `config.network.sending_endpoint_count` (default is 2).

- Blockchain interaction reliability improvement (bad delivery list): library tracks endpoints
  with bad message delivery (expired messages). These endpoints have lower priority when library
  chooses endpoints
  to send message.

- **Debot module**:
    - Implementation of `Json` DeBot interface in DEngine.

### Fixed

- `BuilderOp::Integer.size` type has changed from `u8` to `u32`.
- **Debot Module**:
    - `Sdk` interface function `getAccountsDataByHash` didn't find accounts by `code_hash` with
      leading zero.

## [1.12.0] – 2021-04-01

### New

- [`utils.compress_zstd`](docs/mod_utils.md#compress_zstd) compresses data using Facebook's
  Zstandard algorithm.
- [`utils.decompress_zstd`](docs/mod_utils.md#decompress_zstd) decompresses data using Facebook's
  Zstandard algorithm.
- **Debot module**:
    - `init` function that creates an instance of DeBot and returns DeBot metadata.
    - Dengine fetches metadata form DeBot by calling 2 mandatory functions: `getRequiredInterfaces`
      and `getDebotInfo`. This data is returned by `fetch` and `init` functions.
    - `approve` DeBot Browser callback which is called by DEngine to request permission for DeBot
      activities.

### Changed

- **Debot Module**:
    - [breaking] `fetch` function doesn't create an instance of debot. It returns DeBot
      metadata (`DebotInfo`).
    - [breaking] `start` function doesn't create an instance of debot. It accepts DeBot handle
      created in `init` function.

## [1.11.2] – 2021-03-19

### Refactor

- Some internal refactor due to `ton-block` changes

## [1.11.1] – 2021-03-15

### New

- Giver address in tests is calculated from secret key. Default values are provided for TON OS SE
  giver

## [1.11.0] – 2021-03-05

### New

- [`utils.calc_storage_fee`](docs/mod_utils.md#calc_storage_fee) function to calculate account
  storage fee over a some time period.
- **Debot Module**:
    - Added unstable functions to `Sdk` interface: `getAccountsDataByHash`

## [1.10.0] – 2021-03-04

### New

- Add optional field `src_address`
  to [`ParamsOfEncodeInternalMessage`](docs/mod_abi.md#encode_internal_message).
- Field `abi` in [`ParamsOfEncodeInternalMessage`](docs/mod_abi.md#encode_internal_message) is
  optional and can be `None` if `call_set` and `deploy_set` are  `None`.
- [`boc.encode_boc`](docs/mod_boc.md#encode_boc) function provides ability to build and serialize
  any custom tree of cells.
  Application can use several base Builder serialization primitives like integers, bitstrings
  and nested cells.
- [`boc.get_blockchain_config`](docs/mod_boc.md#get_blockchain_config) function can extract
  blockchain configuration from key block and also
  from zerostate.
- [`tvm` module](docs/mod_tvm.md) functions download current blockchain configuration if `net` is
  initialized with
  DApp Server endpoints.
  Otherwise, [default configuration](https://github.com/tonlabs/ton-executor/blob/11f46c416ebf1f145eacfb996587891a0a3cb940/src/blockchain_config.rs#L214)
  is used.
- **Debot Module**:
    - Support for debot invoking in Debot Engine. `send` browser callback is used not only for
      interface calls but to invoke debots.
    - `start` and `fetch` functions returns debot ABI.
    - Added new built-in interface `Hex` which implements hexadecimal encoding and decoding.
    - Added unstable functions to `Sdk` interface: naclBox, naclBoxOpen, naclKeypairFromSecret,
      getAccountCodeHash.

### Changed

- Both `call_set` and `deploy_set`
  in [`ParamsOfEncodeInternalMessage`](docs/mod_abi.md#encode_internal_message) can be omitted. In
  this case `encode_internal_message` generates internal message with empty body.
- **Debot Module**:
    - `send` function accepts one argument - serialized internal message as string encoded into
      base64.

### Documentation

- [Debot browser app object](docs/mod_debot.md#AppDebotBrowser)
  and [signing box app object](docs/mod_crypto.md#appsigningbox) descriptions added
- functions-helpers for enum type variable creation for [Signer](docs/mod_abi.md#signer)
  , [Abi](docs/mod_abi.md#abi), [ParamsOfAppDebotBrowser](mod_debot.md#paramsofappdebotbrowser)

### Fixed

- doc generator: app object interface description, constructor functions-helpers for enum type
  variable creation, added new line in the end if api.json
- library libsecp256k1 upgraded to fix https://rustsec.org/advisories/RUSTSEC-2019-0027

## 1.9.0 Feb 19, 2021

### New

- `tuple_list_as_array` parameter in `tvm.run_get` function which controls lists representation.
  Default is stack-like based on nested tuples. If set to `true` then returned lists are encoded as
  plain arrays. Use this option if you receive this error on Web: "Runtime error. Unreachable code
  should not be executed..."
  This reduces stack size requirements for long lists.
- `function_name` field of `CallSet` structure can be the name or **id (as string in hex starting
  with 0x)** of the called function.
- Fields `config_servers`, `query_url`, `account_address`, `gas_used` added into specific
  errors' `ClientError.data` object.

### Fixed

- Binaries download links are now under https protocol
- If you receive this error on Web: "Runtime error. Unreachable code should not be executed..."
  in `run_get`, use the new parameter `tuple_list_as_array = true`
  . [See the documentation](docs/mod_tvm.md#run_get). This may happen, for example, when elector
  contract contains too many participants

## 1.8.0 Feb 11, 2021

### New

- **Debot Module**:
    - Added new built-in interface `Msg` which allows to send external message to blockchain and
      sign it with supplied keypair.

### Fixed

- `crypto.hdkey_public_from_xprv` used compressed 33-byte form instead of normal 32-byte.

## 1.7.0 Feb 9, 2021

### New

- BOC cache management functions were introduced:
    - `boc.cache_set`,
    - `boc.cache_get`
    - `boc.cache_unpin`
- Now functions that take boc as a parameter can also take a reference to boc cash instead so that
  it decreases the number of boc serialization
  and deserializations which drastically improves performance of `run_tvm` and `run_executor`
  especially in case of numerous calls on the same data.
- `boc_cache` parameter in `tvm.run_tvm` and `tvm.run_executor` functions to save resulting messages
  and account BOCs into cache.
- `return_updated_account` flag parameter introduced in `tvm.run_tvm` and `tvm.run_executor`
  functions to return updated account state. Important: by default this flag is `false` and account
  data is not returned.
- `abi.encode_internal_message` function to encode an internal ABI-compatible message.
- **Debot Module**:
    - Support for get-methods and external calls in debots.
      Debots can send external inbound messages to destination contracts (signed - for external
      calls and unsigned - for get-methods) using native language syntax without actions.
    - Built-in debot interfaces (interfaces implemented by DEngine).
      Added two built-in interfaces: base64 and Sdk.
    - Added `DebotInterfaceExecutor` to automatically route messages to destination interfaces.
    - Debot's `fetch` function is optional now. New debots can implement only `start` function.

## 1.6.3 Feb 4, 2021

### Fixed

- Expired message wasn't retried if local execution succeeded.

## 1.6.2 Feb 3, 2021

### Added

- `ResponseHandler` type description into `modules.md`.

### Fixed

- `net.batch_query` parameters serialization did't match to docs.
- Module description in docs generator contains `null` instead of summary.
- Function result section header hadn't the line separator before.

## 1.6.0 Jan 29, 2021

### New

- `nacl_sign_detached_verify` function to verify detached signature.
- `aggregate_collection` function as a wrapper for GraphQL aggregation queries.
- `batch_query` function performs multiple queries per single fetch.
- Active endpoint invalidation in case of network error occurring.
- `network.network_retries_count` config parameter is deprecated. `network.max_reconnect_timeout` is
  introduced that allows to specify maximum network resolving timeout. Default value is 2 min.
- `initial_pubkey` field in `DeploySet` to specify public key instead of one from TVC file or
  provided by signer.
- Support for debot interfaces:
    - `send` Browser Callback to send messages with interface calls to Browser.
    - new variant `ParamsOfAppDebotBrowser::Send`.
    - `send` API function to send messages from Browser to Debot.
    - `run_output.rs` - internal structure RunOutput to filter messages generated by debot to 4
      categories: interface calls, external calls, get-method calls and invoke calls.

### Fixed

- Device time synchronization is checked only in `send_message`. Data querying does not require
  proper time now

## 1.5.2 Dec 30, 2020

### Fixed

- `net` module functions waits for `net.resume` call instead of returning error if called while the
  module is suspended

### Documentation

- How to work with `Application Objects` [specification](docs/app_objects.md) added

## 1.5.1 Dec 28, 2020

### Fixed

- Updated the dependence on `ton-labs-abi`

## 1.5.0 Dec 25, 2020

### New

- `reconnect_timeout` parameter in `NetworkConfig`.
- `endpoints` parameter in `NetworkConfig`. It contains the list of available server addresses to
  connect.
  SDK will use one them with the least connect time. `server_address` parameter is still supported
  but
  `endpoints` is prevailing.
- `net.fetch_endpoints` function to receive available endpoints from server.
- `net.set_endpoints` function to set endpoints list for using on next reconnect.
- `ErrorCode` type in each module spec in `api.json`.

### Fixed

- send `GQL_TERMINATE_CONNECTION` and close websocket on leaving ws loop.

## 1.4.0 Dec 18, 2020

### New

- GraphQL optimization: use single web socket to serve all subscriptions.
- Support for the `keep-alive` messages from the GraphQL server.
- `tonclient-core-version` http header.
- `net.find_last_shard_block` function returning account shard last block ID.
- `boc.get_code_from_tvc` function extracting contract code from TVC image.
- **Debot Module:**
    - Add new variant `ParamsOfAppDebotBrowser::SwitchCompleted` to notify browser when all context
      actions are shown.
    - Added new 3 engine routines for crypto operations and 1 routine for querying account state (
      balance, state type, code, data) that can be used in debots.

### Fixed

- **Debot Module:**
    - Invoked debot terminated correctly after error occurred during
      execution of one of its actions. Initial prev_state of invoked debot
      changed to STATE_EXIT.
    - Fixed double jumping to current context in invoker debot after
      returning control to it from invoked debot.
    - Fixed conversation of exception codes thrown by debots to their user-friendly description.

## 1.3.0 Dec 8, 2020

### Featured

- `net.query` method . Performs custom graphql query that can be copied directly from the
  playground.
- `net.suspend` and `net.resume` methods for disabling and enabling network activity. One of the
  possible use-cases is to manage subscriptions when a mobile application is brought to the
  background and into the foreground again.
- Smart summary and description doc separation.
- ts-generator includes doc comments in JSDoc format.

## 1.2.0 Nov 26, 2020

### Featured

- **UNSTABLE API. This API is experimental. It can be changed in the next releases**.
  `debot` module was added with debot engine functions, such as : `start`, `fetch`, `execute`
  , `remove`. See the `debot` module documentation for more info.
  Check our tests for code examples.

- External signing was supported for message encoding: `SigningBox` type for `Signer` enum was
  supported.
  Now it is possible to sign messages with externally implemented signing box interface without
  private key disclosure to the library. Can be used in case of signing via HSM API or via cold
  wallet - when there is no access to the private key.

  It is also possible to create a Signing Box instance inside SDK - from a key pair passed into the
  library with `get_signing_box` method. It can be used for some test cases. Also it increases
  security - you need to pass your keys one time only.

  Check the `crypto` module documentation for `SigningBoxHandle` type and  `register_signing_box`
  , `get_signing_box`, `signing_box_get_public_key`, `signing_box_sign`.
  Check our tests for code examples.

### Fixed

- panic after `tc_destroy_context` call. Now all contexts use global async runtime
- field `mnemonic_hdkey_compliant` was removed from `CryptoConfig` (unused by the library)
- original and resolved errors are swapped in result. Now `error.code` contains original error code

## 1.1.2 Nov 15, 2020

### Fixed

- `wasm` feature has been fixed
- `crypto.factorize` doesn't panic on invalid challenge
- `client.get_api_reference` returns proper version
- ABI JSON with explicit function ID is parsed properly

## 1.1.1 Nov 11, 2020

### Fixed

- Compatible with older rust version change api type derivation with `vec![]`
  instead of prev `[].into()`

## 1.1.0 Nov 3, 2020

### New

- ChaCha20 encryption support `crypto.chacha20`.
- `boc.parse_shardstate` function for shardstates parsing.
- `boc.get_boc_hash` function for calculating BOC root hash
- `client.build_info` fully defined and documented.
- `processing.wait_for_transaction` and `processing.process_message` functions execute contract
  locally in case if transaction waiting fails in order to resolve the contract execution error
- `run_executor`, `run_tvm` now return `exit_arg` in case of TVM errors.
- Create the `build_info.json` on the build stage.
- `Abi::Contract` variant as an alias to deprecated `Abi::Serialized`
- `Abi::Json` variant to specify an ABI as a raw JSON string.
- `api.json` now contains details about numeric types: Number and BigInt are now
  have new fields `number_type` and `number_size`.
- `api.json` ref type names are fully qualified now in form of `module.type`,
  for example `abi.Signer`.

### Fixed

- TS generator fix some field names that is an invalid JS identifiers.
- Use `install_name_tool` to fix loading library paths at `libton_client.dylib`.
- `api.json` is reduced, so it can't contain tuple types, only structs.
  All types are exactly match to JSON.
- `out_of_sync_threshold` config parameter is `u32`

### Unstable

- `tc_request_ptr` function to use pointers `void*` instead of request_id `u32`.
  This feature is **UNSTABLE** yet.

## 1.0.0 Oct 27, 2020

### Differences between Core SDK v0 and v1

- All api functions are defined in mod.rs of appropriate modules
- Function names are the same as API function names: `module.function_name`
- Parameters naming:
    - In snake case
    - Base64 suffix is removed from parameter names. For example, `bocBase64` is changed to `boc`
- Parsed boc replaced with unparsed boc in all function input parameters
- All functions take byte arrays in a defined encoding:
    - `base64` - encoding used for byte arrays of variable length: text, images, etc.
    - `hex-lower-case` - encoding used to encode fixed length bit sequences: hashes, keys, salt,
      etc.
- `contracts` module is splitted into 5 modules:
    - `tvm` - embedded TVM execution functions
    - `boc` - raw cell and BOC manipulation functions
    - `abi` - abi-compatible messages creation and parsing functions
    - `processing` - blockchain interaction functions
    - `utils` - has only `convert_address` ATM, later will be used for some useful stuff
- `query` module is renamed to `net`
- new `client` module with functions `version`, `api_reference`
- All the environment functions (fetch, websocket, spawn, now, etc.) were abstracted behind a
  separate environment layer crate `ClientEnv`. The standard core env layer implementation is
  in `std_client_env` . Later (in 1.1 release) `web_client_env` implementation for Web will be
  added.
- Error codes are distributed across the modules the following way: `client` - 0..99, `crypto` -
  100..199, `boc` - 200..299,  `abi`  - 300..399, `tvm` - 400..499, `processing` - 500..599, `net` -
  600..699
- Error descriptions related to a module are described in error.rs file in the module's folder
- `decode_message`, `process_message`, `wait_for_transaction`, `run_tvm`, `run_executor`, etc.  (all
  the functions that return decoded messages) now returns int*/uint* data as a string which can be
  either decimal or 0x-prefixed hex string. Hex representation can be in any register and have any
  number of leading zeroes.

### Featured

- All the functions are asynchronous
- All the functions that can be called via JSON-api are public, so that they can be used directly
  without JSON-api.
- Inline documentation and api reference added.
- [breaking] `interops.rs`, `tonclient.h`. `create_context` now takes `config` parameter - context
  creation and setup happen at the same time. Config structure has been changed.
- [breaking] `crypto module.` default values for mnemonic-related functions have been changed:

  dictionary is 1, for word count is 12, derivation path is 'm/44'/396'/0'/0/0

- [breaking] **crypto module.** removed `word_count` parameter from `words` function
- [breaking] **crypto module.** `compliant` parameter is removed from
  functions `mnemonic_derive_sign_keys`, `hdkey_xprv_derive_path`, `hdkey_xprv_derive`,
- [new] **boc module.** Functions `parse_block`, `parse_account`, `parse_message`
  , `parse_transaction` that parse bocs to JSONs are introduced.
- [breaking] **net module.** Functions `query` , `wait.for`, `subscribe`  are renamed
  to `query_collection`, `wait_for_collection`, `subscribe_collection`

  `table` parameter is renamed to `collection`. `filter` parameter is now optional and of `json`
  type (passed as json object instead of `string`)

- [breaking] **net module**. Function `get.next` is removed.
- [breaking] **net module.**`subscribe_collection` now uses callback to return data.
- [breaking] **abi module**. `decode_message` introduced instead of `decode_unknown_run`
  , `decode_run_output`
- [breaking] **abi module**. `encode_message` introduced instead of `encode_unsigned_deploy_message`
  , `encode_unsigned_run_message`, `run.encode_message`, `deploy.encode_message`
- [breaking] **abi module**. `signer: Signer` parameter used instead of `key_pair: KeyPair` , which
  can be of `None` (unsigned message will be produced), `External` (data to be signed +unsigned
  message), `Keys` (signed message will be produced), `SigningBox` (message will be signed using a
  provided interface - will be supported in coming releases)
- [breaking] **processing module.** `process_message`  introduced instead of `deploy` and `run`**.**
  Parameter set was drastically changed.
- [breaking] **processing module.** `process_message`   - now, if the contract was already deployed,
  deploy fails with an exception of double constructor call.
- [new] **processing module.** `process_message` - any function can be called at deploy, not only
  constructor, also there can be no function call.
- [new] **processing module.** `process_message` now can optionally use callback to monitor message
  processing (creation, sending, shard block fetching, transaction receiving).
- [fixed] **processing module.** `process_message` - deploy can be performed without a key pair
- [breaking] **tvm module.** `run_local` is divided into 2 functions `run_tvm` and `run_executor`.
- [new] **tvm module.** `run_tvm` function - performs contract code execution on tvm (part of
  compute phase). Helps to run contract methods without ACCEPT. Returns account state with updated
  data, list of external messages and (optional, for ABI contracts only) list of messages decoded
  data.
- [new] **tvm module.** `run_executor` function - performs full contract code execution on
  Transaction Executor (part of collator protocol that performs all phases and checks and - as a
  successful result - forms a transaction) Returns updated account state, parsed transaction, list
  of parsed messages with optional decoded message bodies.
- [breaking] **tvm module**. `run_get` does not download account boc from the network anymore, but
  takes account boc as a parameter.

## 0.26.0 Aug 15, 2020

### New

- `config.get_api_reference` api function (pre release).
- `ton_sdk_cli` cli tool (pre release).
- full local run functions use `LocalRunContext` to exactly reproduce all transaction parameters and
  produce the same result as node

## 0.25.4 Aug 5, 2020

### Fixed

- `waitForTransaction` didn't use prev_alt_ref for block walking

## 0.25.3 Jul 30, 2020

### New

- All methods that require contract's code/data can use field `boc`
  in account document to extract code and data
  (instead of `code` and `data` fields).
- Optional `bocBase64` parameter of method `tvm.get` that can be used
  instead of `codeBase64` and `dataBase64`.

## 0.25.2 Jul 29, 2020

### New

- `error.data` object extended with fields `address`, `function_name`, `account_balance`,
  `account_address`, `query_url`, `config_server` for appropriate errors

## 0.25.0 Jul 8, 2020

### New

- supports for core context in all platforms
- local run functions return updated contract state when running with `full_run = true`
- time sync check while initializing
- parallel requests on different contexts don't block each other. Requests on the same context
  remain sequential
- new transaction wait mechanism. All account's shard blocks are checked for transaction to
  guarantee message expiration
- `contracts.wait.transaction` function for awaiting previously sent message processing
- `contracts.send.message` returns message processing state for `contracts.wait.transaction`
  function
- `contracts.find.shard` function for account shard matching
- added logging on warning messages

## May 28, 2020

### New

- error resolving by local message processing
- `contracts.resolve.error` function for manual error resolving call
- `contracts.process.transaction` function processing transaction to check errors and get output
- `contracts.run.local` and `contracts.run.local` functions now have `fullRun` flag to emulate
  node transaction processing and calculate fees
- `tonsdk` command line tool.
- `ton_client` function `get_method_names`.

## May 22, 2020

#### Fix

- TON mnemonic functions didn't check validity of the seed phrase.

## May 19, 2020

### ton-client-web 0.23.1

#### New

- Platform builder generates ready to use `index.js` for web clients (instead of install script
  of `ton-client-web-js` binding)

## May 17, 2020

### New

- `tvm.get` now can fetch account data if it is not provided

## May 14, 2020

### New

- Message processing functions added
- Run get methods function added
- `ed25519-dalek` version updated to `1.0.0-pre.3`
- SDK is fully open sourced since open repo `ton-labs-executor` used

### Fixed

- Panic in fee calculation under WASM
- `reqwest` crate version synced in all projects
- Memory leaking in Node JS<|MERGE_RESOLUTION|>--- conflicted
+++ resolved
@@ -5,16 +5,17 @@
 ## [2.10.0] - 2025-03-28
 
 ### New
-<<<<<<< HEAD
 - `BocWriter` parameter `force_store_hashes` - forces storing cell hashes in BOC. It increases BOC size 
   but speeds up deserialization time.   
 - `BocReader` parameter `force_cell_finalization` - forces cell verification and hash rebuilding when reading
   cell(s) from BOC. It is by default. Turning this parameter off will speed up deserialization time in case when
   BOC contains stored hashes.
-=======
+
+## [2.10.0] - 2025-03-28
+
+### New
 
 - `return_value` is added to the `ResultOfSendMessage` - returns the executed contract's return value
->>>>>>> af35346f
 
 ## [2.9.2] - 2025-03-18
 
