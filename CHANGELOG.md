--- conflicted
+++ resolved
@@ -2,7 +2,6 @@
 
 All notable changes to this project will be documented in this file.
 
-<<<<<<< HEAD
 ## [2.22.4] - 2025-09-19
 
 ### Changed/Fixed
@@ -10,16 +9,10 @@
 - Wasmtime upgrade to 36.0.2
 - Fixed some wasm tests
 
-## [2.22.3] - 2025-09-19
-
-### Added
-- External function for loading a wasm hash whitelist file from disk. Intended for use as a node config.
-=======
 ## [2.22.3] - 2025-09-23
 
 ### Fix
 - Fix mv reward instructions
->>>>>>> 0a7f0d53
 
 ## [2.22.2] - 2025-09-22
 
