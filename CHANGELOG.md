# Release Notes

All notable changes to this project will be documented in this file.

<<<<<<< HEAD
## [2.xx.y] - 2025-MM-DD

### Added
- Ability to resolve unloaded account cells when applying Merkle updates

=======
## [2.22.2] - 2025-09-22

### Update
- Change reward instructions
- Change Constructor FunctionId to 1

## [2.22.1] - 2025-09-19

### Fixed
- Fix bug with extract expires
>>>>>>> 043793ec

## [2.22.0] - 2025-09-18

### Added
- New type OptionalAccount that can either contain account data or be account redirect
- ShardAccount now contain OptionalAccount
- New int message header field: dest_dapp_id
- Added filed dapp_id_changed to AccountBlock struct
- FWD fees increased *2 for messages without dest_dapp_id

## [2.21.2] - 2025-08-27

### Added
- Ability to write BOC into generic Write destination

## [2.21.1] - 2025-08-20

### Changed/Fixed
-  Now function `tvm_client::account` returns account boc and **dapp_id**


## [2.21.0] - 2025-08-20

### Fixed
- Fix mintshell action
- Add gas prices for Vergrth16 and Poseidon instructions
- Add wasm binary to checl TLS data for multifactor

## [2.20.5] - 2025-08-20

### New
- Error codes for different wasm-related errors for better on-chain debugging
- Various tests related to wasm clocks
- Wasi random functions now use block timestamps as seed.

## [2.20.4] - 2025-08-14

### Fixed
- Cell optimizations
- UsageTree refactoring + optimizations

## [2.20.3] - 2025-08-14

### New
- Wasm plugs for wasi-io, wasi-clocks, wasi-random, providing access to some tvm blockchain info.
- Matching tests and examples

### Fixed
- Major refactor of wasm-related code

## [2.20.2] - 2025-08-11

### Fixed
- Usage tree seg fault and added usage tree/set stoping tracking on tree drop

## [2.20.1] - 2025-08-06

### Update

- Passing wasm binaries as arguments to `runwasm` and `runwasmconcatmultiarg` now behind a feature flag. With default flags, those binaries will be ignored.

## [2.20.0] - 2025-08-05

### New

- Add `getavailablecredit` `sendtodappconfig` `mintshellq` instructions 
- Change `mintshell` instruction. 
- Refactor fee in executor

### Update

- Update CALCBMREWARDADJ. Rename into CALCBMMVREWARDADJ

## [2.19.1] - 2025-07-30

### Fixes
- Fixed `runwasm` and `runwasmconcatmultiarg` to support wasm components dependent on, when no real io access is needed:
```
import wasi:io/streams@0.2.3;
import wasi:io/error@0.2.3;
import wasi:cli/stdin@0.2.3;
import wasi:cli/stdout@0.2.3;
import wasi:cli/stderr@0.2.3;
import wasi:filesystem/types@0.2.3;
import wasi:filesystem/preopens@0.2.3;
```
- Local wasm execution by hash now enforces sha256sum checking of the local wasm binary against a whitelist.

### Changed
#### Determinism: 
- added support for relaxed SIMD proposal with deterministic behaviour
- added memory limiter support for dynamic table and linear memory allocation
- enable other determinism settings via cranelift

### New
- Wasm Component Precompilation: Wasm Enginge gets preinitialised and Components get pre-compiled and passed into the Executor via the Executor Engine. There is support for initialising via the Executor Engine or passing pre-initialised from an external context.

## [2.19.0] - 2025-07-30

### Breaking changes
- `ExtMessage` structure changed: `bm_license`, `bm_token` fields removed, `ext_message_token` field added
- `network.endpoints` initialization changed: 
    - If port is specified in the endpoint URL then use this port for sending messages and getting account
    - If port is not specified in the endoint URL then use 8600 for sending and getting account
    - For graphql - always use  http(s)://hostname/graphql url
    - Use the specified schema (protocol) (https/http) 
  
## [2.18.4] - 2025-07-18
### Fixes
- Fixed an error decoding account data: `Invalid BOC: error decode contract data BOC base64`
- 
## [2.18.3] - 2025-07-08

### Changed
- Changed `api.json` file. Added properties related to module account.

## [2.18.2] - 2025-07-04

### Fixes
- Fixed `runwasm` and `runwasmconcatmultiarg` causing panic on using invalid hash.

## [2.18.1] - 2025-06-28

### New
- Added `runwasmconcatmultiarg` instruction that allows multiple arguments to be concatenated then passed to `runwasm`

## [2.18.0] - 2025-06-27

### New
- `account` module with `get_account` function that requests account boc from BM or BK node
- `api-token` added to `config.network`

## [2.17.3] - 2025-06-25

### Fixes:

- Changed `runwasm` gas usage to match other instruction prices

## [2.17.2] - 2025-06-19

### New

- Changed `runwasm` instruction to accept local wasm binaries, selected by hash.

## [2.17.1] - 2025-06-16

### New

- Added fixed gas metering and wasm fuel limiting to `runwasm` instruction

## [2.17.0] - 2025-06-12

### New

- Added `RUNWASM` instruction, allowing execution of WASM Component Binaries. [Details and examples in WASM instruction docs.](tvm_vm/WASM.md)

## [2.16.3] - 2025-06-09

### New

- Add the ability to fill in the source address for external messages if it is provided by the Block
  Manager (required for Block Keepers with authentication enabled)

## [2.16.2] - 2025-06-05

### New

- Optimized build for new versions of Rust

## [2.16.1] - 2025-05-28

### New

- Add `BURNECC` instructions.

## [2.16.0] - 2025-05-28

### New

- Add support of authorization on Block Producers

### Fixed

- Fixed redirection while sending external messages

## [2.15.0] - 2025-05-12

### New

- Add `CALCBMREWARD`, `CALCBMREWARDADJ`, `CALCMINSTAKEBM` instructions.

## [2.14.0] - 2025-05-12

### New

- `gosh` feature made default


## [2.13.0] - 2025-05-01

### Improvement

- While sending external messages, using the port provided in the redirection response

## [2.12.0] - 2025-04-30

### Improvement

- Message is sent to the `bk/v2/messages` or `bm/v2/messages` endpoints

## [2.11.0] - 2025-04-22

### New
- `BOC v3` stores all hashes and cell stats (tree cell count, tree bits count).
  It increases BOC size but speeds up deserialization time. It stores cell offsets instead of cell indexes,
  to avoid extra indirection level when resolving cell address inside boc.
  It also introduces new internal cell variant `Boc3Cell` that holds ref to entire boc and offset
  of raw cell data. So whe using boc3 and new cell variant, it is possible to avoid boc deserialization into
  cell tree structure.
- `Cell` now declared as ан enum instead of Arc<dyn CellImpl>.
- `BocReader` parameter `force_cell_finalization` - forces cell verification and hash rebuilding when reading
  cell(s) from BOC. It is by default. Turning this parameter off will speed up deserialization time in case when
  BOC contains stored hashes.

## [2.10.0] - 2025-03-28

### New

- `return_value` is added to the `ResultOfSendMessage` - returns the executed contract's return value

## [2.9.2] - 2025-03-18

### Fixed
- Restored the utility  for generating `api.json`.
- Changed the type of the `thread_id` field in the `ParamsOfSendMessage` structure.

## [2.9.0] – 2025-03-11

### New
- Message delivery to the target thread has been made more reliable.

### Fixed
- Issue with tvm_api formatting

### Breaking changes
`Error.data.tvm_exit_code` renamed to `Error.data.exit_code`

## [2.8.0] – 2025-02-28
### New
- tvm-debugger commands:
    boc-encode      Encodes given parameters in JSON into a BOC
    boc-decode      Decodes BOC into JSON as a set of provided parameters
    boc-hash        Read BOC string from stdin and print its hash
    state-encode    Encodes initial contract state from code, data, libraries ans special options
    state-decode    Decodes initial contract state into code, data, libraries ans special options
    account-encode  Creates account state BOC

### Breaking changes
- tvm-debugger:
  - existing functionality was moved under command `run`


## [2.7.1] – 2025-02-28

### New

- In case of "THREAD_MISMATCH" error message will be re-sent to the right thread.

### Fixed
- In case of "WRONG_PRODUCER" error message was not re-sent to the right producer correctly.

### Improvements
- Removed some unused dependencies

## [2.7.0] – 2025-02-27
### New
- `tvm_vm`: execution time control parameters `termination_deadline` and `execution_timeout`. [See details](tvm_vm/CHANGELOG.md)

## [2.6.1] – 2025-02-26

### Fixed
- Fix bugs in VERGRTH16 and POSEIDON instructions.

## [2.6.0] – 2025-02-19

### New

`dapp_id` is moved form `Account` structure to the wrapping structure `ShardAccount`

## [2.5.0] – 2025-02-19

### New
- Add instructions CALCBKREWARDADJ, CALCREPCOEF functions
- Add free fee with same ThreadId

### Fixed
- Fix CNVRTSHELLQ, CALCBKREWARD, CALCMINSTAKE instructions.

## [2.4.0] – 2025-02-06
### New
- `processing.send_message` works with `bm/v2/messages` endpoint and synchronously returns  execution result from the node

## [2.3.3] – 2024-12-18

### New
- Delete some flags from RawReserve instruction

## [2.3.2] – 2024-12-18

### Fixed
- Fix src dapp id for out messages

## [2.3.1] – 2024-12-16

### Fixed
- Rawreserve didn't include credit money.
- Transfer all balance sent credit money and transaction failed.
- Abort ext_message didn't restore balances

## [2.3.0] – 2024-10-21

### New
- Add support of VERGRTH16 and POSEIDON instructions for zk-login.
-
## [2.2.12] – 2024-10-08

### Fixed
- Increase message credit.

## [2.2.11] – 2024-10-08

### Fixed
- Update Dapp_id field in AccountStuff into Option.

## [2.2.10] – 2024-10-08

### Fixed
- Work with CurrencyCollections. Fixed add and sub.

## [2.2.9] – 2024-10-08

### Fixed
- Fix SEND_ALL_BALANCE_FLAG

## [2.2.8] – 2024-10-02

### Improved
Improve RawReserve instruction

## [2.2.7] – 2024-09-20

### Fixed
- Fix with read_from_cell in VarIntegerN.

## [2.2.6] – 2024-09-20

### Fixed
- Update MINTECC, EXCHANGE, CALCBKREWARD instruction.
- Fix check_overflow in grams.

### New
- Add MINTSHELL intruction and credit program.

## [2.2.5] – 2024-09-12

### Fixed
- Set `dapp_id` in executor to have it the same for inbound and outbound messages.

## [2.2.4] – 2024-09-11

### Fixed
- `dapp_id` was not set for the accounts which state changed from nonExist to Active

## [2.2.3] – 2024-09-11

### New
- Add tvm-client function `set_code_salt_cell` to set code salt with both objects passed by cells (not shared in json-api).

## [2.2.2] – 2024-09-10

### New
- New instruction - CALCMINSTAKEREWARD.
- Change CNVRTSHELLQ instruction.

## [2.2.1] – 2024-08-27

### New
- New field in internal message - `src_dapp_id`.

## [2.2.0] – 2024-08-23

### New
- New field in account - `dapp_id`.

## [2.1.1] – 2024-08-19

### Improved
Validator reward formula updated.

## [2.1.0] – 2024-08-15

### New

- New VM instructions supported:
  MINTECC - mint ecc tokens for special contracts
  CNVRTSHELLQ - convert ecc shell tokens into shell 1:1
  CALCBKREWARD - calculate reward for validators after validator epoch

## [2.0.3] – 2024-08-15

# New

`tvm_debugger` crate added

## [2.0.2] – 2024-07-25

### Fixed
AccountActive Stack Overflow issue fixed

```
account state: AccountActive
Stack Overflow:
   0: backtrace_on_stack_overflow::handle_sigsegv
   1: <unknown>
   2: <tvm_types::cell::DataCell as tvm_types::cell::CellImpl>::reference...
```

## [2.0.1] – 2024-07-16

### Fixed
Resolved stack overflow issue: returning an error instead of using `anyhow`.

## [2.0.0] – 2024-07-10

First release of SDK supporting Acki Nacki protocol.

## [1.45.1] – 2023-12-19

### Fixed

- Updated dependences

## [1.45.0] – 2023-11-10

### New

- ABI 2.4 supported.

### Breaking

- For contracts with ABI version => 2.4 initial public key should be explicitly supplied
inside `initial_data` in `abi` module functions. Signer public key and `initial_pubkey` parameter
are not used in contract initial data encoding since ABI version 2.4.

- `abi.decode_initial_data` and `abi.update_initial_data` functions don't support ABI version => 2.4.
`abi.decode_account_data` and `abi.encode_initial_data` should be used instead

- Only `workchain_id` parameter is allowed if `state_init` parameter of `DeploySet` is provided.
State init should be finalized and ready to be used in message as is.

- `abi.encode_account` parameter `state_init` is BOC or cached BOC reference instead of
`StateInitSource` enum. There is only one way to provide account state init now.

## [1.44.4] – 2023-11-07

### New

- Account BOC for local error resolving is fetched from blockchain API instead of collections API

## [1.44.3] – 2023-09-05

### New

- Error appeared during network paramaters resolving is returned to client instead of using default parameters

## [1.44.2] – 2023-08-22

### New

- Pruned account serialization supported

## [1.44.1] – 2023-07-25

### New

- functions with callbacks (e.g. `processing.process_messages`) can be called as sync.
- `send_event` parameter is now optional with default value `false`.

### Deprecated
- Debot module is [DEPRECATED](./docs/reference/types-and-methods/DEPRECATED.md)

## [1.44.0] – 2023-07-12

### New

- Ability to call async functions via `tc_request_sync`.
- In rust API, the following functions become sync (slight breaking):
  `abi::encode_internal_message`, `abi::attach_signature_to_message_body`, `abi::attach_signature`,
  `abi::decode_message`, `abi::decode_message_body`, `abi::decode_account_data`,
  `abi::update_initial_data`, `abi::encode_initial_data`, `abi::decode_initial_data`,
  `abi::decode_boc`, `abi::encode_boc`, `boc::decode_tvc`, `boc::parse_message`, `boc::parse_transaction`,
  `boc::parse_account`, `boc::parse_block`, `boc::parse_shardstate`, `boc::get_blockchain_config`,
  `boc::get_boc_hash`, `boc::get_code_from_tvc`, `boc::cache_get`, `boc::cache_set`, `boc::cache_unpin`,
  `boc::encode_boc`, `boc::get_code_salt`, `boc::set_code_salt`, `boc::decode_state_init`, `boc::encode_state_init`,
  `boc::encode_external_in_message`, `boc::get_compiler_version`, `processing::monitor_messages`,
  `processing::get_monitor_info`, `processing::cancel_monitor`
- Code generator for `modules.ts` produces `_sync` wrapper for all API functions.

## [1.43.3] – 2023-06-24

### Fixed

- Memory leak in a spawned loop of the web socket link.

## [1.43.2] – 2023-06-09

### Fixed

- Non existing accounts are treated as missing since q-server return `non existed` if account is missing
- Next block awaiting timeout calculation on message with long expiration time

## [1.43.1] – 2023-06-01

### Fixed

- `MonitoredMessage` API representation simplified.

## [1.43.0] – 2023-05-23

### New

- `network.network_retries_count` config parameter is finally deprecated and not used in SDK.
  `max_reconnect_timeout` is used instead
- Message monitoring errors received by subscription are returned from
  `processing.fetch_next_monitor_results` function
- Message monitor buffers new messages for delayed start of the subscription. New subscription
  starts when 1 second has passed since the last addition or when 5 seconds has passed since last sending
- Message monitor uses more than one subscription.
- Version of `ton_types` upped to 2.0.0
- Fixed code for changed dependencies api
- Removed logic related to client-server clock sync
- `boc.encode_tvc` and `boc.decode_tvc` are renamed to `boc.encode_state_init`
  and `boc.decode_state_init`.
- `boc.decode_tvc` decodes TVC BOC according to the TVC spec.
- `DeploySet.tvc` supports new TVC file format (according to new TVC spec).
  Old tvc files (with serialized state init) are also supported.
- `DeploySet.state_init` allows to specify serialized state init.
- `DeploySet.code` allows to construct state init from provided serialized code.
- `DeploySet`'s fields `tvc`, `state_init` and `code` are mutually exclusive (so you should
  provide value for one of these fields).
- `ProcessingEvent::MessageExpired` is sent to callback in case of retry in `processing.process_message`

### Client breaking changes
- `boc.encode_tvc` and `boc.decode_tvc` are renamed to `boc.encode_state_init`
  and `boc.decode_state_init`

## [1.42.1] – 2023-03-23

### Fixed

- Client was notified about every REMP status timeout. Now it is notified only once when fallback
scenario is started

## [1.42.0] – 2023-03-22

### New

- Added message monitoring functions to the `processing` module: `monitor_messages`,
    `fetch_next_monitor_results`, `get_monitor_info`, `cancel_monitor****`.
- Added `processing.send_messages` function.
- Improved error resolving for deleted accounts
- `net.first_remp_status_timeout` config parameter default value set to 1 ms in order to start
fallback scenario together with REMP statuses processing while REMP is not properly tuned yet.
- Network errors are returned on subscription creation if occured

### Fixed

- `ParamsOfSubscribe` was not public.
- `subscribe` did not trim subscription query text. It is required for some graphql servers
  expecting that query text starts from operation text.

## [1.41.1] – 2023-03-14

### Fixed

- `api_derive` compilation errors
-

## [1.41.0] – 2023-01-18

### New

- `CapSignatureWithId` capability is supported.

    Network signature ID is used by VM in signature verifying instructions if capability
    `CapSignatureWithId` is enabled in blockchain configuration parameters.

    This parameter should be set to `global_id` field from any blockchain block if network can
    not be reached at the moment of message encoding and the message is aimed to be sent into
    network with `CapSignatureWithId` enabled. Otherwise signature ID is detected automatically
    inside message encoding functions.
    ***Overwrite priority: ExecutionOptions.signature_id -> ClientConfig.network.signature_id -> last network block***

    - `ClientConfig.network.signature_id` optional parameter is added. Specify it in case of offline work for all message signing operations to use.
    - `ExecutionOptions` is extended with `signature_id` optional parameter. Specify locally for a particular `run_tvm` or `run_executor` call.
   - `net.get_signature_id` function returns `global_id` if `CapSignatureWithId` capability is enabled,

- `message_id` and `message_dst` fields are added to all `ProcessingEvent` variants
- Config parameter `binding: { library: string, version: string }`. Binding authors should define
   this parameter at context initialization.
- `tonclient-binding-library` and `tonclient-binding-version` GraphQL request headers. [Read more here](https://github.com/tonlabs/ever-sdk/blob/master/docs/for-binding-developers/json_interface.md#bindings)
- `Error.data.binding_library` and `Error.data.binding_version` error data fields. [Read more here](https://github.com/tonlabs/ever-sdk/blob/master/docs/for-binding-developers/json_interface.md#bindings)

### Client breaking changes
- `abi.get_signature_data` function ouput parameter `hash` is renamed to `unsigned` for consistency with other crypto functions parameters

### Possible breaking change on binding side
- Changed type of the `dictionary` parameter or mnemonic crypto functions and crypto config.
  Now it uses `MnemonicDictionary` enum type instead of `number`. `MnemonicDictionary` numeric
  constants are compatible with previous values.

### Deprecated
- `debot` engine module is deprecated. Debot engine development has migrated to a separate repository (soon will be published). So, in order to reduce sdk binary size, we will remove `debot` engine module from sdk in the next releases.

## [1.40.0] – 2023-01-11

### New

- `abi.get_signature_data` function that returns signature from message and hash to verify the signature

### Improvement

- local endpoints with port specified are expanded with `http` protocol instead of `https` (e.g.
`localhost:8033` in expanded to `http://localhost:8033/graphql`)

## [1.39.0] – 2022-12-07

### Improvement

- Resolved endpoints are cached for 10 minutes so subsequent messages sent will not require
additional server request

- Queries are retried in case of network errors when websocket connection is used

- `WaitForTimeout` error code (607) is returned in case of `wait_for_transaction` function was
successfully executed but expected data did not appeared during the specified timeout

- `timeout` parameter in `net.query_transaction_tree` behaviour changed. Now value 0 indicates that
no time limit should be used and function will wait for all transactions execution

### New

- `transaction_max_count` parameter in `net.query_transaction_tree` which controls the count of
transaction to be awaited and returned

- `data_layout` and `function_name` parameters in `abi.decode_message` and `abi.decode_message_body`
that can be used to decode responsible function output and optimize message decoding by strict layout check

### Fixed

- `abi.encode_initial_data` function properly creates data in case of public key omitted.
  Now `abi.encode_initial_data` call without initial data values and public key creates
  the same data as compiled tvc

- Graphql error messages with HTTP response 400 was skipped (was not propagated to
  the SDK client application).

- Several misspelling.

- Message processing freeze in case of large amount of messages parallel processing using Websocket
connection

- Websocket interaction thread panic

- **Debot module**:
    - fill hash argument in `SDK.signHash` method with leading zeroes up to 32 bytes.

## [1.38.1] – 2022-11-10

### Improvement

- Additional info query is removed from `send_message` to minimize API usage

### Fixed

- Error code `Unauthorized` is returned from all network functions in case of authentication failure
- Server connection attempt is not retried in case of authentication failure

### New

## [1.38.0] – 2022-10-06

### New

- **Debot module**:
    - ABI specification v2.3 is supported in DEngine.
    - Supported flags `OVERRIDE_TS`, `OVERRIDE_EXPT`, `ASYNC_CALL` for external messages in DEngine.

### Improvement

- Support cookies in net module for std mode (not wasm)
- Remove network aliases (main, dev, main.ton.dev, net.ton.dev)
- No balancing logic in case of 1 endpoint + removed the check of REMP support on backend during
  client initialization.
  These changes will make client initialization faster -> CLI tools that use SDK will work faster,
  web pages will load initial data faster.
- Changed 401 error message to response message from API
- Tests improvements: cryptobox tests made stable

## [1.37.2] – 2022-08-10

### New

- `crypto.encryption_box_get_info` returns nacl box public key in `info.public` field.
- Gosh instruction are supported in local VM and executor:
    - execute_diff
    - execute_diff_patch_not_quiet
    - execute_zip
    - execute_unzip
    - execute_diff_zip
    - execute_diff_patch_zip_not_quiet
    - execute_diff_patch_quiet
    - execute_diff_patch_zip_quiet
    - execute_diff_patch_binary_not_quiet
    - execute_diff_patch_binary_zip_not_quiet
    - execute_diff_patch_binary_quiet
    - execute_diff_patch_binary_zip_quiet

### Improvement

- `create_crypto_box` optimisation.
  When a user creates a crypto box, library encrypts provided secret information using provided
  password and salt.
  When library encrypts the secret, it calculates encryption key from password and salt
  using `scrypt` function which takes a lot of CPU time (about 1 second).
  So when a user creates many crypto boxes using the same password and salt,
  it takes a lot of time (about 12 seconds for 10 crypto boxes).
  With the optimisations introduced in this version the library stores the
  pair (password+salt => encryption key) in internal cache for approximately 2 seconds.
  So when a user creates many crypto boxes at a time using the same password and salt,
  library uses cached information to skip heavy calculations. As a result now it takes only
  a second to create 10 crypto boxes.

### Fixed

- Some enum types were not properly presented in api.json (some types that use serde(content="
  value"))

## [1.37.1] – 2022-08-03

### Fixed

- Pinned BOC cache now has reference counter for each pin in BOC. BOC can be pinned several times
  with the same pin. BOC is removed from cache after all references for all pins are unpinned with
  `cache_unpin` function calls.
- Fixed error resolving in case when account state was modified after message expiration time. Now
  appropriate error text is added to error message instead of executor internal error

## [1.37.0] – 2022-07-28

### New

- client sends `config.network.access_key` as `Authorization: Basic ...`
  or `Authorization: Bearer ...` header depending on the value passed:
  if value is in hex, then it is processed as project secret (basic), if in base64 - then as JWT
  token (bearer).
- client accepts endpoints with `/graphql` suffixes specified in config.

### Fixed

- Updated zstd in order to fix building.

## [1.36.1] – 2022-07-18

### Improvement

- Time synchronization check between device and server improved:  calculation of time-diff
  with server is moved from batched query to send_message function and therefore now query
  execution time does not affect this time diff.

## [1.36.0] – 2022-07-01

### New

- ABI specification v2.3 is supported
- parameter `address` is added to `abi.encode_message_body` function

## [1.35.1] – 2022-06-28

### Improved

- `abi` module errors have been improved

## [1.35.0] – 2022-06-28

### New

- `chksig_always_succeed` execution option used in params of the `tvm.run_get`, `tvm.run_tvm`
  and `tvm.run_executor`.
- `abi.calc_function_id` function
- `tokio` library is updated to 1.* version

## [1.34.3] – 2022-06-08

### New

- send `accessKey` header in api requests (specified in `config.network.accessKey`)

### Fixed

- send headers in `info` api requests

## [1.34.2] – 2022-05-30

### Fixed

- build process

## [1.34.1] – 2022-05-26

### New

- supported removing Copy interface from UInt256
- supported changed interface of `ton_types::Cell`

## [1.34.0] – 2022-05-18

### New

- `client.config` function that returns the current client config
- `run_executor().fees` is extended with these fields:

    - `ext_in_msg_fee` - fee for processing external inbound message
    - `total_fwd_fees` - total fees of action phase
    - `account_fees`  - total fees the account pays for the transaction

- `main` and `dev` endpoints aliases for Evernode Cloud Mainnet and Devnet endpoints

### Improved

- Added documentation for `TransactionFees` type (`run_executor().fees`).
- Documentation now includes `enum` types descriptions.
  To achieve it we updated binding-gen: enum of types now produces its own type for each enum
  variant.

## [1.33.1] – 2022-05-10

### Fixed

- Websocket errors weren't treated as a network errors.
  This is why all the processing functions that worked via wss protocol failed on these errors
  without retries. Now retries are performed.
- SDK tried to rebalance even if only a single endpoint was specified. Now in case of a single
  endpoint, no rebalancing occurs.

## [1.33.0] – 2022-05-02

### New

- `allow_partial` flag in all `abi.decode_*` functions. This flag controls decoder behaviour whether
  return error or not in case of incomplete BOC decoding
- `REMP` supported. `ProcessingEvent` enum is extended with `REMP` statuses (enum of events posted
  into `processing.wait_for_transaction` function callback )
- UNSTABLE. `first_remp_status_timeout` and `next_remp_status_timeout` parameters in network config

## [1.32.0] – 2022-03-22

### New

- `network.queries_protocol` config parameter allows selecting protocol the SDK uses to communicate
  with GraphQL endpoint:
    - `HTTP` – SDK performs single HTTP-request for each request.
    - `WS` – SDK uses single WebSocket connection to send all requests. This protocol is a
      preferable
      way when the application sends many GraphQL requests in parallel.

### Fixed

- **Debot module**:
    - If DEngine received a non-zero exit_code while emulating a transaction while sending a
      message, DEngine will call onErrorId callback of the message.

## [1.31.0] – 2022-03-09

### New

**crypto module:**

- `Cryptobox` introduced: root crypto object that stores encrypted secret and acts as a factory for
  all crypto primitives used in SDK.
  Crypto box provides signing and encryption boxes.

  Functions:
  [`create_crypto_box`](./docs/reference/types-and-methods/mod_crypto.md#create_crypto_box) -
  initializes cryptobox with secret
  [`remove_crypto_box`](./docs/reference/types-and-methods/mod_crypto.md#remove_crypto_box) -
  removes cryptobox and overwrites all secrets with zeroes
  [`get_crypto_box_seed_phrase`](./docs/reference/types-and-methods/mod_crypto.md#get_crypto_box_seed_phrase)
  - returns decrypted seed phrase
  [`get_crypto_box_info`](./docs/reference/types-and-methods/mod_crypto.md#get_crypto_box_info) -
  returns encrypted cryptobox secret for next cryptobox initializations
  [`get_signing_box_from_crypto_box`](./docs/reference/types-and-methods/mod_crypto.md#get_signing_box_from_crypto_box)
  - derives signing box from secret
  [`get_encryption_box_from_crypto_box`](./docs/reference/types-and-methods/mod_crypto.md#get_encryption_box_from_crypto_box)
  - derives encryption box from secret
  [`clear_crypto_box_secret_cache`](./docs/reference/types-and-methods/mod_crypto.md#clear_crypto_box_secret_cache)
  - forces secret cache (signing and encryption) clean up (overwrites all secrets with zeroes).

- Support of `initCodeHash` in tvm: `X-Evernode-Expected-Account-Boc-Version`=2 http header added to
  graphql requests. value=2 means that SDK requests the latest account boc version with initCodeHash
  support from API. This was done because new boc version is not compatible with old transaction
  executor, i.e. with previous SDK versions. New transaction executor is compatible with new and old
  boc formats. New SDK asks for new boc format if it exists,if it does not - old boc version is
  returned. Previous version of SDK will fetch only old version without initCodeHash support.

**Attention! Migrate your applications to the new SDK version ASAP because in some period of time we
will stop supporting old boc version in API and default value of
X-Evernode-Expected-Account-Boc-Version on backend side will become 2, missing value will cause an
error. Now default value on API side is Null which means that API returns the old version. This is
done to avoid breaking changes in existing applications and give time to migrate to the new SDK**.

### Fixed

- Documentation generator for app object interface fills documentation from
  `ParamsOfXXXAppObject` enum.
- Documentation generator for function with `obj` parameter add this parameter
  into parameters section with link to appropriate AppObject interface.

## [1.30.0] – 2022-02-04

### New

- Added `boc.encode_external_in_message` function to encode message BOC based on
  a low level message parts such as a body, state init etc.
- Added `net.subscribe` function to start a low level GraphQL subscription.
- Added support for new MYCODE TVM command in `tvm.run_tvm` and `tvm.run_get` functions.

## [1.29.0] – 2022-02-03

### New

- Added `abi.encode_boc` function to encode parameters with values to BOC, using ABI types.
- Added support of `address` type in `boc.encode_boc`.
- All fetch requests are now called with timeouts to prevent freezing in case of infinite answer.
- Support of `MYCODE` instruction in TVM

## [1.28.1] – 2022-01-25

### Fixed

- Support breaking changes in `ton-labs-block-json` v0.7.1
- Updated endpoints for `main.ton.dev` alias.

## [1.28.0] – 2021-12-24

### New

- DevNet endpoints now changed to EVER OS domain: eri01.net.everos.dev, rbx01.net.everos.dev,
  gra01.net.everos.dev
- **Debot module**:
    - Added float numbers support for Json interface
- Added guide for custom giver usage.

### Fixed

- Debot module: fixed a bug in Query.query function called with an empty `variables` field.

## [1.27.1] – 2021-12-09

### Fixed

- Empty `function_name` field in the "create run message failed" error.

## [1.27.0] – 2021-12-06

### New

-
Function [`abi.encode_initial_data`](./docs/reference/types-and-methods/mod_abi.md#encode_initial_data)
which
encodes initial account data with initial values for the contract's static variables and owner's
public key.
This function is analogue of `tvm.buildDataInit` function in Solidity.

### Fixed

- Subscription for Counterparties failed with 'Unknown type "CounterpartieFilter"' error.

## [1.26.1] – 2021-12-01

### Fixed

- Fixed building and warning.

## [1.26.0] – 2021-11-25

### New

- **Debot module**:
    - Added `allow_no_signature` parameter to `decode_and_fix_ext_msg()` and
      `onerror_id` return value to `prepare_ext_in_message()` inner functions used in TS4.
    - Added support for async external calls.
    - `Query` interface extended with `waitForCollection` and `query` methods. `waitForCollection`
      allows to wait
      for completion of async external calls.
    - Added support for DeBots with ABI 2.2.
-
Function [`proofs.proof_message_data`](./docs/reference/types-and-methods/mod_proofs.md#proof_message_data)
which proves message data, retrieved
from Graphql API.

## [1.25.0] – 2021-11-08

### New

- New module [`proofs`](./docs/mod_proofs.md) is introduced!
- Functions [`proofs.proof_block_data`](./docs/mod_proofs.md#proof_block_data)
  and [`proofs.proof_transaction_data`](./docs/mod_proofs.md#proof_transaction_data)
  which prove block data, retrieved from Graphql API.

  These are the first functions from proofs series :) Wait for others(`proof_account_data`
  , `proof_message_data`) in the next releases.

  Read about them more in the [documentation](./docs/mod_proofs.md#proof_block_data).

- [`abi.decode_boc`](./docs/mod_abi.md#decode_boc) function to decode custom BOC data into JSON
  parameters.
- `Ref(<ParamType>)` type was added to ABI.
  Solidity functions use ABI types for builder encoding. The simplest way to decode such a BOC is to
  use ABI decoding. ABI has it own rules for fields layout in cells so manually encoded BOC can not
  be described in terms of ABI rules. To solve this problem we introduce a new ABI
  type `Ref(<ParamType>)` which allows to store `ParamType` ABI parameter in cell reference and,
  thus, decode manually encoded BOCs. This type is available only in `decode_boc` function and will
  not be available in ABI messages encoding until it is included into some ABI revision.

## [1.24.0] – 2021-10-18

### New

- `boc.get_boc_depth` function to get depth of the provided boc.
- `boc.decode_tvc` function returns additional fields `code_hash`, `code_depth`, `data_hash`
  , `data_depth` and `compiler_version`

- **Debot module**:
    - added `parse` function to Json interface.

## [1.23.0] – 2021-10-05

### New

- `boc.get_code_salt` and `boc.set_code_salt` functions for contract code salt management.
- `boc.encode_tvc` and `boc.decode_tvc` functions for TVC image encoding and decoding
- `boc.get_compiler_version` function extracting compiler version from contract code
- `abi.update_initial_data` and `abi.decode_initial_data` function for pre-deployment contract data
  management

## [1.22.0] – 2021-09-20

### New

- ABI v2.2 with fixed message body layout
  supported. [See the specification](https://github.com/tonlabs/ton-labs-abi/blob/master/docs/ABI_2.2_spec.md)
  .

  Now, for contracts with ABI version < 2.2 compact layout will still be used for compatibility, for
  contracts with ABI version 2.2 and more - fixed layout will be used.
  **Please, make sure that you updated the ABI if you recompiled your contract with 2.2 ABI, or you
  may get an inconsistent contract behaviour**.
- **Debot module**:
    - added `getEncryptionBoxInfo`, `getSigningBoxInfo` functions to Sdk interface.
    - implemented Query DeBot interface in DEngine.

## [1.21.5] – 2021-09-13

### Fixed

- `abi.encode_message` and `processing.process_message` created invalid deploy message in case of
  `Signer::None` was used, and contract could not be deployed.

## [1.21.4] – 2021-09-08

### New

- Support MacOS aarch64 target

## [1.21.3] – 2021-09-02

### New

- Information about used endpoint is added to subscription errors.
- Graphql response error codes 500-599 are treated as retriable network errors

## [1.21.2] – 2021-08-25

### Fixed

- Updated crypto libraries in order to fix building.

## [1.21.1] – 2021-08-24

### Fixed

- http errors were not processed as network errors and didn't lead to endpoint reconnect and request
  retry

## [1.21.0] – 2021-08-18

### New

- `crypto.create_encryption_box` function for creating SDK-defined encryption boxes. First supported
  algorithm - AES with CBC mode.
- **Debot module**:
    - Added public `prepare_ext_in_message` function.

### Fixed

- `tvm.run_executor` did not work when SDK is configured to use TONOS SE, because of incomplete
  default
  blockchain configuration. Now mainnet config from key block 10660619 (last key block at the moment
  of fix)
  is used as default.

## [1.20.1] – 2021-07-30

### New

- Added support of contract error messages. Error messages (for example, require(...) in Solidity)
  are now parsed by SDK
  and returned in error message. New field `contract_error` was added to error's `data`.

### Fixed

- Fixed problem with WASM binaries (https://github.com/tonlabs/ton-labs-types/pull/42)

## [1.20.0] – 2021-07-16

### New

- ABI version `2.1` supported.
  **Attention!**
  If you work with contracts, that contain String parameters, then during migration from ABI 2.0 to
  2.1 you will need to remove all String type conversions to bytes and back and pass string to your
  contract as is.

- Now all requests to GraphQL are limited with timeout to react on unexpected server unavailability.
  Existing timeouts in waiting functions keep the same behaviour. All other requests timeout now can
  be set with `net.query_timeout` config parameter. Its default value is 60000 ms
- **Debot module**:
    - added `encrypt`, `decrypt` functions to Sdk interface which accept encryption box handles.

### Fixed

- Deployment with empty signer in cases of public key set in TVC or deploy set.

## [1.19.0] – 2021-07-07

### New

- `get_address_type` function in `utils` module, which validates address and returns its type. See
  the documentation.
- `decode_account_data` function in `abi` module that converts account data BOC into JSON
  representation according to ABI 2.1. See the documentation.
- Diagnostic fields `filter` and `timestamp` added to `wait_for_collection` error
- `main.ton.dev` and `net.ton.dev` endpoints that will be deprecated on 12.07.21 are now replaced
  with [proper endpoints list](https://docs.ton.dev/86757ecb2/p/85c869-networks), if they were
  specified in network `endpoints` config

### Fixed

- Search of the first master blocks during the network start period was fixed in blocks and
  transactions iterators

## [1.18.0] – 2021-06-26

### New

- Iterators in `net` module: robust way to iterate blockchain items (blocks, transactions)
  in specified range. See documentation for `create_block_iterator` , `create_transaction_iterator`,
  `resume_block_iterator`, `resume_transaction_iterator`, `iterator_next`, `iterator_remove`
  functions.
- Library adds `http://` protocol to endpoints `localhost`, `127.0.0.1`, `0.0.0.0` if protocol
  isn't specified in config.
- **Debot module**:
    - added tests for Json interface.

## [1.17.0] – 2021-06-21

### New

- Added support of external encryption
  boxes. [See the documentation](docs/mod_crypto.md#register_encryption_box)
- **Debot module**:
    - Dengine waits for completion of all transactions in a chain initiated by debot's onchain call.

## [1.16.1] – 2021-06-16

### New

- `timeout` option to `query_transaction_tree` – timeout used to limit waiting time for the next
  message and transaction in the transaction tree.

### Improved

- Improved error messages regarding ABI and JSON interface. SDK now shows additional tips for the
  user in cases of
  errors.

### Fixed

- Warnings in Rust 1.52+. Little fixes in the documentation.
- `total_output` field in fees was always 0.
- `query_transaction_tree` didn't wait for messages.

## [1.16.0] – 2021-05-25

### New

- `query_transaction_tree` function that returns messages and transactions tree produced
  by the specified message was added to `net`
  module. [See the documentation](docs/mod_net.md#query_transaction_tree)

### Fixed

- `AbiData.key` type changed to u32.
- attempt to use `orderBy` instead of `order` in `query_collection` will raise error.

## [1.15.0] – 2021-05-18

### New

- Sync latency detection increases connection reliability. Library will change the current endpoint
  when it detects data sync latency on it.

- Configuration parameters: `latency_detection_interval`,
  `max_latency`. See client documentation for details.

- **Debot module**:
    - signing messages with signing box handles returned from debots.
    - return any sdk errors to debot in case of external calls.
    - defining signing box handle used to sign message in approve callback.

## [1.14.1] – 2021-04-29

### Fixed

- Fixed building under Rust versions older than 1.51.

## [1.14.0] – 2021-04-28

### New

- **Debot module**:
    - implementation of Network DeBot interface in DEngine.
    - implementation of `signHash` function in Sdk interface.

### Fixed

- **Debot module**:
    - fixed bug in Json interface with supporting nested structures and arrays of structures.
    - fixed bug in Json interface with keys containing hyphens.

## [1.13.0] – 2021-04-23

### New

- [`net.query_counterparties`](docs/mod_net.md#query_counterparties) - allows to query and paginate
  through the list of accounts that the specified account
  has interacted with, sorted by the time of the last internal message between accounts.
  Subscription to counterparties collection is available via `net.subscribe_collection` function.

- Blockchain interaction reliability improvement (broadcast): library sends external inbound
  messages simultaneously
  to the N randomly chosen endpoints. If all N endpoints failed to response then library repeats
  sending to another random N endpoints (except the failed one).
  If all the available endpoints fail to respond then library throws error.
  The N parameter is taken from `config.network.sending_endpoint_count` (default is 2).

- Blockchain interaction reliability improvement (bad delivery list): library tracks endpoints
  with bad message delivery (expired messages). These endpoints have lower priority when library
  chooses endpoints
  to send message.

- **Debot module**:
    - Implementation of `Json` DeBot interface in DEngine.

### Fixed

- `BuilderOp::Integer.size` type has changed from `u8` to `u32`.
- **Debot Module**:
    - `Sdk` interface function `getAccountsDataByHash` didn't find accounts by `code_hash` with
      leading zero.

## [1.12.0] – 2021-04-01

### New

- [`utils.compress_zstd`](docs/mod_utils.md#compress_zstd) compresses data using Facebook's
  Zstandard algorithm.
- [`utils.decompress_zstd`](docs/mod_utils.md#decompress_zstd) decompresses data using Facebook's
  Zstandard algorithm.
- **Debot module**:
    - `init` function that creates an instance of DeBot and returns DeBot metadata.
    - Dengine fetches metadata form DeBot by calling 2 mandatory functions: `getRequiredInterfaces`
      and `getDebotInfo`. This data is returned by `fetch` and `init` functions.
    - `approve` DeBot Browser callback which is called by DEngine to request permission for DeBot
      activities.

### Changed

- **Debot Module**:
    - [breaking] `fetch` function doesn't create an instance of debot. It returns DeBot
      metadata (`DebotInfo`).
    - [breaking] `start` function doesn't create an instance of debot. It accepts DeBot handle
      created in `init` function.

## [1.11.2] – 2021-03-19

### Refactor

- Some internal refactor due to `ton-block` changes

## [1.11.1] – 2021-03-15

### New

- Giver address in tests is calculated from secret key. Default values are provided for TON OS SE
  giver

## [1.11.0] – 2021-03-05

### New

- [`utils.calc_storage_fee`](docs/mod_utils.md#calc_storage_fee) function to calculate account
  storage fee over a some time period.
- **Debot Module**:
    - Added unstable functions to `Sdk` interface: `getAccountsDataByHash`

## [1.10.0] – 2021-03-04

### New

- Add optional field `src_address`
  to [`ParamsOfEncodeInternalMessage`](docs/mod_abi.md#encode_internal_message).
- Field `abi` in [`ParamsOfEncodeInternalMessage`](docs/mod_abi.md#encode_internal_message) is
  optional and can be `None` if `call_set` and `deploy_set` are  `None`.
- [`boc.encode_boc`](docs/mod_boc.md#encode_boc) function provides ability to build and serialize
  any custom tree of cells.
  Application can use several base Builder serialization primitives like integers, bitstrings
  and nested cells.
- [`boc.get_blockchain_config`](docs/mod_boc.md#get_blockchain_config) function can extract
  blockchain configuration from key block and also
  from zerostate.
- [`tvm` module](docs/mod_tvm.md) functions download current blockchain configuration if `net` is
  initialized with
  DApp Server endpoints.
  Otherwise, [default configuration](https://github.com/tonlabs/ton-executor/blob/11f46c416ebf1f145eacfb996587891a0a3cb940/src/blockchain_config.rs#L214)
  is used.
- **Debot Module**:
    - Support for debot invoking in Debot Engine. `send` browser callback is used not only for
      interface calls but to invoke debots.
    - `start` and `fetch` functions returns debot ABI.
    - Added new built-in interface `Hex` which implements hexadecimal encoding and decoding.
    - Added unstable functions to `Sdk` interface: naclBox, naclBoxOpen, naclKeypairFromSecret,
      getAccountCodeHash.

### Changed

- Both `call_set` and `deploy_set`
  in [`ParamsOfEncodeInternalMessage`](docs/mod_abi.md#encode_internal_message) can be omitted. In
  this case `encode_internal_message` generates internal message with empty body.
- **Debot Module**:
    - `send` function accepts one argument - serialized internal message as string encoded into
      base64.

### Documentation

- [Debot browser app object](docs/mod_debot.md#AppDebotBrowser)
  and [signing box app object](docs/mod_crypto.md#appsigningbox) descriptions added
- functions-helpers for enum type variable creation for [Signer](docs/mod_abi.md#signer)
  , [Abi](docs/mod_abi.md#abi), [ParamsOfAppDebotBrowser](mod_debot.md#paramsofappdebotbrowser)

### Fixed

- doc generator: app object interface description, constructor functions-helpers for enum type
  variable creation, added new line in the end if api.json
- library libsecp256k1 upgraded to fix https://rustsec.org/advisories/RUSTSEC-2019-0027

## 1.9.0 Feb 19, 2021

### New

- `tuple_list_as_array` parameter in `tvm.run_get` function which controls lists representation.
  Default is stack-like based on nested tuples. If set to `true` then returned lists are encoded as
  plain arrays. Use this option if you receive this error on Web: "Runtime error. Unreachable code
  should not be executed..."
  This reduces stack size requirements for long lists.
- `function_name` field of `CallSet` structure can be the name or **id (as string in hex starting
  with 0x)** of the called function.
- Fields `config_servers`, `query_url`, `account_address`, `gas_used` added into specific
  errors' `ClientError.data` object.

### Fixed

- Binaries download links are now under https protocol
- If you receive this error on Web: "Runtime error. Unreachable code should not be executed..."
  in `run_get`, use the new parameter `tuple_list_as_array = true`
  . [See the documentation](docs/mod_tvm.md#run_get). This may happen, for example, when elector
  contract contains too many participants

## 1.8.0 Feb 11, 2021

### New

- **Debot Module**:
    - Added new built-in interface `Msg` which allows to send external message to blockchain and
      sign it with supplied keypair.

### Fixed

- `crypto.hdkey_public_from_xprv` used compressed 33-byte form instead of normal 32-byte.

## 1.7.0 Feb 9, 2021

### New

- BOC cache management functions were introduced:
    - `boc.cache_set`,
    - `boc.cache_get`
    - `boc.cache_unpin`
- Now functions that take boc as a parameter can also take a reference to boc cash instead so that
  it decreases the number of boc serialization
  and deserializations which drastically improves performance of `run_tvm` and `run_executor`
  especially in case of numerous calls on the same data.
- `boc_cache` parameter in `tvm.run_tvm` and `tvm.run_executor` functions to save resulting messages
  and account BOCs into cache.
- `return_updated_account` flag parameter introduced in `tvm.run_tvm` and `tvm.run_executor`
  functions to return updated account state. Important: by default this flag is `false` and account
  data is not returned.
- `abi.encode_internal_message` function to encode an internal ABI-compatible message.
- **Debot Module**:
    - Support for get-methods and external calls in debots.
      Debots can send external inbound messages to destination contracts (signed - for external
      calls and unsigned - for get-methods) using native language syntax without actions.
    - Built-in debot interfaces (interfaces implemented by DEngine).
      Added two built-in interfaces: base64 and Sdk.
    - Added `DebotInterfaceExecutor` to automatically route messages to destination interfaces.
    - Debot's `fetch` function is optional now. New debots can implement only `start` function.

## 1.6.3 Feb 4, 2021

### Fixed

- Expired message wasn't retried if local execution succeeded.

## 1.6.2 Feb 3, 2021

### Added

- `ResponseHandler` type description into `modules.md`.

### Fixed

- `net.batch_query` parameters serialization did't match to docs.
- Module description in docs generator contains `null` instead of summary.
- Function result section header hadn't the line separator before.

## 1.6.0 Jan 29, 2021

### New

- `nacl_sign_detached_verify` function to verify detached signature.
- `aggregate_collection` function as a wrapper for GraphQL aggregation queries.
- `batch_query` function performs multiple queries per single fetch.
- Active endpoint invalidation in case of network error occurring.
- `network.network_retries_count` config parameter is deprecated. `network.max_reconnect_timeout` is
  introduced that allows to specify maximum network resolving timeout. Default value is 2 min.
- `initial_pubkey` field in `DeploySet` to specify public key instead of one from TVC file or
  provided by signer.
- Support for debot interfaces:
    - `send` Browser Callback to send messages with interface calls to Browser.
    - new variant `ParamsOfAppDebotBrowser::Send`.
    - `send` API function to send messages from Browser to Debot.
    - `run_output.rs` - internal structure RunOutput to filter messages generated by debot to 4
      categories: interface calls, external calls, get-method calls and invoke calls.

### Fixed

- Device time synchronization is checked only in `send_message`. Data querying does not require
  proper time now

## 1.5.2 Dec 30, 2020

### Fixed

- `net` module functions waits for `net.resume` call instead of returning error if called while the
  module is suspended

### Documentation

- How to work with `Application Objects` [specification](docs/app_objects.md) added

## 1.5.1 Dec 28, 2020

### Fixed

- Updated the dependence on `ton-labs-abi`

## 1.5.0 Dec 25, 2020

### New

- `reconnect_timeout` parameter in `NetworkConfig`.
- `endpoints` parameter in `NetworkConfig`. It contains the list of available server addresses to
  connect.
  SDK will use one them with the least connect time. `server_address` parameter is still supported
  but
  `endpoints` is prevailing.
- `net.fetch_endpoints` function to receive available endpoints from server.
- `net.set_endpoints` function to set endpoints list for using on next reconnect.
- `ErrorCode` type in each module spec in `api.json`.

### Fixed

- send `GQL_TERMINATE_CONNECTION` and close websocket on leaving ws loop.

## 1.4.0 Dec 18, 2020

### New

- GraphQL optimization: use single web socket to serve all subscriptions.
- Support for the `keep-alive` messages from the GraphQL server.
- `tonclient-core-version` http header.
- `net.find_last_shard_block` function returning account shard last block ID.
- `boc.get_code_from_tvc` function extracting contract code from TVC image.
- **Debot Module:**
    - Add new variant `ParamsOfAppDebotBrowser::SwitchCompleted` to notify browser when all context
      actions are shown.
    - Added new 3 engine routines for crypto operations and 1 routine for querying account state (
      balance, state type, code, data) that can be used in debots.

### Fixed

- **Debot Module:**
    - Invoked debot terminated correctly after error occurred during
      execution of one of its actions. Initial prev_state of invoked debot
      changed to STATE_EXIT.
    - Fixed double jumping to current context in invoker debot after
      returning control to it from invoked debot.
    - Fixed conversation of exception codes thrown by debots to their user-friendly description.

## 1.3.0 Dec 8, 2020

### Featured

- `net.query` method . Performs custom graphql query that can be copied directly from the
  playground.
- `net.suspend` and `net.resume` methods for disabling and enabling network activity. One of the
  possible use-cases is to manage subscriptions when a mobile application is brought to the
  background and into the foreground again.
- Smart summary and description doc separation.
- ts-generator includes doc comments in JSDoc format.

## 1.2.0 Nov 26, 2020

### Featured

- **UNSTABLE API. This API is experimental. It can be changed in the next releases**.
  `debot` module was added with debot engine functions, such as : `start`, `fetch`, `execute`
  , `remove`. See the `debot` module documentation for more info.
  Check our tests for code examples.

- External signing was supported for message encoding: `SigningBox` type for `Signer` enum was
  supported.
  Now it is possible to sign messages with externally implemented signing box interface without
  private key disclosure to the library. Can be used in case of signing via HSM API or via cold
  wallet - when there is no access to the private key.

  It is also possible to create a Signing Box instance inside SDK - from a key pair passed into the
  library with `get_signing_box` method. It can be used for some test cases. Also it increases
  security - you need to pass your keys one time only.

  Check the `crypto` module documentation for `SigningBoxHandle` type and  `register_signing_box`
  , `get_signing_box`, `signing_box_get_public_key`, `signing_box_sign`.
  Check our tests for code examples.

### Fixed

- panic after `tc_destroy_context` call. Now all contexts use global async runtime
- field `mnemonic_hdkey_compliant` was removed from `CryptoConfig` (unused by the library)
- original and resolved errors are swapped in result. Now `error.code` contains original error code

## 1.1.2 Nov 15, 2020

### Fixed

- `wasm` feature has been fixed
- `crypto.factorize` doesn't panic on invalid challenge
- `client.get_api_reference` returns proper version
- ABI JSON with explicit function ID is parsed properly

## 1.1.1 Nov 11, 2020

### Fixed

- Compatible with older rust version change api type derivation with `vec![]`
  instead of prev `[].into()`

## 1.1.0 Nov 3, 2020

### New

- ChaCha20 encryption support `crypto.chacha20`.
- `boc.parse_shardstate` function for shardstates parsing.
- `boc.get_boc_hash` function for calculating BOC root hash
- `client.build_info` fully defined and documented.
- `processing.wait_for_transaction` and `processing.process_message` functions execute contract
  locally in case if transaction waiting fails in order to resolve the contract execution error
- `run_executor`, `run_tvm` now return `exit_arg` in case of TVM errors.
- Create the `build_info.json` on the build stage.
- `Abi::Contract` variant as an alias to deprecated `Abi::Serialized`
- `Abi::Json` variant to specify an ABI as a raw JSON string.
- `api.json` now contains details about numeric types: Number and BigInt are now
  have new fields `number_type` and `number_size`.
- `api.json` ref type names are fully qualified now in form of `module.type`,
  for example `abi.Signer`.

### Fixed

- TS generator fix some field names that is an invalid JS identifiers.
- Use `install_name_tool` to fix loading library paths at `libton_client.dylib`.
- `api.json` is reduced, so it can't contain tuple types, only structs.
  All types are exactly match to JSON.
- `out_of_sync_threshold` config parameter is `u32`

### Unstable

- `tc_request_ptr` function to use pointers `void*` instead of request_id `u32`.
  This feature is **UNSTABLE** yet.

## 1.0.0 Oct 27, 2020

### Differences between Core SDK v0 and v1

- All api functions are defined in mod.rs of appropriate modules
- Function names are the same as API function names: `module.function_name`
- Parameters naming:
    - In snake case
    - Base64 suffix is removed from parameter names. For example, `bocBase64` is changed to `boc`
- Parsed boc replaced with unparsed boc in all function input parameters
- All functions take byte arrays in a defined encoding:
    - `base64` - encoding used for byte arrays of variable length: text, images, etc.
    - `hex-lower-case` - encoding used to encode fixed length bit sequences: hashes, keys, salt,
      etc.
- `contracts` module is splitted into 5 modules:
    - `tvm` - embedded TVM execution functions
    - `boc` - raw cell and BOC manipulation functions
    - `abi` - abi-compatible messages creation and parsing functions
    - `processing` - blockchain interaction functions
    - `utils` - has only `convert_address` ATM, later will be used for some useful stuff
- `query` module is renamed to `net`
- new `client` module with functions `version`, `api_reference`
- All the environment functions (fetch, websocket, spawn, now, etc.) were abstracted behind a
  separate environment layer crate `ClientEnv`. The standard core env layer implementation is
  in `std_client_env` . Later (in 1.1 release) `web_client_env` implementation for Web will be
  added.
- Error codes are distributed across the modules the following way: `client` - 0..99, `crypto` -
  100..199, `boc` - 200..299,  `abi`  - 300..399, `tvm` - 400..499, `processing` - 500..599, `net` -
  600..699
- Error descriptions related to a module are described in error.rs file in the module's folder
- `decode_message`, `process_message`, `wait_for_transaction`, `run_tvm`, `run_executor`, etc.  (all
  the functions that return decoded messages) now returns int*/uint* data as a string which can be
  either decimal or 0x-prefixed hex string. Hex representation can be in any register and have any
  number of leading zeroes.

### Featured

- All the functions are asynchronous
- All the functions that can be called via JSON-api are public, so that they can be used directly
  without JSON-api.
- Inline documentation and api reference added.
- [breaking] `interops.rs`, `tonclient.h`. `create_context` now takes `config` parameter - context
  creation and setup happen at the same time. Config structure has been changed.
- [breaking] `crypto module.` default values for mnemonic-related functions have been changed:

  dictionary is 1, for word count is 12, derivation path is 'm/44'/396'/0'/0/0

- [breaking] **crypto module.** removed `word_count` parameter from `words` function
- [breaking] **crypto module.** `compliant` parameter is removed from
  functions `mnemonic_derive_sign_keys`, `hdkey_xprv_derive_path`, `hdkey_xprv_derive`,
- [new] **boc module.** Functions `parse_block`, `parse_account`, `parse_message`
  , `parse_transaction` that parse bocs to JSONs are introduced.
- [breaking] **net module.** Functions `query` , `wait.for`, `subscribe`  are renamed
  to `query_collection`, `wait_for_collection`, `subscribe_collection`

  `table` parameter is renamed to `collection`. `filter` parameter is now optional and of `json`
  type (passed as json object instead of `string`)

- [breaking] **net module**. Function `get.next` is removed.
- [breaking] **net module.**`subscribe_collection` now uses callback to return data.
- [breaking] **abi module**. `decode_message` introduced instead of `decode_unknown_run`
  , `decode_run_output`
- [breaking] **abi module**. `encode_message` introduced instead of `encode_unsigned_deploy_message`
  , `encode_unsigned_run_message`, `run.encode_message`, `deploy.encode_message`
- [breaking] **abi module**. `signer: Signer` parameter used instead of `key_pair: KeyPair` , which
  can be of `None` (unsigned message will be produced), `External` (data to be signed +unsigned
  message), `Keys` (signed message will be produced), `SigningBox` (message will be signed using a
  provided interface - will be supported in coming releases)
- [breaking] **processing module.** `process_message`  introduced instead of `deploy` and `run`**.**
  Parameter set was drastically changed.
- [breaking] **processing module.** `process_message`   - now, if the contract was already deployed,
  deploy fails with an exception of double constructor call.
- [new] **processing module.** `process_message` - any function can be called at deploy, not only
  constructor, also there can be no function call.
- [new] **processing module.** `process_message` now can optionally use callback to monitor message
  processing (creation, sending, shard block fetching, transaction receiving).
- [fixed] **processing module.** `process_message` - deploy can be performed without a key pair
- [breaking] **tvm module.** `run_local` is divided into 2 functions `run_tvm` and `run_executor`.
- [new] **tvm module.** `run_tvm` function - performs contract code execution on tvm (part of
  compute phase). Helps to run contract methods without ACCEPT. Returns account state with updated
  data, list of external messages and (optional, for ABI contracts only) list of messages decoded
  data.
- [new] **tvm module.** `run_executor` function - performs full contract code execution on
  Transaction Executor (part of collator protocol that performs all phases and checks and - as a
  successful result - forms a transaction) Returns updated account state, parsed transaction, list
  of parsed messages with optional decoded message bodies.
- [breaking] **tvm module**. `run_get` does not download account boc from the network anymore, but
  takes account boc as a parameter.

## 0.26.0 Aug 15, 2020

### New

- `config.get_api_reference` api function (pre release).
- `ton_sdk_cli` cli tool (pre release).
- full local run functions use `LocalRunContext` to exactly reproduce all transaction parameters and
  produce the same result as node

## 0.25.4 Aug 5, 2020

### Fixed

- `waitForTransaction` didn't use prev_alt_ref for block walking

## 0.25.3 Jul 30, 2020

### New

- All methods that require contract's code/data can use field `boc`
  in account document to extract code and data
  (instead of `code` and `data` fields).
- Optional `bocBase64` parameter of method `tvm.get` that can be used
  instead of `codeBase64` and `dataBase64`.

## 0.25.2 Jul 29, 2020

### New

- `error.data` object extended with fields `address`, `function_name`, `account_balance`,
  `account_address`, `query_url`, `config_server` for appropriate errors

## 0.25.0 Jul 8, 2020

### New

- supports for core context in all platforms
- local run functions return updated contract state when running with `full_run = true`
- time sync check while initializing
- parallel requests on different contexts don't block each other. Requests on the same context
  remain sequential
- new transaction wait mechanism. All account's shard blocks are checked for transaction to
  guarantee message expiration
- `contracts.wait.transaction` function for awaiting previously sent message processing
- `contracts.send.message` returns message processing state for `contracts.wait.transaction`
  function
- `contracts.find.shard` function for account shard matching
- added logging on warning messages

## May 28, 2020

### New

- error resolving by local message processing
- `contracts.resolve.error` function for manual error resolving call
- `contracts.process.transaction` function processing transaction to check errors and get output
- `contracts.run.local` and `contracts.run.local` functions now have `fullRun` flag to emulate
  node transaction processing and calculate fees
- `tonsdk` command line tool.
- `ton_client` function `get_method_names`.

## May 22, 2020

#### Fix

- TON mnemonic functions didn't check validity of the seed phrase.

## May 19, 2020

### ton-client-web 0.23.1

#### New

- Platform builder generates ready to use `index.js` for web clients (instead of install script
  of `ton-client-web-js` binding)

## May 17, 2020

### New

- `tvm.get` now can fetch account data if it is not provided

## May 14, 2020

### New

- Message processing functions added
- Run get methods function added
- `ed25519-dalek` version updated to `1.0.0-pre.3`
- SDK is fully open sourced since open repo `ton-labs-executor` used

### Fixed

- Panic in fee calculation under WASM
- `reqwest` crate version synced in all projects
- Memory leaking in Node JS<|MERGE_RESOLUTION|>--- conflicted
+++ resolved
@@ -2,13 +2,12 @@
 
 All notable changes to this project will be documented in this file.
 
-<<<<<<< HEAD
 ## [2.xx.y] - 2025-MM-DD
 
 ### Added
 - Ability to resolve unloaded account cells when applying Merkle updates
 
-=======
+
 ## [2.22.2] - 2025-09-22
 
 ### Update
@@ -19,7 +18,6 @@
 
 ### Fixed
 - Fix bug with extract expires
->>>>>>> 043793ec
 
 ## [2.22.0] - 2025-09-18
 
