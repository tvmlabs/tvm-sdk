--- conflicted
+++ resolved
@@ -2,17 +2,13 @@
 
 All notable changes to this project will be documented in this file.
 
-<<<<<<< HEAD
 ## [2.xx.y] - 2025-MM-DD
 
 ### Added
 - Ability to resolve unloaded account cells when applying Merkle updates
 
 
-## [2.21.3] - 2025-09-10
-=======
 ## [2.22.0] - 2025-09-18
->>>>>>> ec1663ab
 
 ### Added
 - New type OptionalAccount that can either contain account data or be account redirect
