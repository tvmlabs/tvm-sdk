--- conflicted
+++ resolved
@@ -201,12 +201,15 @@
     }
 }
 
-<<<<<<< HEAD
 fn main() {
     let cli: Cli = Cli::parse();
 
     let output = match &cli.command {
         Commands::Run(args) => run_command(|| {
+            if let Some(new_code) = args.replace_code.clone() {
+                return replace_code(&args.input_file, new_code)
+                    .map(|_| "Code replaced".to_string());
+            }
             let mut res = ExecutionResult::new(args.json);
             execute(args, &mut res).map(|_| res.output())
         }),
@@ -233,22 +236,10 @@
     T: serde::Serialize,
 {
     f().map(|result| serde_json::to_string(&result).expect("Failed to serialize result"))
-=======
-fn main() -> anyhow::Result<()> {
-    let args: Args = Args::parse();
-    if let Some(new_code) = args.replace_code {
-        replace_code(args.input_file, new_code)?;
-        return Ok(());
-    }
-    let mut res: ExecutionResult = ExecutionResult::new(args.json);
-    execute(&args, &mut res)?;
-    println!("{}", res.output());
-    Ok(())
->>>>>>> f4c43f91
-}
-
-fn replace_code(input_file: PathBuf, code: String) -> anyhow::Result<()> {
-    let mut contract_state_init = StateInit::construct_from_file(&input_file).map_err(|e| {
+}
+
+fn replace_code(input_file: &PathBuf, code: String) -> anyhow::Result<()> {
+    let mut contract_state_init = StateInit::construct_from_file(input_file).map_err(|e| {
         anyhow::format_err!("Failed to load state init from input file {:?}: {e}", input_file)
     })?;
     let bytes = base64_decode(&code)
@@ -258,7 +249,7 @@
     })?;
     contract_state_init.set_code(code_cell);
     contract_state_init
-        .write_to_file(&input_file)
+        .write_to_file(input_file)
         .map_err(|e| anyhow::format_err!("Failed to save state init after execution: {e}"))?;
     Ok(())
 }
