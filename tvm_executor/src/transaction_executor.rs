// Copyright (C) 2019-2023 Everx. All Rights Reserved.
//
// Licensed under the SOFTWARE EVALUATION License (the "License"); you may not
// use this file except in compliance with the License.
//
// Unless required by applicable law or agreed to in writing, software
// distributed under the License is distributed on an "AS IS" BASIS,
// WITHOUT WARRANTIES OR CONDITIONS OF ANY KIND, either express or implied.
// See the License for the specific TON DEV software governing permissions and
// limitations under the License.
#![allow(clippy::too_many_arguments)]

use std::cmp::min;
use std::collections::HashMap;
use std::collections::LinkedList;
use std::sync::atomic::AtomicU64;
use std::sync::atomic::Ordering;
use std::sync::Arc;
use std::sync::Mutex;

use tvm_block::AccStatusChange;
use tvm_block::Account;
use tvm_block::AccountState;
use tvm_block::AccountStatus;
use tvm_block::AddSub;
use tvm_block::CommonMsgInfo;
use tvm_block::ComputeSkipReason;
use tvm_block::CopyleftReward;
use tvm_block::CurrencyCollection;
use tvm_block::Deserializable;
use tvm_block::ExtraCurrencyCollection;
use tvm_block::GasLimitsPrices;
use tvm_block::GetRepresentationHash;
use tvm_block::GlobalCapabilities;
use tvm_block::Grams;
use tvm_block::HashUpdate;
use tvm_block::Message;
use tvm_block::MsgAddressInt;
use tvm_block::OutAction;
use tvm_block::OutActions;
use tvm_block::Serializable;
use tvm_block::StateInit;
use tvm_block::StorageUsedShort;
use tvm_block::TrActionPhase;
use tvm_block::TrBouncePhase;
use tvm_block::TrComputePhase;
use tvm_block::TrComputePhaseVm;
use tvm_block::TrCreditPhase;
use tvm_block::TrStoragePhase;
use tvm_block::Transaction;
use tvm_block::VarUInteger32;
use tvm_block::WorkchainFormat;
use tvm_block::BASE_WORKCHAIN_ID;
use tvm_block::MASTERCHAIN_ID;
use tvm_block::RESERVE_ALL_BUT;
use tvm_block::RESERVE_IGNORE_ERROR;
use tvm_block::RESERVE_PLUS_ORIG;
use tvm_block::RESERVE_REVERSE;
use tvm_block::RESERVE_VALID_MODES;
use tvm_block::SENDMSG_ALL_BALANCE;
use tvm_block::SENDMSG_DELETE_IF_EMPTY;
use tvm_block::SENDMSG_IGNORE_ERROR;
use tvm_block::SENDMSG_PAY_FEE_SEPARATELY;
use tvm_block::SENDMSG_REMAINING_MSG_BALANCE;
use tvm_block::SENDMSG_VALID_FLAGS;
use tvm_types::error;
use tvm_types::fail;
use tvm_types::AccountId;
use tvm_types::Cell;
use tvm_types::ExceptionCode;
use tvm_types::HashmapE;
use tvm_types::HashmapType;
use tvm_types::IBitstring;
use tvm_types::Result;
use tvm_types::SliceData;
use tvm_types::UInt256;
use tvm_vm::error::tvm_exception;
use tvm_vm::executor::gas::gas_state::Gas;
use tvm_vm::executor::token::ECC_SHELL_KEY;
use tvm_vm::executor::BehaviorModifiers;
use tvm_vm::executor::IndexProvider;
use tvm_vm::smart_contract_info::SmartContractInfo;
use tvm_vm::stack::Stack;

use crate::blockchain_config::BlockchainConfig;
use crate::blockchain_config::CalcMsgFwdFees;
use crate::error::ExecutorError;
use crate::vmsetup::VMSetup;
use crate::vmsetup::VMSetupContext;
use crate::VERSION_BLOCK_NEW_CALCULATION_BOUNCED_STORAGE;

const RESULT_CODE_ACTIONLIST_INVALID: i32 = 32;
const RESULT_CODE_TOO_MANY_ACTIONS: i32 = 33;
const RESULT_CODE_UNKNOWN_OR_INVALID_ACTION: i32 = 34;
const RESULT_CODE_INCORRECT_SRC_ADDRESS: i32 = 35;
const RESULT_CODE_INCORRECT_DST_ADDRESS: i32 = 36;
const RESULT_CODE_NOT_ENOUGH_GRAMS: i32 = 37;
const RESULT_CODE_NOT_ENOUGH_EXTRA: i32 = 38;
const RESULT_CODE_INVALID_BALANCE: i32 = 40;
const RESULT_CODE_BAD_ACCOUNT_STATE: i32 = 41;
const RESULT_CODE_ANYCAST: i32 = 50;
const RESULT_CODE_NOT_FOUND_LICENSE: i32 = 51;
const RESULT_CODE_UNSUPPORTED: i32 = -1;

const MAX_ACTIONS: usize = 255;

const MAX_MSG_BITS: usize = 1 << 21;
const MAX_MSG_CELLS: usize = 1 << 13;

pub type MintSet = HashMap<UInt256, u128>;

#[derive(Eq, PartialEq, Debug)]
pub enum IncorrectCheckRewrite {
    Anycast,
    Other,
}

pub struct ExecuteParams {
    pub state_libs: HashmapE,
    pub block_unixtime: u32,
    pub block_lt: u64,
    pub seq_no: u32,
    pub last_tr_lt: Arc<AtomicU64>,
    pub seed_block: UInt256,
    pub debug: bool,
    pub trace_callback: Option<Arc<tvm_vm::executor::TraceCallback>>,
    pub index_provider: Option<Arc<dyn IndexProvider>>,
    pub behavior_modifiers: Option<BehaviorModifiers>,
    pub block_version: u32,
    #[cfg(feature = "signature_with_id")]
    pub signature_id: i32,
    pub vm_execution_is_block_related: Arc<Mutex<bool>>,
    pub block_collation_was_finished: Arc<Mutex<bool>>,
    pub src_dapp_id: Option<UInt256>,
}

pub struct ActionPhaseResult {
    pub phase: TrActionPhase,
    pub messages: Vec<Message>,
    pub copyleft_reward: Option<CopyleftReward>,
}

impl ActionPhaseResult {
    fn new(
        phase: TrActionPhase,
        messages: Vec<Message>,
        copyleft_reward: Option<CopyleftReward>,
    ) -> ActionPhaseResult {
        ActionPhaseResult { phase, messages, copyleft_reward }
    }

    fn from_phase(phase: TrActionPhase) -> ActionPhaseResult {
        ActionPhaseResult::new(phase, vec![], None)
    }
}

impl Default for ExecuteParams {
    fn default() -> Self {
        Self {
            state_libs: HashmapE::with_bit_len(32),
            block_unixtime: 0,
            block_lt: 0,
            seq_no: 0,
            last_tr_lt: Arc::new(AtomicU64::new(0)),
            seed_block: UInt256::default(),
            debug: false,
            trace_callback: None,
            index_provider: None,
            behavior_modifiers: None,
            block_version: 0,
            #[cfg(feature = "signature_with_id")]
            signature_id: 0,
            vm_execution_is_block_related: Arc::new(Mutex::new(false)),
            block_collation_was_finished: Arc::new(Mutex::new(false)),
            src_dapp_id: None,
        }
    }
}

pub trait TransactionExecutor {
    fn execute_with_params(
        &self,
        in_msg: Option<&Message>,
        account: &mut Account,
        params: ExecuteParams,
        available_credit: i128,
        minted_shell: &mut u128,
    ) -> Result<Transaction>;

    fn execute_with_libs_and_params(
        &self,
        in_msg: Option<&Message>,
        account_root: &mut Cell,
        params: ExecuteParams,
        available_credit: i128,
        minted_shell: &mut u128,
    ) -> Result<Transaction> {
        let old_hash = account_root.repr_hash();
        let mut account = Account::construct_from_cell(account_root.clone())?;
        let is_previous_state_active = match account.state() {
            Some(AccountState::AccountUninit {}) => false,
            None => false,
            _ => true,
        };
        let src_dapp_id = params.src_dapp_id.clone();
<<<<<<< HEAD
        let mut transaction =
            self.execute_with_params(in_msg, &mut account, params, available_credit, minted_shell)?;
=======
        log::trace!(target: "executor", "Src_dapp_id {:?}, previous_state {:?}, account {:?}, state {:?}", src_dapp_id, is_previous_state_active, account, account.state());
        let mut transaction = self.execute_with_params(in_msg, &mut account, params)?;
>>>>>>> b1a9d530
        if self.config().has_capability(GlobalCapabilities::CapFastStorageStat) {
            account.update_storage_stat_fast()?;
        } else {
            account.update_storage_stat()?;
        }
        log::trace!(target: "executor", "acc state {:?}, previous_state {:?}", account.state(), is_previous_state_active);
        if let Some(AccountState::AccountActive { state_init: _ }) = account.state() {
            if !is_previous_state_active {
                if let Some(message) = in_msg {
                    if message.int_header().is_some() {
                        if let Some(dapp_id) = src_dapp_id.clone() {
                            account.set_dapp_id(dapp_id.clone());
                        }
                    } else {
                        account.set_dapp_id(
                            account.get_id().unwrap().get_bytestring(0).as_slice().into(),
                        );
                    }
                }
            }
        }
        *account_root = account.serialize()?;
        let new_hash = account_root.repr_hash();
        transaction.write_state_update(&HashUpdate::with_hashes(old_hash, new_hash))?;
        Ok(transaction)
    }

    #[deprecated]
    fn build_contract_info(
        &self,
        acc_balance: &CurrencyCollection,
        acc_address: &MsgAddressInt,
        unix_time: u32,
        block_lt: u64,
        trans_lt: u64,
        seed_block: UInt256,
    ) -> SmartContractInfo {
        let config_params = self.config().raw_config().config_params.data().cloned();
        let mut smci = SmartContractInfo {
            capabilities: self.config().raw_config().capabilities(),
            myself: SliceData::load_builder(acc_address.write_to_new_cell().unwrap_or_default())
                .unwrap(),
            block_lt,
            trans_lt,
            unix_time,
            balance: acc_balance.clone(),
            config_params,
            ..Default::default()
        };
        smci.calc_rand_seed(seed_block, &acc_address.address().get_bytestring(0));
        smci
    }

    fn ordinary_transaction(&self) -> bool;
    fn config(&self) -> &BlockchainConfig;

    fn build_stack(&self, in_msg: Option<&Message>, account: &Account) -> Stack;

    /// Implementation of transaction's storage phase.
    /// If account does not exist - phase skipped.
    /// Calculates storage fees and substracts them from account balance.
    /// If account balance becomes negative after that, then account is frozen.
    fn storage_phase(
        &self,
        acc: &mut Account,
        acc_balance: &mut CurrencyCollection,
        tr: &mut Transaction,
        is_masterchain: bool,
        is_special: bool,
    ) -> Result<TrStoragePhase> {
        log::debug!(target: "executor", "storage_phase");
        if tr.now() < acc.last_paid() {
            fail!("transaction timestamp must be greater then account timestamp")
        }

        if is_special {
            log::debug!(target: "executor", "Special account: AccStatusChange::Unchanged");
            return Ok(TrStoragePhase::with_params(
                Grams::zero(),
                acc.due_payment().cloned(),
                AccStatusChange::Unchanged,
            ));
        }
        let mut fee = match acc.storage_info() {
            Some(storage_info) => {
                self.config().calc_storage_fee(storage_info, is_masterchain, tr.now())?
            }
            None => {
                log::debug!(target: "executor", "Account::None");
                return Ok(Default::default());
            }
        };
        if let Some(due_payment) = acc.due_payment() {
            fee.add(due_payment)?;
            acc.set_due_payment(None);
        }

        if acc_balance.grams >= fee {
            log::debug!(target: "executor", "acc_balance: {}, storage fee: {}", acc_balance.grams, fee);
            acc_balance.grams.sub(&fee)?;
            tr.add_fee_grams(&fee)?;
            Ok(TrStoragePhase::with_params(fee, None, AccStatusChange::Unchanged))
        } else {
            log::debug!(target: "executor", "acc_balance: {} is storage fee from total: {}", acc_balance.grams, fee);
            let storage_fees_collected = std::mem::take(&mut acc_balance.grams);
            tr.add_fee_grams(&storage_fees_collected)?;
            fee.sub(&storage_fees_collected)?;
            let need_freeze =
                fee > Grams::from(self.config().get_gas_config(is_masterchain).freeze_due_limit);
            let need_delete = (acc.status() == AccountStatus::AccStateUninit
                || acc.status() == AccountStatus::AccStateFrozen)
                && fee > Grams::from(self.config().get_gas_config(is_masterchain).delete_due_limit);

            if need_delete {
                tr.total_fees_mut().add(acc_balance)?;
                *acc = Account::default();
                acc_balance.other = Default::default();
                Ok(TrStoragePhase::with_params(
                    storage_fees_collected,
                    Some(fee),
                    AccStatusChange::Deleted,
                ))
            } else if need_freeze {
                acc.set_due_payment(Some(fee));
                if acc.status() == AccountStatus::AccStateActive {
                    acc.try_freeze()?;
                    Ok(TrStoragePhase::with_params(
                        storage_fees_collected,
                        Some(fee),
                        AccStatusChange::Frozen,
                    ))
                } else {
                    Ok(TrStoragePhase::with_params(
                        storage_fees_collected,
                        Some(fee),
                        AccStatusChange::Unchanged,
                    ))
                }
            } else {
                acc.set_due_payment(Some(fee));
                Ok(TrStoragePhase::with_params(
                    storage_fees_collected,
                    Some(fee),
                    AccStatusChange::Unchanged,
                ))
            }
        }
    }

    /// Implementation of transaction's credit phase.
    /// Increases account balance by the amount that appears in the internal
    /// message header. If account does not exist - phase skipped.
    /// If message is not internal - phase skipped.
    fn credit_phase(
        &self,
        acc: &mut Account,
        tr: &mut Transaction,
        msg_balance: &mut CurrencyCollection,
        acc_balance: &mut CurrencyCollection,
    ) -> Result<TrCreditPhase> {
        let collected = if let Some(due_payment) = acc.due_payment() {
            let collected = *min(due_payment, &msg_balance.grams);
            msg_balance.grams.sub(&collected)?;
            let mut due_payment_remaining = *due_payment;
            due_payment_remaining.sub(&collected)?;
            acc.set_due_payment(if due_payment_remaining.is_zero() {
                None
            } else {
                Some(due_payment_remaining)
            });
            tr.total_fees_mut().grams.add(&collected)?;
            if collected.is_zero() { None } else { Some(collected) }
        } else {
            None
        };
        log::debug!(
            target: "executor",
            "credit_phase: add funds {} to {}",
            msg_balance.grams, acc_balance.grams
        );
        acc_balance.add(msg_balance)?;
        Ok(TrCreditPhase::with_params(collected, msg_balance.clone()))
        // TODO: Is it need to credit with ihr_fee value in internal messages?
    }

    /// Implementation of transaction's computing phase.
    /// Evaluates new accout state and invokes TVM if account has contract code.
    fn compute_phase(
        &self,
        msg: Option<&Message>,
        acc: &mut Account,
        acc_balance: &mut CurrencyCollection,
        msg_balance: &CurrencyCollection,
        mut smc_info: SmartContractInfo,
        stack: Stack,
        storage_fee: u128,
        is_masterchain: bool,
        is_special: bool,
        params: &ExecuteParams,
    ) -> Result<(TrComputePhase, Option<Cell>, Option<Cell>)> {
        let mut result_acc = acc.clone();
        let mut vm_phase = TrComputePhaseVm::default();
        let init_code_hash = self.config().has_capability(GlobalCapabilities::CapInitCodeHash);
        let libs_disabled = !self.config().has_capability(GlobalCapabilities::CapSetLibCode);
        let is_external = if let Some(msg) = msg {
            if let Some(header) = msg.int_header() {
                log::debug!(target: "executor", "msg internal, bounce: {}", header.bounce);
                if result_acc.is_none() {
                    if let Some(new_acc) =
                        account_from_message(msg, msg_balance, true, init_code_hash, libs_disabled)
                    {
                        result_acc = new_acc;
                        result_acc.set_last_paid(if !is_special {
                            smc_info.unix_time()
                        } else {
                            0
                        });

                        // if there was a balance in message (not bounce), then account state at
                        // least become uninit
                        *acc = result_acc.clone();
                        acc.uninit_account();
                    }
                }
                false
            } else {
                log::debug!(target: "executor", "msg external");
                true
            }
        } else {
            debug_assert!(!result_acc.is_none());
            false
        };
        log::debug!(target: "executor", "acc balance: {:#?}", acc_balance);
        log::debug!(target: "executor", "msg balance: {}", msg_balance.grams);
        let is_ordinary = self.ordinary_transaction();
        if acc_balance.grams.is_zero() {
            log::debug!(target: "executor", "skip computing phase no gas");
            return Ok((TrComputePhase::skipped(ComputeSkipReason::NoGas), None, None));
        }
        let gas_config = self.config().get_gas_config(is_masterchain);
        let gas = init_gas(
            acc_balance.grams.as_u128(),
            msg_balance.grams.as_u128(),
            is_external,
            is_special,
            is_ordinary,
            gas_config,
        );
        if gas.get_gas_limit() == 0 && gas.get_gas_credit() == 0 {
            log::debug!(target: "executor", "skip computing phase no gas");
            return Ok((TrComputePhase::skipped(ComputeSkipReason::NoGas), None, None));
        }

        let mut libs = vec![];
        if let Some(msg) = msg {
            if let Some(state_init) = msg.state_init() {
                libs.push(state_init.libraries().inner());
            }
            if let Some(reason) =
                compute_new_state(&mut result_acc, acc_balance, msg, self.config())?
            {
                if !init_code_hash {
                    *acc = result_acc;
                }
                return Ok((TrComputePhase::skipped(reason), None, None));
            }
        };

        vm_phase.gas_credit = match gas.get_gas_credit() as u32 {
            0 => None,
            value => Some(value.try_into()?),
        };
        vm_phase.gas_limit = (gas.get_gas_limit() as u64).try_into()?;

        if result_acc.get_code().is_none() {
            vm_phase.exit_code = -13;
            if is_external {
                fail!(ExecutorError::NoAcceptError(vm_phase.exit_code, None))
            } else {
                vm_phase.exit_arg = None;
                vm_phase.success = false;
                vm_phase.gas_fees =
                    Grams::new(if is_special { 0 } else { gas_config.calc_gas_fee(0) })?;
                if !acc_balance.grams.sub(&vm_phase.gas_fees)? {
                    log::debug!(target: "executor", "can't sub funds: {} from acc_balance: {}", vm_phase.gas_fees, acc_balance.grams);
                    fail!("can't sub funds: from acc_balance")
                }
                *acc = result_acc;
                return Ok((TrComputePhase::Vm(vm_phase), None, None));
            }
        }
        let code = result_acc.get_code().unwrap_or_default();
        let data = result_acc.get_data().unwrap_or_default();
        libs.push(result_acc.libraries().inner());
        libs.push(params.state_libs.clone());

        smc_info.set_mycode(code.clone());
        smc_info.set_storage_fee(storage_fee);
        if let Some(init_code_hash) = result_acc.init_code_hash() {
            smc_info.set_init_code_hash(init_code_hash.clone());
        }
        let mut vm = VMSetup::with_context(
            SliceData::load_cell(code)?,
            VMSetupContext {
                capabilities: self.config().capabilites(),
                block_version: params.block_version,
                #[cfg(feature = "signature_with_id")]
                signature_id: params.signature_id,
            },
        )
        .set_smart_contract_info(smc_info)?
        .set_stack(stack)
        .set_data(data)?
        .set_libraries(libs)
        .set_gas(gas)
        .set_debug(params.debug)
        .set_block_related_flags(
            params.vm_execution_is_block_related.clone(),
            params.block_collation_was_finished.clone(),
        )
        .create();

        if let Some(modifiers) = params.behavior_modifiers.clone() {
            vm.modify_behavior(modifiers);
        }

        // TODO: set vm_init_state_hash

        if let Some(trace_callback) = params.trace_callback.clone() {
            vm.set_trace_callback(move |engine, info| trace_callback(engine, info));
        }

        let result = vm.execute();
        log::trace!(target: "executor", "execute result: {:?}", result);
        let mut raw_exit_arg = None;
        match result {
            Err(err) => {
                log::debug!(target: "executor", "VM terminated with exception: {}", err);
                let exception = tvm_exception(err)?;
                vm_phase.exit_code = if let Some(code) = exception.custom_code() {
                    code
                } else {
                    match exception.exception_code() {
                        Some(ExceptionCode::OutOfGas) => !(ExceptionCode::OutOfGas as i32), /* correct error code according cpp code */
                        Some(error_code) => error_code as i32,
                        None => ExceptionCode::UnknownError as i32,
                    }
                };
                vm_phase.exit_arg = match exception
                    .value
                    .as_integer()
                    .and_then(|value| value.into(i32::MIN..=i32::MAX))
                {
                    Err(_) | Ok(0) => None,
                    Ok(exit_arg) => Some(exit_arg),
                };
                raw_exit_arg = Some(exception.value);
            }
            Ok(exit_code) => vm_phase.exit_code = exit_code,
        };
        vm_phase.success = vm.get_committed_state().is_committed();
        log::debug!(target: "executor", "VM terminated with exit code {}", vm_phase.exit_code);

        // calc gas fees
        let gas = vm.get_gas();
        let credit = gas.get_gas_credit() as u32;
        // for external messages gas will not be exacted if VM throws the exception and
        // gas_credit != 0
        let used = gas.get_gas_used() as u64;
        vm_phase.gas_used = used.try_into()?;
        if credit != 0 {
            if is_external {
                fail!(ExecutorError::NoAcceptError(vm_phase.exit_code, raw_exit_arg))
            }
            vm_phase.gas_fees = Grams::zero();
        } else {
            // credit == 0 means contract accepted
            let gas_fees = if is_special { 0 } else { gas_config.calc_gas_fee(used) };
            vm_phase.gas_fees = gas_fees.try_into()?;
        };

        log::debug!(
            target: "executor",
            "gas after: gl: {}, gc: {}, gu: {}, fees: {}",
            gas.get_gas_limit() as u64, credit, used, vm_phase.gas_fees
        );

        // set mode
        vm_phase.mode = 0;
        vm_phase.vm_steps = vm.steps();
        // TODO: vm_final_state_hash
        log::debug!(target: "executor", "acc_balance: {}, gas fees: {}", acc_balance.grams, vm_phase.gas_fees);
        if !acc_balance.grams.sub(&vm_phase.gas_fees)? {
            log::error!(target: "executor", "This situation is unreachable: can't sub funds: {} from acc_balance: {}", vm_phase.gas_fees, acc_balance.grams);
            fail!("can't sub funds: from acc_balance")
        }

        let new_data = if let Ok(cell) = vm.get_committed_state().get_root().as_cell() {
            Some(cell.clone())
        } else {
            log::debug!(target: "executor", "invalid contract, it must be cell in c4 register");
            vm_phase.success = false;
            None
        };

        let out_actions = if let Ok(root_cell) = vm.get_committed_state().get_actions().as_cell() {
            Some(root_cell.clone())
        } else {
            log::debug!(target: "executor", "invalid contract, it must be cell in c5 register");
            vm_phase.success = false;
            None
        };

        *acc = result_acc;
        Ok((TrComputePhase::Vm(vm_phase), out_actions, new_data))
    }

    /// Implementation of transaction's action phase.
    /// If computing phase is successful then action phase is started.
    /// If TVM invoked in computing phase returned some output actions,
    /// then they will be added to transaction's output message list.
    /// Total value from all outbound internal messages will be collected and
    /// substracted from account balance. If account has enough funds this
    /// will be succeded, otherwise action phase is failed, transaction will be
    /// marked as aborted, account changes will be rollbacked.
    #[deprecated]
    fn action_phase(
        &self,
        tr: &mut Transaction,
        acc: &mut Account,
        original_acc_balance: &CurrencyCollection,
        acc_balance: &mut CurrencyCollection,
        msg_remaining_balance: &mut CurrencyCollection,
        compute_phase_fees: &Grams,
        actions_cell: Cell,
        new_data: Option<Cell>,
        my_addr: &MsgAddressInt,
        is_special: bool,
        available_credit: i128,
        minted_shell: &mut u128,
    ) -> Result<(TrActionPhase, Vec<Message>)> {
        let result = self.action_phase_with_copyleft(
            tr,
            acc,
            original_acc_balance,
            acc_balance,
            msg_remaining_balance,
            compute_phase_fees,
            actions_cell,
            new_data,
            my_addr,
            is_special,
            available_credit,
            minted_shell,
        )?;
        Ok((result.phase, result.messages))
    }

    fn action_phase_with_copyleft(
        &self,
        tr: &mut Transaction,
        acc: &mut Account,
        original_acc_balance: &CurrencyCollection,
        acc_balance: &mut CurrencyCollection,
        msg_remaining_balance: &mut CurrencyCollection,
        compute_phase_fees: &Grams,
        actions_cell: Cell,
        new_data: Option<Cell>,
        my_addr: &MsgAddressInt,
        is_special: bool,
        available_credit: i128,
        minted_shell: &mut u128,
    ) -> Result<ActionPhaseResult> {
        let mut out_msgs = vec![];
        let mut acc_copy = acc.clone();
        let mut acc_remaining_balance = acc_balance.clone();
        let mut phase = TrActionPhase::default();
        let mut total_reserved_value = CurrencyCollection::default();
        phase.action_list_hash = actions_cell.repr_hash();
        let mut actions = match OutActions::construct_from_cell(actions_cell) {
            Err(err) => {
                log::debug!(
                    target: "executor",
                    "cannot parse action list: format is invalid, err: {}",
                    err
                );
                // Here you can select only one of 2 error codes:
                // RESULT_CODE_UNKNOWN_OR_INVALID_ACTION or RESULT_CODE_ACTIONLIST_INVALID
                phase.result_code = RESULT_CODE_UNKNOWN_OR_INVALID_ACTION;
                return Ok(ActionPhaseResult::from_phase(phase));
            }
            Ok(actions) => actions,
        };

        if actions.len() > MAX_ACTIONS {
            log::debug!(target: "executor", "too many actions: {}", actions.len());
            phase.result_code = RESULT_CODE_TOO_MANY_ACTIONS;
            return Ok(ActionPhaseResult::from_phase(phase));
        }
        phase.tot_actions = actions.len() as i16;

        let process_err_code =
            |mut err_code: i32, i: usize, phase: &mut TrActionPhase| -> Result<bool> {
                if err_code == -1 {
                    err_code = RESULT_CODE_UNKNOWN_OR_INVALID_ACTION;
                }
                if err_code != 0 {
                    log::debug!(target: "executor", "action failed: error_code={}", err_code);
                    phase.valid = true;
                    phase.result_code = err_code;
                    if i != 0 {
                        phase.result_arg = Some(i as i32);
                    }
                    if err_code == RESULT_CODE_NOT_ENOUGH_GRAMS
                        || err_code == RESULT_CODE_NOT_ENOUGH_EXTRA
                    {
                        phase.no_funds = true;
                    }
                    Ok(true)
                } else {
                    Ok(false)
                }
            };

        let mut account_deleted = false;

        let mut out_msgs0 = vec![];
        let copyleft_reward =
            self.copyleft_action_handler(compute_phase_fees, &mut phase, &actions)?;
        if phase.result_code != 0 {
            return Ok(ActionPhaseResult::from_phase(phase));
        }

        // The ChangeLibrary action can be created by VM in two ways:
        // 1) by the SETLIBCODE and CHANGELIB insns,
        // 2) manually by modifying the c5 register.
        //
        // In the case of CapSetLibCode is not set, (1) is denied by VM but (2) is still
        // available. To deny (2) too, CapSetLibCode needs to be checked here in
        // executor. However, since the executor's behavior gets modified, an
        // additional capability must be checked beforehand.
        let is_change_library_denied = self.config().has_capability(GlobalCapabilities::CapTvmV19)
            && !self.config().has_capability(GlobalCapabilities::CapSetLibCode);

        for (i, action) in actions.iter_mut().enumerate() {
            log::debug!(target: "executor", "\nAction #{}\nType: {}\nInitial balance: {}",
                i,
                action_type(action),
                balance_to_string(&acc_remaining_balance)
            );
            let mut init_balance = acc_remaining_balance.clone();
            let err_code = match std::mem::replace(action, OutAction::None) {
                OutAction::SendMsg { mode, mut out_msg } => {
                    if (mode & SENDMSG_ALL_BALANCE) != 0 {
                        out_msgs0.push((i, mode, out_msg));
                        log::debug!(target: "executor", "Message with flag `SEND_ALL_BALANCE` it will be sent last. Skip it for now.");
                        continue;
                    }
                    let result = outmsg_action_handler(
                        &mut phase,
                        mode,
                        &mut out_msg,
                        &mut acc_remaining_balance,
                        msg_remaining_balance,
                        compute_phase_fees,
                        self.config(),
                        is_special,
                        my_addr,
                        &total_reserved_value,
                        &mut account_deleted,
                    );
                    match result {
                        Ok(_) => {
                            phase.msgs_created += 1;
                            out_msgs0.push((i, mode, out_msg));
                            0
                        }
                        Err(code) => code,
                    }
                }
                OutAction::ReserveCurrency { mode, value } => {
                    match reserve_action_handler(
                        mode,
                        &value,
                        original_acc_balance,
                        &mut acc_remaining_balance,
                    ) {
                        Ok(reserved_value) => {
                            phase.spec_actions += 1;
                            match total_reserved_value.add(&reserved_value) {
                                Ok(_) => 0,
                                Err(_) => RESULT_CODE_INVALID_BALANCE,
                            }
                        }
                        Err(code) => code,
                    }
                }
                OutAction::SetCode { new_code: code } => {
                    match setcode_action_handler(&mut acc_copy, code) {
                        None => {
                            phase.spec_actions += 1;
                            0
                        }
                        Some(code) => code,
                    }
                }
                OutAction::ChangeLibrary { .. } if is_change_library_denied => {
                    RESULT_CODE_UNKNOWN_OR_INVALID_ACTION
                }
                OutAction::ChangeLibrary { mode, code, hash } => {
                    match change_library_action_handler(&mut acc_copy, mode, code, hash) {
                        None => {
                            phase.spec_actions += 1;
                            0
                        }
                        Some(code) => code,
                    }
                }
                OutAction::CopyLeft { .. } => 0,
                OutAction::MintToken { value } => {
                    let mut add_value = CurrencyCollection::new();
                    if is_special {
                        add_value.other = value;
                    }
                    log::debug!(target: "executor", "mint token action with status {} and value {}  in account {}", is_special, add_value, acc_remaining_balance);
                    match acc_remaining_balance.add(&add_value) {
                        Ok(_) => {
                            phase.spec_actions += 1;
                            0
                        }
                        Err(_) => RESULT_CODE_INVALID_BALANCE,
                    }
                }
                OutAction::ExchangeShell { value } => {
                    let mut add_value = CurrencyCollection::new();
                    let mut exchange_value = 0;
                    if let Some(a) = acc_remaining_balance.other.get(&ECC_SHELL_KEY)? {
                        if a <= VarUInteger32::from(value as u128) {
                            add_value.other.set(&ECC_SHELL_KEY, &a)?;
                            log::debug!(target: "executor", "get data of bigint {:?}", a.value().to_u64_digits());
                            let digits = a.value().to_u64_digits();
                            if !digits.1.is_empty() {
                                exchange_value = a.value().to_u64_digits().1[0];
                            }
                        } else {
                            log::debug!(target: "executor", "ord values a {:?}, value {}", a, value);
                            add_value.set_other(ECC_SHELL_KEY, value as u128)?;
                            exchange_value = value;
                        }
                    }
                    log::debug!(target: "executor", "exchange shell token in action in account {} with value {} and final {}", acc_remaining_balance, exchange_value, add_value);
                    match acc_remaining_balance.sub(&add_value) {
                        Ok(true) => {
                            acc_remaining_balance
                                .grams
                                .add(&Grams::from(exchange_value * 1_000_000))?;
                            phase.spec_actions += 1;
                            0
                        }
                        Ok(false) => {
                            phase.spec_actions += 1;
                            0
                        }
                        Err(_) => {
                            phase.spec_actions += 1;
                            0
                        }
                    }
                }
                OutAction::MintShellToken { mut value } => {
                    if available_credit != -1 {
                        if value as i128 > available_credit {
                            value = available_credit.clone().try_into()?;
                        }
                    }
                    acc_remaining_balance.grams.add(&(Grams::from(value) * Grams::from(1000000000)))?;
                    *minted_shell += value as u128;
                    phase.spec_actions += 1;
                    0
                }
                OutAction::None => RESULT_CODE_UNKNOWN_OR_INVALID_ACTION,
            };
            init_balance.sub(&acc_remaining_balance)?;
            log::debug!(target: "executor", "Final balance:   {}\nDelta:           {}",
                balance_to_string(&acc_remaining_balance),
                balance_to_string(&init_balance)
            );
            if process_err_code(err_code, i, &mut phase)? {
                return Ok(ActionPhaseResult::new(phase, vec![], copyleft_reward));
            }
        }
        for (i, mode, mut out_msg) in out_msgs0.into_iter() {
            if (mode & SENDMSG_ALL_BALANCE) == 0 {
                out_msgs.push(out_msg);
                continue;
            }
            log::debug!(target: "executor", "\nSend message with all balance:\nInitial balance: {}",
                balance_to_string(&acc_remaining_balance));
            let result = outmsg_action_handler(
                &mut phase,
                mode,
                &mut out_msg,
                &mut acc_remaining_balance,
                msg_remaining_balance,
                compute_phase_fees,
                self.config(),
                is_special,
                my_addr,
                &total_reserved_value,
                &mut account_deleted,
            );
            log::debug!(target: "executor", "Final balance:   {}", balance_to_string(&acc_remaining_balance));
            let err_code = match result {
                Ok(_) => {
                    phase.msgs_created += 1;
                    out_msgs.push(out_msg);
                    0
                }
                Err(code) => code,
            };
            if process_err_code(err_code, i, &mut phase)? {
                return Ok(ActionPhaseResult::new(phase, vec![], copyleft_reward));
            }
        }

        // calc new account balance
        log::debug!(target: "executor", "\nReturn reserved balance:\nInitial:  {}\nReserved: {}",
            balance_to_string(&acc_remaining_balance),
            balance_to_string(&total_reserved_value)
        );
        if let Err(err) = acc_remaining_balance.add(&total_reserved_value) {
            log::debug!(target: "executor", "failed to add account balance with reserved value {}", err);
            fail!("failed to add account balance with reserved value {}", err)
        }

        log::debug!(target: "executor", "Final:    {}", balance_to_string(&acc_remaining_balance));

        let fee = phase.total_action_fees();
        log::debug!(target: "executor", "Total action fees: {}", fee);
        tr.add_fee_grams(&fee)?;

        if account_deleted {
            log::debug!(target: "executor", "\nAccount deleted");
            phase.status_change = AccStatusChange::Deleted;
        }
        phase.valid = true;
        phase.success = true;
        *acc_balance = acc_remaining_balance;
        *acc = acc_copy;
        if let Some(new_data) = new_data {
            acc.set_data(new_data);
        }
        Ok(ActionPhaseResult::new(phase, out_msgs, copyleft_reward))
    }

    /// Implementation of transaction's bounce phase.
    /// Bounce phase occurs only if transaction 'aborted' flag is set and
    /// if inbound message is internal message with field 'bounce=true'.
    /// Generates outbound internal message for original message sender, with
    /// value equal to value of original message minus gas payments and
    /// forwarding fees and empty body. Generated message is added to
    /// transaction's output message list.
    fn bounce_phase(
        &self,
        mut remaining_msg_balance: CurrencyCollection,
        acc_balance: &mut CurrencyCollection,
        compute_phase_fees: &Grams,
        msg: &Message,
        tr: &mut Transaction,
        my_addr: &MsgAddressInt,
        block_version: u32,
    ) -> Result<(TrBouncePhase, Option<Message>)> {
        let header = msg.int_header().ok_or_else(|| error!("Not found msg internal header"))?;
        if !header.bounce {
            fail!("Bounce flag not set")
        }
        // create bounced message and swap src and dst addresses
        let mut header = header.clone();
        let msg_src =
            header.src_ref().ok_or_else(|| error!("Not found src in message header"))?.clone();
        let msg_dst = std::mem::replace(&mut header.dst, msg_src);
        header.set_src(msg_dst);
        match check_rewrite_dest_addr(&header.dst, self.config(), my_addr) {
            Ok(new_dst) => header.dst = new_dst,
            Err(_) => {
                log::warn!(target: "executor", "Incorrect destination address in a bounced message {}", header.dst);
                fail!("Incorrect destination address in a bounced message {}", header.dst)
            }
        }

        let is_masterchain = msg.is_masterchain();

        // create header for new bounced message and swap src and dst addresses
        header.ihr_disabled = true;
        header.bounce = false;
        header.bounced = true;
        header.ihr_fee = Grams::zero();

        let mut bounce_msg = Message::with_int_header(header);
        if self.config().has_capability(GlobalCapabilities::CapBounceMsgBody) {
            let mut builder = (-1i32).write_to_new_cell()?;
            if let Some(body) = msg.body() {
                let mut body_copy = body.clone();
                body_copy.shrink_data(0..256);
                builder.append_bytestring(&body_copy)?;
                if self.config().has_capability(GlobalCapabilities::CapFullBodyInBounced) {
                    builder.checked_append_reference(body.into_cell())?;
                }
            }
            bounce_msg.set_body(SliceData::load_builder(builder)?);
            if self.config().has_capability(GlobalCapabilities::CapFullBodyInBounced) {
                if let Some(init) = msg.state_init() {
                    bounce_msg.set_state_init(init.clone());
                }
            }
        }

        // calculated storage for bounced message is empty
        let serialized_message = bounce_msg.serialize()?;
        let (storage, fwd_full_fees) = if block_version
            >= VERSION_BLOCK_NEW_CALCULATION_BOUNCED_STORAGE
        {
            let mut storage = StorageUsedShort::default();
            storage.append(&serialized_message);
            let storage_bits = storage.bits() - serialized_message.bit_length() as u64;
            let storage_cells = storage.cells() - 1;
            let fwd_full_fees = self.config().calc_fwd_fee(is_masterchain, &serialized_message)?;
            (StorageUsedShort::with_values_checked(storage_cells, storage_bits)?, fwd_full_fees)
        } else {
            let fwd_full_fees = self.config().calc_fwd_fee(is_masterchain, &Cell::default())?;
            (StorageUsedShort::with_values_checked(0, 0)?, fwd_full_fees)
        };
        let fwd_prices = self.config().get_fwd_prices(is_masterchain);
        let fwd_mine_fees = fwd_prices.mine_fee_checked(&fwd_full_fees)?;
        let fwd_fees = fwd_full_fees - fwd_mine_fees;

        log::debug!(target: "executor", "get fee {} from bounce msg {}", fwd_full_fees, remaining_msg_balance);

        if remaining_msg_balance.grams < fwd_full_fees + *compute_phase_fees {
            log::debug!(
                target: "executor", "bounce phase - not enough grams {} to get fwd fee {}",
                remaining_msg_balance, fwd_full_fees
            );
            return Ok((TrBouncePhase::no_funds(storage, fwd_full_fees), None));
        }

        acc_balance.sub(&remaining_msg_balance)?;
        remaining_msg_balance.grams.sub(&fwd_full_fees)?;
        remaining_msg_balance.grams.sub(compute_phase_fees)?;
        match bounce_msg.header_mut() {
            CommonMsgInfo::IntMsgInfo(header) => {
                header.value = remaining_msg_balance.clone();
                header.fwd_fee = fwd_fees;
            }
            _ => fail!("Error during getting message header"),
        }

        log::debug!(
            target: "executor",
            "bounce fees: {} bounce value: {}",
            fwd_mine_fees, bounce_msg.get_value().unwrap().grams
        );
        tr.add_fee_grams(&fwd_mine_fees)?;
        Ok((TrBouncePhase::ok(storage, fwd_mine_fees, fwd_fees), Some(bounce_msg)))
    }

    fn copyleft_action_handler(
        &self,
        compute_phase_fees: &Grams,
        phase: &mut TrActionPhase,
        actions: &LinkedList<OutAction>,
    ) -> Result<Option<CopyleftReward>> {
        let mut copyleft_reward = Grams::zero();
        let mut copyleft_address = AccountId::default();
        let mut was_copyleft_instruction = false;

        for (i, action) in actions.iter().enumerate() {
            if let OutAction::CopyLeft { license, address } = action {
                if was_copyleft_instruction {
                    fail!("Duplicated copyleft action")
                }
                let copyleft_config = self.config().raw_config().copyleft_config()?;
                phase.spec_actions += 1;
                if let Some(copyleft_percent) = copyleft_config.license_rates.get(license)? {
                    if copyleft_percent >= 100 {
                        fail!(
                            "copyleft percent on license {} is too big {}",
                            license,
                            copyleft_percent
                        )
                    }
                    log::debug!(
                        target: "executor",
                        "Found copyleft action: license: {}, address: {}",
                        license, address
                    );
                    copyleft_reward = (*compute_phase_fees * copyleft_percent as u128) / 100;
                    copyleft_address = address.clone();
                    was_copyleft_instruction = true;
                } else {
                    log::debug!(target: "executor", "Not found license {} in config", license);
                    phase.result_code = RESULT_CODE_NOT_FOUND_LICENSE;
                    phase.result_arg = Some(i as i32);
                    return Ok(None);
                }
            }
        }

        if was_copyleft_instruction && !copyleft_reward.is_zero() {
            Ok(Some(CopyleftReward { reward: copyleft_reward, address: copyleft_address }))
        } else {
            Ok(None)
        }
    }

    fn add_messages(
        &self,
        tr: &mut Transaction,
        out_msgs: Vec<Message>,
        lt: Arc<AtomicU64>,
    ) -> Result<u64> {
        let mut lt = lt.fetch_add(1 + out_msgs.len() as u64, Ordering::Relaxed);
        lt += 1;
        for mut msg in out_msgs {
            msg.set_at_and_lt(tr.now(), lt);
            tr.add_out_message(&msg)?;
            lt += 1;
        }
        Ok(lt)
    }
}

/// Calculate new account state according to inbound message and current account
/// state. If account does not exist - it can be created with uninitialized
/// state. If account is uninitialized - it can be created with active state.
/// If account exists - it can be frozen.
/// Returns computed initial phase.
fn compute_new_state(
    acc: &mut Account,
    acc_balance: &CurrencyCollection,
    in_msg: &Message,
    config: &BlockchainConfig,
) -> Result<Option<ComputeSkipReason>> {
    log::debug!(target: "executor", "compute_account_state");
    let init_code_hash = config.has_capability(GlobalCapabilities::CapInitCodeHash);
    let disable_set_lib = !config.has_capability(GlobalCapabilities::CapSetLibCode);
    match acc.status() {
        AccountStatus::AccStateNonexist => {
            log::error!(target: "executor", "account must exist");
            Ok(Some(if in_msg.state_init().is_none() {
                ComputeSkipReason::NoState
            } else {
                ComputeSkipReason::BadState
            }))
        }
        // Account exists, but can be in different states.
        AccountStatus::AccStateActive => {
            if config.has_capability(GlobalCapabilities::CapSuspendedList) {
                if let Some(suspended_addresses) = config.raw_config().suspended_addresses()? {
                    let addr =
                        acc.get_addr().ok_or_else(|| error!("active account must have address"))?;
                    let wc = addr.workchain_id();
                    let addr = UInt256::construct_from(&mut addr.address())?;

                    if suspended_addresses.is_suspended(wc, addr)? {
                        log::debug!(target: "executor", "account is suspended");
                        return Ok(Some(ComputeSkipReason::Suspended));
                    }
                }
            }

            // account is active, just return it
            log::debug!(target: "executor", "account state: AccountActive");
            Ok(None)
        }
        AccountStatus::AccStateUninit => {
            log::debug!(target: "executor", "AccountUninit");
            if let Some(state_init) = in_msg.state_init() {
                // if msg is a constructor message then
                // borrow code and data from it and switch account state to 'active'.
                log::debug!(target: "executor", "message for uninitialized: activated");
                let text = "Cannot construct account from message with hash";
                if !check_libraries(state_init, disable_set_lib, text, in_msg) {
                    return Ok(Some(ComputeSkipReason::BadState));
                }
                match acc.try_activate_by_init_code_hash(state_init, init_code_hash) {
                    Err(err) => {
                        log::debug!(target: "executor", "reason: {}", err);
                        Ok(Some(ComputeSkipReason::BadState))
                    }
                    Ok(_) => Ok(None),
                }
            } else {
                log::debug!(target: "executor", "message for uninitialized: skip computing phase");
                Ok(Some(ComputeSkipReason::NoState))
            }
        }
        AccountStatus::AccStateFrozen => {
            log::debug!(target: "executor", "AccountFrozen");
            // account balance was credited and if it positive after that
            // and inbound message bear code and data then make some check and unfreeze
            // account
            if !acc_balance.grams.is_zero() {
                // This check is redundant
                if let Some(state_init) = in_msg.state_init() {
                    let text = "Cannot unfreeze account from message with hash";
                    if !check_libraries(state_init, disable_set_lib, text, in_msg) {
                        return Ok(Some(ComputeSkipReason::BadState));
                    }
                    log::debug!(target: "executor", "message for frozen: activated");
                    return match acc.try_activate_by_init_code_hash(state_init, init_code_hash) {
                        Err(err) => {
                            log::debug!(target: "executor", "reason: {}", err);
                            Ok(Some(ComputeSkipReason::BadState))
                        }
                        Ok(_) => Ok(None),
                    };
                }
            }
            // skip computing phase, because account is frozen (bad state)
            log::debug!(target: "executor", "account is frozen (bad state): skip computing phase");
            Ok(Some(ComputeSkipReason::NoState))
        }
    }
}

fn check_replace_src_addr<'a>(
    src: &'a Option<MsgAddressInt>,
    acc_addr: &'a MsgAddressInt,
) -> Option<&'a MsgAddressInt> {
    match src {
        None => Some(acc_addr),
        Some(src) => match src {
            MsgAddressInt::AddrStd(_) => {
                if src != acc_addr {
                    None
                } else {
                    Some(src)
                }
            }
            MsgAddressInt::AddrVar(_) => None,
        },
    }
}

fn is_valid_addr_len(
    addr_len: u16,
    min_addr_len: u16,
    max_addr_len: u16,
    addr_len_step: u16,
) -> bool {
    (addr_len >= min_addr_len)
        && (addr_len <= max_addr_len)
        && ((addr_len == min_addr_len)
            || (addr_len == max_addr_len)
            || ((addr_len_step != 0) && ((addr_len - min_addr_len) % addr_len_step == 0)))
}

fn check_rewrite_dest_addr(
    dst: &MsgAddressInt,
    config: &BlockchainConfig,
    my_addr: &MsgAddressInt,
) -> std::result::Result<MsgAddressInt, IncorrectCheckRewrite> {
    let (anycast_opt, addr_len, workchain_id, address, repack);
    match dst {
        MsgAddressInt::AddrVar(dst) => {
            repack = (dst.addr_len.as_u32() == 256)
                && (dst.workchain_id >= -128)
                && (dst.workchain_id < 128);
            anycast_opt = dst.anycast.clone();
            addr_len = dst.addr_len.as_u16();
            workchain_id = dst.workchain_id;
            address = dst.address.clone();
        }
        MsgAddressInt::AddrStd(dst) => {
            repack = false;
            anycast_opt = dst.anycast.clone();
            addr_len = 256;
            workchain_id = dst.workchain_id as i32;
            address = dst.address.clone();
        }
    }

    let cap_workchains = config.raw_config().has_capability(GlobalCapabilities::CapWorkchains);
    let is_masterchain = workchain_id == MASTERCHAIN_ID;
    if !is_masterchain {
        if !cap_workchains
            && my_addr.workchain_id() != workchain_id
            && my_addr.workchain_id() != MASTERCHAIN_ID
        {
            log::debug!(
                target: "executor",
                "cannot send message from {} to {} it doesn't allow yet",
                my_addr, dst
            );
            return Err(IncorrectCheckRewrite::Other);
        }
        let workchains = config.raw_config().workchains().unwrap_or_default();
        if let Ok(Some(wc)) = workchains.get(&workchain_id) {
            if !wc.accept_msgs {
                log::debug!(
                    target: "executor",
                    "destination address belongs to workchain {} not accepting new messages",
                    workchain_id
                );
                return Err(IncorrectCheckRewrite::Other);
            }
            let (min_addr_len, max_addr_len, addr_len_step) = match wc.format {
                WorkchainFormat::Extended(wf) => {
                    (wf.min_addr_len(), wf.max_addr_len(), wf.addr_len_step())
                }
                WorkchainFormat::Basic(_) => (256, 256, 0),
            };
            if !is_valid_addr_len(addr_len, min_addr_len, max_addr_len, addr_len_step) {
                log::debug!(
                    target: "executor",
                    "destination address has length {} invalid for destination workchain {}",
                    addr_len, workchain_id
                );
                return Err(IncorrectCheckRewrite::Other);
            }
        } else {
            log::debug!(
                target: "executor",
                "destination address contains unknown workchain_id {}",
                workchain_id
            );
            return Err(IncorrectCheckRewrite::Other);
        }
    } else {
        if !cap_workchains
            && my_addr.workchain_id() != MASTERCHAIN_ID
            && my_addr.workchain_id() != BASE_WORKCHAIN_ID
        {
            log::debug!(
                target: "executor",
                "masterchain cannot accept from {} workchain",
                my_addr.workchain_id()
            );
            return Err(IncorrectCheckRewrite::Other);
        }
        if addr_len != 256 {
            log::debug!(
                target: "executor",
                "destination address has length {} invalid for destination workchain {}",
                addr_len, workchain_id
            );
            return Err(IncorrectCheckRewrite::Other);
        }
    }

    if anycast_opt.is_some() {
        log::debug!(target: "executor", "address cannot be anycast");
        return Err(IncorrectCheckRewrite::Anycast);
        // if is_masterchain {
        // log::debug!(target: "executor", "masterchain address cannot be
        // anycast"); return None
        // }
        // match src.address().get_slice(0, anycast.depth.as_usize()) {
        // Ok(pfx) => {
        // if pfx != anycast.rewrite_pfx {
        // match AnycastInfo::with_rewrite_pfx(pfx) {
        // Ok(anycast) => {
        // repack = true;
        // anycast_opt = Some(anycast)
        // }
        // Err(err) => {
        // log::debug!(target: "executor", "Incorrect anycast prefix {}", err);
        // return None
        // }
        // }
        // }
        // }
        // Err(err) => {
        // log::debug!(target: "executor", "Incorrect src address {}", err);
        // return None
        // }
        // }
    }

    if !repack {
        Ok(dst.clone())
    } else if addr_len == 256 && (-128..128).contains(&workchain_id) {
        // repack as an addr_std
        MsgAddressInt::with_standart(anycast_opt, workchain_id as i8, address)
            .map_err(|_| IncorrectCheckRewrite::Other)
    } else {
        // repack as an addr_var
        MsgAddressInt::with_variant(anycast_opt, workchain_id, address)
            .map_err(|_| IncorrectCheckRewrite::Other)
    }
}

fn outmsg_action_handler(
    phase: &mut TrActionPhase,
    mut mode: u8,
    msg: &mut Message,
    acc_balance: &mut CurrencyCollection,
    msg_balance: &mut CurrencyCollection,
    compute_phase_fees: &Grams,
    config: &BlockchainConfig,
    is_special: bool,
    my_addr: &MsgAddressInt,
    reserved_value: &CurrencyCollection,
    account_deleted: &mut bool,
) -> std::result::Result<CurrencyCollection, i32> {
    // we cannot send all balance from account and from message simultaneously ?
    let invalid_flags = SENDMSG_REMAINING_MSG_BALANCE | SENDMSG_ALL_BALANCE;
    if (mode & !SENDMSG_VALID_FLAGS) != 0
        || (mode & invalid_flags) == invalid_flags
        || ((mode & SENDMSG_DELETE_IF_EMPTY) != 0 && (mode & SENDMSG_ALL_BALANCE) == 0)
    {
        log::error!(target: "executor", "outmsg mode has unsupported flags");
        return Err(RESULT_CODE_UNSUPPORTED);
    }
    let skip = if (mode & SENDMSG_IGNORE_ERROR) != 0 { None } else { Some(()) };
    let (fwd_mine_fee, total_fwd_fees);
    let mut result_value; // to sub from acc_balance

    if let Some(new_src) = check_replace_src_addr(&msg.src(), my_addr) {
        msg.set_src_address(new_src.clone());
    } else {
        log::warn!(target: "executor", "Incorrect source address {:?}", msg.src());
        return Err(RESULT_CODE_INCORRECT_SRC_ADDRESS);
    }

    let fwd_prices = config.get_fwd_prices(msg.is_masterchain());
    let compute_fwd_fee = if is_special {
        Grams::default()
    } else {
        msg
            .serialize()
            .and_then(|cell| config.calc_fwd_fee(msg.is_masterchain(), &cell))
            .map_err(|err| {
                log::error!(target: "executor", "cannot serialize message in action phase : {}", err);
                RESULT_CODE_ACTIONLIST_INVALID
            })?
    };

    if let Some(int_header) = msg.int_header_mut() {
        match check_rewrite_dest_addr(&int_header.dst, config, my_addr) {
            Ok(new_dst) => int_header.dst = new_dst,
            Err(type_error) => {
                if type_error == IncorrectCheckRewrite::Anycast {
                    log::warn!(target: "executor", "Incorrect destination anycast address {}", int_header.dst);
                    return Err(skip.map(|_| RESULT_CODE_ANYCAST).unwrap_or_default());
                } else {
                    log::warn!(target: "executor", "Incorrect destination address {}", int_header.dst);
                    return Err(skip
                        .map(|_| RESULT_CODE_INCORRECT_DST_ADDRESS)
                        .unwrap_or_default());
                }
            }
        }

        int_header.bounced = false;
        result_value = int_header.value.clone();

        if cfg!(feature = "ihr_disabled") {
            int_header.ihr_disabled = true;
        }
        if !int_header.ihr_disabled {
            let compute_ihr_fee = fwd_prices
                .ihr_fee_checked(&compute_fwd_fee)
                .map_err(|_| RESULT_CODE_UNSUPPORTED)?;
            if int_header.ihr_fee < compute_ihr_fee {
                int_header.ihr_fee = compute_ihr_fee
            }
        } else {
            int_header.ihr_fee = Grams::zero();
        }
        let fwd_fee = *std::cmp::max(&int_header.fwd_fee, &compute_fwd_fee);
        fwd_mine_fee =
            fwd_prices.mine_fee_checked(&fwd_fee).map_err(|_| RESULT_CODE_UNSUPPORTED)?;
        total_fwd_fees = fwd_fee + int_header.ihr_fee;

        let fwd_remain_fee = fwd_fee - fwd_mine_fee;
        if (mode & SENDMSG_ALL_BALANCE) != 0 {
            // send all remaining account balance
            result_value = acc_balance.clone();
            int_header.value = acc_balance.clone();

            mode &= !SENDMSG_PAY_FEE_SEPARATELY;
        }
        if (mode & SENDMSG_REMAINING_MSG_BALANCE) != 0 {
            // send all remainig balance of inbound message
            result_value.add(msg_balance).ok();
            if (mode & SENDMSG_PAY_FEE_SEPARATELY) == 0 {
                if &result_value.grams < compute_phase_fees {
                    return Err(skip.map(|_| RESULT_CODE_NOT_ENOUGH_GRAMS).unwrap_or_default());
                }
                result_value.grams.sub(compute_phase_fees).map_err(|err| {
                    log::error!(target: "executor", "cannot subtract msg balance : {}", err);
                    RESULT_CODE_ACTIONLIST_INVALID
                })?;
            }
            int_header.value = result_value.clone();
        }
        if (mode & SENDMSG_PAY_FEE_SEPARATELY) != 0 {
            // we must pay the fees, sum them with msg value
            result_value.grams += total_fwd_fees;
        } else if int_header.value.grams < total_fwd_fees {
            // msg value is too small, reciever cannot pay the fees
            log::warn!(
                target: "executor",
                "msg balance {} is too small, cannot pay fwd+ihr fees: {}",
                int_header.value.grams, total_fwd_fees
            );
            return Err(skip.map(|_| RESULT_CODE_NOT_ENOUGH_GRAMS).unwrap_or_default());
        } else {
            // reciever will pay the fees
            int_header.value.grams -= total_fwd_fees;
        }

        // set evaluated fees and value back to msg
        int_header.fwd_fee = fwd_remain_fee;
    } else if msg.ext_out_header().is_some() {
        fwd_mine_fee = compute_fwd_fee;
        total_fwd_fees = compute_fwd_fee;
        result_value = CurrencyCollection::from_grams(compute_fwd_fee);
    } else {
        return Err(-1);
    }

    if acc_balance.grams < result_value.grams {
        log::warn!(
            target: "executor",
            "account balance {} is too small, cannot send {}", acc_balance.grams, result_value.grams
        );
        return Err(skip.map(|_| RESULT_CODE_NOT_ENOUGH_GRAMS).unwrap_or_default());
    }
    match acc_balance.sub(&result_value) {
        Ok(false) | Err(_) => {
            log::warn!(
                target: "executor",
                "account balance {} is too small, cannot send {}", acc_balance, result_value
            );
            return Err(skip.map(|_| RESULT_CODE_NOT_ENOUGH_EXTRA).unwrap_or_default());
        }
        _ => (),
    }
    let mut acc_balance_copy = ExtraCurrencyCollection::default();
    let predicate = |key: u32, b: tvm_block::VarUInteger32| -> Result<bool> {
        if !b.is_zero() {
            acc_balance_copy.set(&key, &b)?;
        }
        Ok(true)
    };
    match acc_balance.other.iterate_with_keys(predicate) {
        Ok(false) | Err(_) => {
            log::warn!(target: "executor", "Cannot reduce account extra balance");
            return Err(skip.map(|_| RESULT_CODE_INVALID_BALANCE).unwrap_or_default());
        }
        _ => (),
    }
    std::mem::swap(&mut acc_balance.other, &mut acc_balance_copy);

    if (mode & SENDMSG_DELETE_IF_EMPTY) != 0
        && (mode & SENDMSG_ALL_BALANCE) != 0
        && acc_balance.grams.is_zero()
        && reserved_value.grams.is_zero()
    {
        *account_deleted = true;
    }

    // total fwd fees is sum of messages full fwd and ihr fees
    phase.add_fwd_fees(total_fwd_fees);

    // total action fees is sum of messages fwd mine fees
    phase.add_action_fees(fwd_mine_fee);

    let msg_cell = msg.serialize().map_err(|err| {
        log::error!(target: "executor", "cannot serialize message in action phase : {}", err);
        RESULT_CODE_ACTIONLIST_INVALID
    })?;
    phase.tot_msg_size.append(&msg_cell);

    if phase.tot_msg_size.bits() as usize > MAX_MSG_BITS
        || phase.tot_msg_size.cells() as usize > MAX_MSG_CELLS
    {
        log::warn!(target: "executor", "message too large : bits: {}, cells: {}", phase.tot_msg_size.bits(), phase.tot_msg_size.cells());
        return Err(RESULT_CODE_INVALID_BALANCE);
    }

    if (mode & (SENDMSG_ALL_BALANCE | SENDMSG_REMAINING_MSG_BALANCE)) != 0 {
        *msg_balance = CurrencyCollection::default();
    }

    log::debug!(target: "executor", "Message details:\n\tFlag: {}\n\tValue: {}\n\tSource: {}\n\tDestination: {}\n\tBody: {}\n\tStateInit: {}",
        mode,
        balance_to_string(&result_value),
        msg.src().map_or("None".to_string(), |addr| addr.to_string()),
        msg.dst().map_or("None".to_string(), |addr| addr.to_string()),
        msg.body().map_or("None".to_string(), |data| data.to_string()),
        msg.state_init().map_or("None".to_string(), |_| "Present".to_string())
    );

    Ok(result_value)
}

/// Reserves some grams from accout balance.
/// Returns calculated reserved value. its calculation depends on mode.
/// Reduces balance by the amount of the reserved value.
fn reserve_action_handler(
    mode: u8,
    val: &CurrencyCollection,
    original_acc_balance: &CurrencyCollection,
    acc_remaining_balance: &mut CurrencyCollection,
) -> std::result::Result<CurrencyCollection, i32> {
    if mode & !RESERVE_VALID_MODES != 0 {
        return Err(RESULT_CODE_UNKNOWN_OR_INVALID_ACTION);
    }
    log::debug!(target: "executor", "Reserve with mode = {} value = {}", mode, balance_to_string(val));

    let mut reserved;
    if mode & RESERVE_PLUS_ORIG != 0 {
        // Append all currencies
        if mode & RESERVE_REVERSE != 0 {
            reserved = original_acc_balance.clone();
            let result = reserved.sub(val);
            match result {
                Err(_) => return Err(RESULT_CODE_INVALID_BALANCE),
                Ok(false) => return Err(RESULT_CODE_UNSUPPORTED),
                Ok(true) => (),
            }
        } else {
            reserved = val.clone();
            reserved.add(original_acc_balance).or(Err(RESULT_CODE_INVALID_BALANCE))?;
        }
    } else {
        if mode & RESERVE_REVERSE != 0 {
            // flag 8 without flag 4 unacceptable
            return Err(RESULT_CODE_UNKNOWN_OR_INVALID_ACTION);
        }
        reserved = val.clone();
    }
    if mode & RESERVE_IGNORE_ERROR != 0 {
        // Only grams
        reserved.grams = min(reserved.grams, acc_remaining_balance.grams);
    }

    let mut remaining = acc_remaining_balance.clone();
    if remaining.grams.as_u128() < reserved.grams.as_u128() {
        return Err(RESULT_CODE_NOT_ENOUGH_GRAMS);
    }
    let result = remaining.sub(&reserved);
    match result {
        Err(_) => return Err(RESULT_CODE_INVALID_BALANCE),
        Ok(false) => return Err(RESULT_CODE_NOT_ENOUGH_EXTRA),
        Ok(true) => (),
    }
    std::mem::swap(&mut remaining, acc_remaining_balance);

    if mode & RESERVE_ALL_BUT != 0 {
        // swap all currencies
        std::mem::swap(&mut reserved, acc_remaining_balance);
    }

    Ok(reserved)
}

fn setcode_action_handler(acc: &mut Account, code: Cell) -> Option<i32> {
    log::debug!(target: "executor", "OutAction::SetCode\nPrevious code hash: {:x}\nNew code hash:      {:x}",
        acc.get_code().unwrap_or_default().repr_hash(),
        code.repr_hash(),
    );
    match acc.set_code(code) {
        true => None,
        false => Some(RESULT_CODE_BAD_ACCOUNT_STATE),
    }
}

fn change_library_action_handler(
    acc: &mut Account,
    mode: u8,
    code: Option<Cell>,
    hash: Option<UInt256>,
) -> Option<i32> {
    let result = match (code, hash) {
        (Some(code), None) => {
            log::debug!(target: "executor", "OutAction::ChangeLibrary mode: {}, code: {}", mode, code);
            if mode == 0 {
                // TODO: Wrong codes. Look tvm_block/out_actions::SET_LIB_CODE_REMOVE
                acc.delete_library(&code.repr_hash())
            } else {
                acc.set_library(code, (mode & 2) == 2)
            }
        }
        (None, Some(hash)) => {
            log::debug!(target: "executor", "OutAction::ChangeLibrary mode: {}, hash: {:x}", mode, hash);
            if mode == 0 {
                acc.delete_library(&hash)
            } else {
                acc.set_library_flag(&hash, (mode & 2) == 2)
            }
        }
        _ => false,
    };
    match result {
        true => None,
        false => Some(RESULT_CODE_BAD_ACCOUNT_STATE),
    }
}

fn init_gas(
    acc_balance: u128,
    msg_balance: u128,
    is_external: bool,
    is_special: bool,
    is_ordinary: bool,
    gas_info: &GasLimitsPrices,
) -> Gas {
    let gas_max = if is_special {
        gas_info.special_gas_limit
    } else {
        min(
            (1 << (7 * 8)) - 1, // because gas_limit is stored as VarUInteger7
            min(gas_info.gas_limit, gas_info.calc_gas(acc_balance)),
        )
    };
    let mut gas_credit = 0;
    let gas_limit = if !is_ordinary {
        gas_max
    } else {
        if is_external {
            gas_credit = min(
                (1 << (3 * 8)) - 1, // because gas_credit is stored as VarUInteger3
                min(gas_info.gas_credit, gas_max),
            );
        }
        min(gas_max, gas_info.calc_gas(msg_balance))
    };
    log::debug!(
        target: "executor",
        "gas before: gm: {}, gl: {}, gc: {}, price: {}",
        gas_max, gas_limit, gas_credit, gas_info.get_real_gas_price()
    );
    Gas::new(
        gas_limit as i64,
        gas_credit as i64,
        gas_max as i64,
        gas_info.get_real_gas_price() as i64,
    )
}

fn check_libraries(init: &StateInit, disable_set_lib: bool, text: &str, msg: &Message) -> bool {
    match init.libraries().len() {
        Ok(len) => {
            if !disable_set_lib || len == 0 {
                true
            } else {
                log::trace!(
                    target: "executor",
                    "{} {:x} because libraries are disabled",
                        text, msg.hash().unwrap_or_default()
                );
                false
            }
        }
        Err(err) => {
            log::trace!(
                target: "executor",
                "{} {:x} because libraries are broken {}",
                    text, msg.hash().unwrap_or_default(), err
            );
            false
        }
    }
}

/// Calculate new account according to inbound message.
/// If message has no value, account will not created.
/// If hash of state_init is equal to account address (or flag check address is
/// false), account will be active. Otherwise, account will be nonexist or
/// uninit according bounce flag: if bounce, account will be uninit that save
/// money.
fn account_from_message(
    msg: &Message,
    msg_remaining_balance: &CurrencyCollection,
    check_address: bool,
    init_code_hash: bool,
    disable_set_lib: bool,
) -> Option<Account> {
    let hdr = msg.int_header()?;
    if let Some(init) = msg.state_init() {
        if init.code().is_some() {
            if !check_address || (init.hash().ok()? == hdr.dst.address()) {
                let text = "Cannot construct account from message with hash";
                if check_libraries(init, disable_set_lib, text, msg) {
                    return Account::active_by_init_code_hash(
                        hdr.dst.clone(),
                        UInt256::new(),
                        msg_remaining_balance.clone(),
                        0,
                        init.clone(),
                        init_code_hash,
                    )
                    .ok();
                }
            } else if check_address {
                log::trace!(
                    target: "executor",
                    "Cannot construct account from message with hash {:x} \
                        because the destination address does not math with hash message code",
                        msg.hash().unwrap_or_default()
                );
            }
        }
    }
    if hdr.bounce {
        log::trace!(
            target: "executor",
            "Account will not be created. Value of {:x} message will be returned",
            msg.hash().unwrap_or_default()
        );
        None
    } else {
        Some(Account::uninit(hdr.dst.clone(), UInt256::new(), 0, 0, msg_remaining_balance.clone()))
    }
}

fn balance_to_string(balance: &CurrencyCollection) -> String {
    let value = balance.grams.as_u128();
    format!(
        "{}.{:03} {:03} {:03}      ({})",
        value / 1e9 as u128,
        (value % 1e9 as u128) / 1e6 as u128,
        (value % 1e6 as u128) / 1e3 as u128,
        value % 1e3 as u128,
        value,
    )
}

fn action_type(action: &OutAction) -> String {
    match action {
        OutAction::SendMsg { mode: _, out_msg: _ } => "SendMsg".to_string(),
        OutAction::SetCode { new_code: _ } => "SetCode".to_string(),
        OutAction::ReserveCurrency { mode: _, value: _ } => "ReserveCurrency".to_string(),
        OutAction::ChangeLibrary { mode: _, code: _, hash: _ } => "ChangeLibrary".to_string(),
        _ => "Unknown".to_string(),
    }
}<|MERGE_RESOLUTION|>--- conflicted
+++ resolved
@@ -203,13 +203,9 @@
             _ => true,
         };
         let src_dapp_id = params.src_dapp_id.clone();
-<<<<<<< HEAD
+        log::trace!(target: "executor", "Src_dapp_id {:?}, previous_state {:?}, account {:?}, state {:?}", src_dapp_id, is_previous_state_active, account, account.state());
         let mut transaction =
             self.execute_with_params(in_msg, &mut account, params, available_credit, minted_shell)?;
-=======
-        log::trace!(target: "executor", "Src_dapp_id {:?}, previous_state {:?}, account {:?}, state {:?}", src_dapp_id, is_previous_state_active, account, account.state());
-        let mut transaction = self.execute_with_params(in_msg, &mut account, params)?;
->>>>>>> b1a9d530
         if self.config().has_capability(GlobalCapabilities::CapFastStorageStat) {
             account.update_storage_stat_fast()?;
         } else {
