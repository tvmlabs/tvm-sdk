--- conflicted
+++ resolved
@@ -920,15 +920,10 @@
                     }
                 }
                 OutAction::MintShellToken { mut value } => {
-<<<<<<< HEAD
-                    if available_credit != INFINITY_CREDIT && value as i128 > available_credit {
-                        value = available_credit.try_into()?;
-=======
                     if available_credit != INFINITY_CREDIT {
                         if value as i128 + minted_shell.clone() as i128 > available_credit {
                             value = available_credit.clone().try_into()?;
                         }
->>>>>>> f4c43f91
                     }
                     match acc_remaining_balance.grams.add(&(Grams::from(value))) {
                         Ok(true) => {
