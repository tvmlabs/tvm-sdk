[package]
name = 'ton_sdk'
version = '1.39.0'
edition = '2018'
license = 'Apache-2.0'
authors = [ 'TON Labs LTD <support@tonlabs.io>' ]

[dependencies]
<<<<<<< HEAD
ton_abi = { git = 'https://github.com/tonlabs/ton-labs-abi.git', tag = '2.3.19' }
ton_block = { git = 'https://github.com/tonlabs/ton-labs-block.git', tag = '1.8.11' }
ton_vm = { default-features = false, git = 'https://github.com/tonlabs/ton-labs-vm.git', tag = '1.8.52' }
ton_types = { git = 'https://github.com/tonlabs/ton-labs-types.git', tag = '1.11.4' }
=======
ton_abi = { git = 'https://github.com/tonlabs/ton-labs-abi.git', tag = '2.3.45' }
ton_block = { git = 'https://github.com/tonlabs/ton-labs-block.git', tag = '1.9.10' }
ton_types = { git = 'https://github.com/tonlabs/ton-labs-types.git', tag = '1.12.4' }
ton_vm = { default-features = false, git = 'https://github.com/tonlabs/ton-labs-vm.git', tag = '1.8.79' }
>>>>>>> 05effacb

api_info = { path = '../api/info' }
api_derive = { path = '../api/derive' }

num-bigint = '0.4'
sha2 = '0.9'
serde_json = '1.0.41'
serde = '1.0.91'
serde_derive = '1.0.91'
hex = '0.3.2'
ed25519-dalek = '1.0.0'
lazy_static = '1.1.0'
base64 = '0.10.0'
chrono = '0.4.9'
failure = '0.1'
num-traits = '0.2'
log = '0.4.11'<|MERGE_RESOLUTION|>--- conflicted
+++ resolved
@@ -6,17 +6,10 @@
 authors = [ 'TON Labs LTD <support@tonlabs.io>' ]
 
 [dependencies]
-<<<<<<< HEAD
-ton_abi = { git = 'https://github.com/tonlabs/ton-labs-abi.git', tag = '2.3.19' }
-ton_block = { git = 'https://github.com/tonlabs/ton-labs-block.git', tag = '1.8.11' }
-ton_vm = { default-features = false, git = 'https://github.com/tonlabs/ton-labs-vm.git', tag = '1.8.52' }
-ton_types = { git = 'https://github.com/tonlabs/ton-labs-types.git', tag = '1.11.4' }
-=======
 ton_abi = { git = 'https://github.com/tonlabs/ton-labs-abi.git', tag = '2.3.45' }
 ton_block = { git = 'https://github.com/tonlabs/ton-labs-block.git', tag = '1.9.10' }
 ton_types = { git = 'https://github.com/tonlabs/ton-labs-types.git', tag = '1.12.4' }
 ton_vm = { default-features = false, git = 'https://github.com/tonlabs/ton-labs-vm.git', tag = '1.8.79' }
->>>>>>> 05effacb
 
 api_info = { path = '../api/info' }
 api_derive = { path = '../api/derive' }
