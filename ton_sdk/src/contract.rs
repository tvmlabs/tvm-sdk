use crate::*;
use crc16::*;
use ed25519_dalek::{Keypair, PublicKey};
use std::convert::Into;
use std::io::{Cursor, Read, Seek};
use std::sync::Arc;
use tvm::block::{
    Account, AccountState, CurrencyCollection, Deserializable, ExternalInboundMessageHeader,
    GetRepresentationHash, Grams, Message as TvmMessage, MessageId, MsgAddressInt,
    Serializable, StateInit, TransactionId, TransactionProcessingStatus,
};
use tvm::cells_serialization::{deserialize_cells_tree, BagOfCells};
use tvm::stack::dictionary::HashmapE;
use tvm::stack::{BuilderData, CellData, SliceData};
use tvm::types::AccountId;

pub use ton_abi::json_abi::DecodedMessage;
pub use ton_abi::token::{Token, TokenValue, Tokenizer};

#[cfg(feature = "node_interaction")]
use futures::stream::Stream;

#[cfg(feature = "node_interaction")]
const ACCOUNT_FIELDS: &str = r#"
    id
    storage {
        balance {
            Grams
        }
        state {
            ...on AccountStorageStateAccountUninitVariant {
                AccountUninit {
                    None
                }
            }
            ...on AccountStorageStateAccountActiveVariant {
                AccountActive {
                    code
                    data
                }
            }
            ...on AccountStorageStateAccountFrozenVariant {
                AccountFrozen {
                    None
                }
            }
        }
    }
"#;

#[cfg(test)]
#[path = "tests/test_contract.rs"]
mod tests;

// The struct represents status of message that performs contract's call
#[derive(Serialize, Deserialize, Debug, Eq, PartialEq)]
pub struct ContractCallState {
    pub id: TransactionId,
    pub status: TransactionProcessingStatus,
}

// The struct represents conract's image
pub struct ContractImage {
    state_init: StateInit,
    id: AccountId
}

#[allow(dead_code)]
impl ContractImage {

    // Creating contract image from code data and library bags of cells
    pub fn from_code_data_and_library<T>(code: &mut T, data: Option<&mut T>, library: Option<&mut T>) -> SdkResult<Self>
        where T: Read + Seek {

        let mut state_init = StateInit::default();

        let mut code_roots = deserialize_cells_tree(code)?;
        if code_roots.len() != 1 {
            bail!(SdkErrorKind::InvalidData("Invalid code's bag of cells".into()));
        }
        state_init.set_code(code_roots.remove(0));

        if let Some(data_) = data {
            let mut data_roots = deserialize_cells_tree(data_)?;
            if data_roots.len() != 1 {
                bail!(SdkErrorKind::InvalidData("Invalid data's bag of cells".into()));
            }
            state_init.set_data(data_roots.remove(0));
        }

        if let Some(library_) = library {
            let mut library_roots = deserialize_cells_tree(library_)?;
            if library_roots.len() != 1 {
                bail!(SdkErrorKind::InvalidData("Invalid library's bag of cells".into()));
            }
            state_init.set_library(library_roots.remove(0));
        }

        let id = AccountId::from(state_init.hash()?);

        Ok(Self{ state_init, id })
    }

<<<<<<< HEAD
    pub fn new() -> SdkResult<Self> {
        let state_init = StateInit::default();
        let id = state_init.hash()?.into();

        Ok(Self{ state_init, id })
    }

    pub fn from_state_init<T>(state_init_bag: &mut T) -> SdkResult<Self>
        where T: Read + Seek {
=======
    pub fn from_state_init_and_key<T>(state_init_bag: &mut T, pub_key: &PublicKey) -> SdkResult<Self>
        where T: Read {
>>>>>>> 35bdc62a

        let mut si_roots = deserialize_cells_tree(state_init_bag)?;
        if si_roots.len() != 1 {
            bail!(SdkErrorKind::InvalidData("Invalid state init's bag of cells".into()));
        }

        let state_init : StateInit
            = StateInit::construct_from(&mut SliceData::from(si_roots.remove(0)))?;

        let id = state_init.hash()?.into();

        Ok(Self{ state_init, id })
    }

    pub fn from_state_init_and_key<T>(state_init_bag: &mut T, pub_key: &PublicKey) -> SdkResult<Self>
        where T: Read + Seek {

        let mut result = Self::from_state_init(state_init_bag)?;
        result.set_public_key(pub_key)?;

        Ok(result)
    }

    pub fn set_public_key(&mut self, pub_key: &PublicKey) -> SdkResult<()> {
        let state_init = &mut self.state_init;

        let new_data = Self::insert_pubkey(
            state_init.data.clone().unwrap_or_default(),
            pub_key.as_bytes(),
        )?;
        state_init.set_data(new_data);

<<<<<<< HEAD
        self.id = state_init.hash()?.into();
=======
        let id = AccountId::from(state_init.hash()?);
>>>>>>> 35bdc62a

        Ok(())
    }
    
    pub fn get_serialized_code(&self) -> SdkResult<Vec<u8>> {
        match &self.state_init.code {
            Some(cell) => {
                let mut data = Vec::new();
                let bag = BagOfCells::with_root(&cell);
                bag.write_to(&mut data, false)?;

                Ok(data)
            },
            None => bail!(SdkErrorKind::InvalidData("State init has no code".to_owned()))
        }
    }

    pub fn get_serialized_data(&self) -> SdkResult<Vec<u8>> {
        match &self.state_init.data {
            Some(cell) => {
                let mut data = Vec::new();
                let bag = BagOfCells::with_root(&cell);
                bag.write_to(&mut data, false)?;

                Ok(data)
            },
            None => bail!(SdkErrorKind::InvalidData("State init has no data".to_owned()))
        }
    }

    pub fn serialize(&self) -> SdkResult<Vec<u8>> {
        let cell = self.state_init.write_to_new_cell()?;

        let mut data = Vec::new();
        let bag = BagOfCells::with_root(&cell.into());
        bag.write_to(&mut data, false)?;

        Ok(data)
    }

    // Returns future contract's state_init struct
    pub fn state_init(self) -> StateInit {
        self.state_init
    }

    // Returns future contract's identifier
    pub fn account_id(&self) -> AccountId {
        self.id.clone()
    }

    // Returns future contract's address
    pub fn msg_address(&self, workchain_id: i32) -> MsgAddressInt {
        match workchain_id / 128 {
            0 => MsgAddressInt::with_standart(None, workchain_id as i8, self.id.clone()).unwrap(),
            _ => MsgAddressInt::with_variant(None, workchain_id, self.id.clone()).unwrap(),
        }
    }

    ///Allows to change initial values for public contract variables
    pub fn update_data(&mut self, data_json: &str, abi_json: &str) -> SdkResult<()> {
        let contract = ton_abi::Contract::load(abi_json.as_bytes())?;

        let data_json: serde_json::Value = serde_json::from_str(&data_json)?;

        let params: Vec<_> = contract
            .data()
            .values()
            .map(|item| item.value.clone())
            .collect();

        let tokens = Tokenizer::tokenize_all(&params[..], &data_json)?;

        let mut new_data = self.state_init.data.clone().unwrap_or_default();

        for token in tokens {
            let builder = token.value.pack_into_chain()?;
            let key = contract
                .data()
                .get(&token.name)
                .ok_or(
                    SdkErrorKind::InvalidArg(format!("data item {} not found in contract ABI", token.name))
                )?.key;

            new_data = Self::insert_data_item(new_data, key, builder)?;
        }
        self.state_init.set_data(new_data.into());
        self.id = self.state_init.hash()?.into();

        ok!()
    }

    fn insert_pubkey(data: Arc<CellData>, pubkey: &[u8]) -> SdkResult<Arc<CellData>> {
        let pubkey_vec = pubkey.to_vec();
        let pubkey_len = pubkey_vec.len() * 8;
        let value = BuilderData::with_raw(pubkey_vec, pubkey_len)
                .unwrap_or(BuilderData::new()).into();
        Self::insert_data_item(data, 0, value)
    }

    const DATA_MAP_KEYLEN: usize = 64;

    fn insert_data_item(data: Arc<CellData>, key: u64, value: BuilderData) -> SdkResult<Arc<CellData>> {
        let mut map = HashmapE::with_data(
            Self::DATA_MAP_KEYLEN, 
            data.into(),
        );
        map.set(
            key.write_to_new_cell().unwrap().into(), 
            &value.into(), 
        )?;
        Ok(map.write_to_new_cell()?.into())
    }
}

pub fn decode_std_base64(data: &str) -> SdkResult<MsgAddressInt> {
    // conversion from base64url
    let data = data.replace('_', "/").replace('-', "+");

    let vec = base64::decode(&data)?;

    // check CRC and address tag
    if State::<XMODEM>::calculate(&vec[..34]).to_be_bytes() != &vec[34..36] || vec[0] & 0x3f != 0x11 {
        bail!(SdkErrorKind::InvalidArg(data.to_owned()));
    };

    Ok(MsgAddressInt::with_standart(None, vec[1] as i8, vec[2..34].into())?)
}

pub fn encode_base64(address: &MsgAddressInt, bounceable: bool, test: bool, as_url: bool) -> SdkResult<String> {
    if let MsgAddressInt::AddrStd(address) = address {
        let mut tag = if bounceable { 0x11 } else { 0x51 };
        if test { tag |= 0x80 };
        let mut vec = vec![tag];
        vec.extend_from_slice(&address.workchain_id.to_be_bytes());
        vec.append(&mut address.address.get_bytestring(0));
        vec.extend_from_slice(&State::<XMODEM>::calculate(&vec).to_be_bytes());

        let result = base64::encode(&vec);

        if as_url {
            Ok(result.replace('/', "_").replace('+', "-"))
        } else {
            Ok(result)
        }
    } else { bail!(SdkErrorKind::InvalidData("Non-std address".to_owned())) }
}

// The struct represents smart contract and allows
// to deploy and call it, to get some contract's properties.
// Don't forget - in TON blockchain Contract and Account are the same substances.
pub struct Contract {
    acc: Account,
}

#[allow(dead_code)]
#[cfg(feature = "node_interaction")]
impl Contract {

    // Asynchronously loads a Contract instance or None if contract with given id is not exists
    pub fn load(address: &MsgAddressInt) -> SdkResult<Box<dyn Stream<Item = Option<Contract>, Error = SdkError>>> {
        let id = address.to_string();

        let map = queries_helper::load_record_fields(
            CONTRACTS_TABLE_NAME,
            &id,
            ACCOUNT_FIELDS)?
                .and_then(|val| {
                    if val == serde_json::Value::Null {
                        Ok(None)
                    } else {
                        let acc: Account = serde_json::from_value(val)
                            .map_err(|err| SdkErrorKind::InvalidData(format!("error parsing account: {}", err)))?;

                        Ok(Some(Contract { acc }))
                    }
            });

        Ok(Box::new(map))
    }

    // Asynchronously loads a Contract's json representation
    // or null if message with given id is not exists
    pub fn load_json(id: AccountId) -> SdkResult<Box<dyn Stream<Item = String, Error = SdkError>>> {

        let map = queries_helper::load_record_fields(CONTRACTS_TABLE_NAME, &id.to_hex_string(), ACCOUNT_FIELDS)?
            .map(|val| val.to_string());

        Ok(Box::new(map))
    }

    // Packs given inputs by abi and asynchronously calls contract.
    // Works with json representation of input and abi.
    // To get calling result - need to load message,
    // it's id and processing status is returned by this function
    pub fn call_json(address: MsgAddressInt, func: String, input: String, abi: String, key_pair: Option<&Keypair>)
        -> SdkResult<Box<dyn Stream<Item = ContractCallState, Error = SdkError>>> {

        // pack params into bag of cells via ABI
        let msg_body = ton_abi::encode_function_call(abi, func, input, false, key_pair)
            .map_err(|err| SdkError::from(SdkErrorKind::AbiError(err)))?;

        let msg = Self::create_message(address, msg_body.into())?;

        // send message by Kafka
        let msg_id = Self::_send_message(msg)?;

        // subscribe on updates from DB and return updates stream
        Self::subscribe_updates(msg_id)
    }

    // Packs given image and input and asynchronously calls given contract's constructor method.
    // Works with json representation of input and abi.
    // To get calling result - need to load message,
    // it's id and processing status is returned by this function
    pub fn deploy_json(func: String, input: String, abi: String, image: ContractImage, key_pair: Option<&Keypair>, workchain_id: i32)
        -> SdkResult<Box<dyn Stream<Item = ContractCallState, Error = SdkError>>> {

        let msg_body = ton_abi::encode_function_call(abi, func, input, false, key_pair)
            .map_err(|err| SdkError::from(SdkErrorKind::AbiError(err)))?;

        let cell = msg_body.into();
        let msg = Self::create_deploy_message(Some(cell), image, workchain_id)?;

        let msg_id = Self::_send_message(msg)?;

        Self::subscribe_updates(msg_id)
    }

    // Packs given image asynchronously send deploy message into blockchain.
    // To get calling result - need to load message,
    // it's id and processing status is returned by this function
    pub fn deploy_no_constructor(image: ContractImage, workchain_id: i32)
        -> SdkResult<Box<dyn Stream<Item = ContractCallState, Error = SdkError>>> {
        let msg = Self::create_deploy_message(None, image, workchain_id)?;

        let msg_id = Self::_send_message(msg)?;

        Self::subscribe_updates(msg_id)
    }

    // Asynchronously calls contract by sending given message.
    // To get calling result - need to load message,
    // it's id and processing status is returned by this function
    pub fn send_message(msg: TvmMessage)
        -> SdkResult<Box<dyn Stream<Item = ContractCallState, Error = SdkError>>> 
    {
        // send message by Kafka
        let msg_id = Self::_send_message(msg)?;
        // subscribe on updates from DB and return updates stream
        Self::subscribe_updates(msg_id)
    }

    fn _send_message(msg: TvmMessage) -> SdkResult<MessageId> {
        let (data, id) = Self::serialize_message(msg)?;

        requests_helper::send_message(&id.as_slice()[..], &data)?;
        //println!("msg is sent, id: {}", id.to_hex_string());
        Ok(id.clone())
    }

    pub fn send_serialized_message(id: MessageId, msg: &[u8]) -> SdkResult<()> {
        requests_helper::send_message(&id.as_slice()[..], msg)
    }

    pub fn subscribe_updates(message_id: MessageId) ->
        SdkResult<Box<dyn Stream<Item = ContractCallState, Error = SdkError>>> {

        let subscribe_stream = queries_helper::subscribe_record_updates(
            TRANSACTIONS_TABLE_NAME,
            &message_id.to_hex_string(), 
            CONTRACT_CALL_STATE_FIELDS)?
                .and_then(|value| {
                    Ok(serde_json::from_value::<ContractCallState>(value)?)
                });

        Ok(Box::new(subscribe_stream))
    }
}

pub struct MessageToSign {
    pub message: Vec<u8>,
    pub data_to_sign: Vec<u8>
}

impl Contract {
    /// Returns contract's address
    pub fn address(&self) -> MsgAddressInt {
        match self.acc.get_addr() {
            Some(MsgAddressInt::AddrStd(_)) => self.acc.get_addr().unwrap().clone(),
            _ => MsgAddressInt::with_standart(None, 0,  [0; 32].into()).unwrap()
        }
    }

    /// Returns contract's identifier
    pub fn id(&self) -> SdkResult<AccountId> {
        Ok(self.acc.get_id()
            .ok_or(SdkErrorKind::InvalidData("No account ID".to_owned()))?
            .clone())
    }

    /// Returns contract's balance in NANO grams
    pub fn balance_grams(&self) -> SdkResult<Grams> {
        Ok(self.acc.get_balance()
            .ok_or(SdkErrorKind::InvalidData("No balance in account".to_owned()))?
            .grams
            .clone())
    }

    /// Returns contract's balance
    pub fn balance(&self) -> SdkResult<CurrencyCollection> {
        unimplemented!()
    }

    /// Returns blockchain's account struct
    /// Some node-specifed methods won't work. All TonStructVariant fields has Client variant.
    pub fn acc(&self) -> &Account {
         &self.acc
    }


    // ------- Decoding functions -------

    /// Creates `Contract` struct by data from database
    pub fn from_json(json: &str) -> SdkResult<Self> {
        let acc: Account = serde_json::from_str(json)?;

        Ok(Contract { acc })
    }

    /// Invokes local TVM instance with provided account data and inbound message.
    /// Returns outbound messages generated by contract function
    pub fn local_contract_call_by_data(state: StateInit, message: TvmMessage)
        -> SdkResult<Vec<TvmMessage>>
    {
        let code = state.code.ok_or(
            SdkError::from(SdkErrorKind::InvalidData("Account has no code".to_owned())))?;

        Ok(local_tvm::local_contract_call(code, state.data, &message)?)
    }

    /// Invokes local TVM instance with provided inbound message.
    /// Returns outbound messages generated by contract function
    pub fn local_call(&self, message: TvmMessage) -> SdkResult<Vec<TvmMessage>> {
        let state = self.acc.state().ok_or(
            SdkError::from(SdkErrorKind::InvalidData("Account has no state".to_owned())))?;

        if let AccountState::AccountActive(state) = state {
            Self::local_contract_call_by_data(state.clone(), message)
        } else {
            bail!(SdkErrorKind::InvalidData(format!("Account is not active. State: {}", state)))
        }
    }

    /// Invokes local TVM instance with provided inbound message.
    /// Returns outbound messages generated by contract function
    pub fn local_call_json(&self, func: String, input: String, abi: String, key_pair: Option<&Keypair>)
         -> SdkResult<Vec<TvmMessage>>
    {
        // pack params into bag of cells via ABI
        let msg_body = ton_abi::encode_function_call(abi, func, input, false, key_pair)
            .map_err(|err| SdkError::from(SdkErrorKind::AbiError(err)))?;

        let address = self.address();

        let msg = Self::create_message(address, msg_body.into())?;

        self.local_call(msg)
    }

    /// Decodes output parameters returned by contract function call 
    pub fn decode_function_response_json(abi: String, function: String, response: SliceData, internal: bool) 
        -> SdkResult<String> {

        ton_abi::json_abi::decode_function_response(abi, function, response, internal)
            .map_err(|err| SdkError::from(SdkErrorKind::AbiError(err)))
    }

    /// Decodes output parameters returned by contract function call from serialized message body
    pub fn decode_function_response_from_bytes_json(abi: String, function: String, response: &[u8], internal: bool)
        -> SdkResult<String> {

        let slice = Self::deserialize_tree_to_slice(response)?;

        Self::decode_function_response_json(abi, function, slice, internal)
    }

    /// Decodes output parameters returned by contract function call 
    pub fn decode_unknown_function_response_json(abi: String, response: SliceData, internal: bool) 
        -> SdkResult<DecodedMessage> {

        ton_abi::json_abi::decode_unknown_function_response(abi, response, internal)
            .map_err(|err| SdkError::from(SdkErrorKind::AbiError(err)))
    }

    /// Decodes output parameters returned by contract function call from serialized message body
    pub fn decode_unknown_function_response_from_bytes_json(abi: String, response: &[u8], internal: bool)
        -> SdkResult<DecodedMessage> {

        let slice = Self::deserialize_tree_to_slice(response)?;

        Self::decode_unknown_function_response_json(abi, slice, internal)
    }

    /// Decodes output parameters returned by contract function call 
    pub fn decode_unknown_function_call_json(abi: String, response: SliceData, internal: bool) 
        -> SdkResult<DecodedMessage> {

        ton_abi::json_abi::decode_unknown_function_call(abi, response, internal)
            .map_err(|err| SdkError::from(SdkErrorKind::AbiError(err)))
    }

    /// Decodes output parameters returned by contract function call from serialized message body
    pub fn decode_unknown_function_call_from_bytes_json(abi: String, response: &[u8], internal: bool)
        -> SdkResult<DecodedMessage> {

        let slice = Self::deserialize_tree_to_slice(response)?;

        Self::decode_unknown_function_call_json(abi, slice, internal)
    }

    // ------- Call constructing functions -------

    // Packs given inputs by abi into Message struct.
    // Works with json representation of input and abi.
    // Returns message's bag of cells and identifier.
<<<<<<< HEAD
    pub fn construct_call_message_json(address: AccountAddress, func: String, input: String,
        abi: String, internal: bool, key_pair: Option<&Keypair>) -> SdkResult<(Vec<u8>, MessageId)> {
=======
    pub fn construct_call_message_json(address: MsgAddressInt, func: String, input: String,
        abi: String, key_pair: Option<&Keypair>) -> SdkResult<(Vec<u8>, MessageId)> {
>>>>>>> 35bdc62a

        // pack params into bag of cells via ABI
        let msg_body = ton_abi::encode_function_call(abi, func, input, internal, key_pair)
            .map_err(|err| SdkError::from(SdkErrorKind::AbiError(err)))?;

        let address = address;
        let msg = Self::create_message(address, msg_body.into())?;

        Self::serialize_message(msg)
    }

    // Creates Message struct with provided body and account address
    // Returns message's bag of cells and identifier.
    pub fn construct_call_message_with_body(address: MsgAddressInt, body: &[u8]) -> SdkResult<(Vec<u8>, MessageId)> {
        let body_cell = Self::deserialize_tree_to_slice(body)?;

        let address = address;
        let msg = Self::create_message(address, body_cell)?;

        Self::serialize_message(msg)
    }

    // Packs given inputs by abi into Message struct without sign and returns data to sign.
    // Sign should be then added with `add_sign_to_message` function
    // Works with json representation of input and abi.
    pub fn get_call_message_bytes_for_signing(address: MsgAddressInt, func: String, input: String, 
        abi: String) -> SdkResult<MessageToSign> {
        
        // pack params into bag of cells via ABI
        let (msg_body, data_to_sign) = ton_abi::prepare_function_call_for_sign(abi, func, input)
            .map_err(|err| SdkError::from(SdkErrorKind::AbiError(err)))?;

        let msg = Self::create_message(address, msg_body.into())?;

        Self::serialize_message(msg).map(|(msg_data, _id)| {
                MessageToSign { message: msg_data, data_to_sign } 
            }
        )
    }

     // ------- Deploy constructing functions -------

    // Packs given image and input into Message struct.
    // Works with json representation of input and abi.
    // Returns message's bag of cells and identifier.
    pub fn construct_deploy_message_json(func: String, input: String, abi: String, image: ContractImage,
        key_pair: Option<&Keypair>, workchain_id: i32) -> SdkResult<(Vec<u8>, MessageId)> {

        let msg_body = ton_abi::encode_function_call(abi, func, input, false, key_pair)
            .map_err(|err| SdkError::from(SdkErrorKind::AbiError(err)))?;

        let cell = msg_body.into();
        let msg = Self::create_deploy_message(Some(cell), image, workchain_id)?;

        Self::serialize_message(msg)
    }

    // Packs given image and body into Message struct.
    // Returns message's bag of cells and identifier.
    pub fn construct_deploy_message_with_body(image: ContractImage, body: Option<&[u8]>, workchain_id: i32) -> SdkResult<(Vec<u8>, MessageId)> {
        let body_cell = match body {
            None => None,
            Some(data) => Some(Self::deserialize_tree_to_slice(data)?)
        };

        let msg = Self::create_deploy_message(body_cell, image, workchain_id)?;
        
        Self::serialize_message(msg)
    }

    // Packs given image into Message struct.
    // Returns message's bag of cells and identifier.
    pub fn construct_deploy_message_no_constructor(image: ContractImage, workchain_id: i32)
        -> SdkResult<(Vec<u8>, MessageId)>
    {
        let msg = Self::create_deploy_message(None, image, workchain_id)?;

        Self::serialize_message(msg)
    }
    
    // Packs given image and input into Message struct without sign and returns data to sign.
    // Sign should be then added with `add_sign_to_message` function
    // Works with json representation of input and abi.
    pub fn get_deploy_message_bytes_for_signing(func: String, input: String, abi: String,
        image: ContractImage, workchain_id: i32) -> SdkResult<MessageToSign> {

        let (msg_body, data_to_sign) = ton_abi::prepare_function_call_for_sign(abi, func, input)
                .map_err(|err| SdkError::from(SdkErrorKind::AbiError(err)))?;

        let cell = msg_body.into();
        let msg = Self::create_deploy_message(Some(cell), image, workchain_id)?;

        Self::serialize_message(msg).map(|(msg_data, _id)| {
                MessageToSign { message: msg_data, data_to_sign } 
            }
        )
    }


    // Add sign to message, returned by `get_deploy_message_bytes_for_signing` or 
    // `get_run_message_bytes_for_signing` function.
    // Returns serialized message and identifier.
    pub fn add_sign_to_message(signature: &[u8], public_key: &[u8], message: &[u8]) 
        -> SdkResult<(Vec<u8>, MessageId)> {
        
        let mut slice = Self::deserialize_tree_to_slice(message)?;

        let mut message: TvmMessage = TvmMessage::construct_from(&mut slice)?;

        let body = message.body()
            .ok_or(SdkError::from(SdkErrorKind::InvalidData("No message body".to_owned())))?;

        let signed_body = ton_abi::add_sign_to_function_call(signature, public_key, body)
            .map_err(|err| SdkError::from(SdkErrorKind::AbiError(err)))?;

        *message.body_mut() = Some(signed_body.into());
            

        Self::serialize_message(message)
    }

    fn create_message(address: MsgAddressInt, msg_body: SliceData) -> SdkResult<TvmMessage> {

        let mut msg_header = ExternalInboundMessageHeader::default();
        msg_header.dst = address;
        
        let mut msg = TvmMessage::with_ext_in_header(msg_header);
        *msg.body_mut() = Some(msg_body);

        Ok(msg)
    }

    fn create_deploy_message(
        msg_body: Option<SliceData>,
        image: ContractImage,
        workchain_id: i32
    ) -> SdkResult<TvmMessage> {
        let mut msg_header = ExternalInboundMessageHeader::default();
        msg_header.dst = image.msg_address(workchain_id);
        let mut msg = TvmMessage::with_ext_in_header(msg_header);
        *msg.state_init_mut() = Some(image.state_init());
        *msg.body_mut() = msg_body;
        Ok(msg)
    }

    pub fn serialize_message(msg: TvmMessage) -> SdkResult<(Vec<u8>, MessageId)> {
        let cells = msg.write_to_new_cell()?.into();

        let mut data = Vec::new();
        let bag = BagOfCells::with_root(&cells);
        bag.write_to(&mut data, false)?;

        Ok((data, cells.repr_hash().into()))
    }

    /// Deserializes tree of cells from byte array into `SliceData`
    fn deserialize_tree_to_slice(data: &[u8]) -> SdkResult<SliceData> {
        let mut response_cells = deserialize_cells_tree(&mut Cursor::new(data))?;

        if response_cells.len() != 1 {
            return Err(SdkError::from(SdkErrorKind::InvalidData("Deserialize message error".to_owned())));
        }

        Ok(response_cells.remove(0).into())
    }

    /// Deserializes TvmMessage from byte array
    pub fn deserialize_message(message: &[u8]) -> SdkResult<TvmMessage> {
        let mut root_cells = deserialize_cells_tree(&mut Cursor::new(message))?;

        if root_cells.len() != 1 { 
            return Err(SdkError::from(SdkErrorKind::InvalidData("Deserialize message error".to_owned())));
        }

        Ok(TvmMessage::construct_from(&mut root_cells.remove(0).into())?)
    }
}<|MERGE_RESOLUTION|>--- conflicted
+++ resolved
@@ -101,7 +101,6 @@
         Ok(Self{ state_init, id })
     }
 
-<<<<<<< HEAD
     pub fn new() -> SdkResult<Self> {
         let state_init = StateInit::default();
         let id = state_init.hash()?.into();
@@ -111,10 +110,6 @@
 
     pub fn from_state_init<T>(state_init_bag: &mut T) -> SdkResult<Self>
         where T: Read + Seek {
-=======
-    pub fn from_state_init_and_key<T>(state_init_bag: &mut T, pub_key: &PublicKey) -> SdkResult<Self>
-        where T: Read {
->>>>>>> 35bdc62a
 
         let mut si_roots = deserialize_cells_tree(state_init_bag)?;
         if si_roots.len() != 1 {
@@ -147,11 +142,7 @@
         )?;
         state_init.set_data(new_data);
 
-<<<<<<< HEAD
         self.id = state_init.hash()?.into();
-=======
-        let id = AccountId::from(state_init.hash()?);
->>>>>>> 35bdc62a
 
         Ok(())
     }
@@ -577,13 +568,8 @@
     // Packs given inputs by abi into Message struct.
     // Works with json representation of input and abi.
     // Returns message's bag of cells and identifier.
-<<<<<<< HEAD
-    pub fn construct_call_message_json(address: AccountAddress, func: String, input: String,
+    pub fn construct_call_message_json(address: MsgAddressInt, func: String, input: String,
         abi: String, internal: bool, key_pair: Option<&Keypair>) -> SdkResult<(Vec<u8>, MessageId)> {
-=======
-    pub fn construct_call_message_json(address: MsgAddressInt, func: String, input: String,
-        abi: String, key_pair: Option<&Keypair>) -> SdkResult<(Vec<u8>, MessageId)> {
->>>>>>> 35bdc62a
 
         // pack params into bag of cells via ABI
         let msg_body = ton_abi::encode_function_call(abi, func, input, internal, key_pair)
