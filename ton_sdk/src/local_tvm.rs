/*
* Copyright 2018-2019 TON DEV SOLUTIONS LTD.
*
* Licensed under the SOFTWARE EVALUATION License (the "License"); you may not use
* this file except in compliance with the License.  You may obtain a copy of the
* License at: https://ton.dev/licenses
*
* Unless required by applicable law or agreed to in writing, software
* distributed under the License is distributed on an "AS IS" BASIS,
* WITHOUT WARRANTIES OR CONDITIONS OF ANY KIND, either express or implied.
* See the License for the specific TON DEV software governing permissions and
* limitations under the License.
*/

use crate::error::*;
use std::sync::Arc;
use chrono::prelude::*;
use std::convert::TryFrom;
use ton_vm::executor::Engine;
use ton_block::{
    Message,
    Serializable,
    Deserializable,
};
<<<<<<< HEAD
use tvm::stack::{Cell, IntegerData, SaveList, SliceData, Stack, StackItem};
use tvm::SmartContractInfo;
=======
use ton_block::error::*;
use ton_vm::stack::{CellData, IntegerData, SaveList, SliceData, Stack, StackItem};
use ton_vm::SmartContractInfo;
>>>>>>> 26a9474d

#[cfg(test)]
#[path = "tests/test_local_tvm.rs"]
mod tests;

#[allow(dead_code)]
pub fn local_contract_call(code: Cell, data: Option<Cell>, msg: &Message)
-> SdkResult<Vec<Message>> {
    let msg_cell = msg.write_to_new_cell()?.into();
    let mut stack = Stack::new();
    stack
        .push(int!(0))                                          // gram balance of contract
        .push(int!(0))                                          // gram balance of msg
        .push(StackItem::Cell(msg_cell))                        // message
        .push(StackItem::Slice(msg.body().unwrap_or_default())) // message body
        .push(int!(-1));                                        // external inbound message flag
    
    let mut ctrls = SaveList::new();
    ctrls.put(4, &mut StackItem::Cell(data.unwrap_or_default()))
        .map_err(|err| SdkError::from(SdkErrorKind::InternalError(
            format!("Cannot put data to register: {}", err))))?;

    let mut sci = SmartContractInfo::default();
    *sci.unix_time_mut() = <u32>::try_from(Utc::now().timestamp())
        .map_err(|_| SdkError::from(SdkErrorKind::InternalError(
            format!("Wrong time: {}", Utc::now().timestamp()))))?;
    ctrls.put(7, &mut sci.into_temp_data())
        .map_err(|err| SdkError::from(SdkErrorKind::InternalError(
            format!("Cannot put data to register: {}", err))))?;
    
    let mut engine = Engine::new().setup(SliceData::from(code), Some(ctrls), Some(stack), None);
    let _result = engine.execute()?;
    let mut slice = SliceData::from(engine.get_actions().as_cell()?.clone());

    let mut msgs = vec![];
    while slice.remaining_references() != 0 {
        let next = slice.checked_drain_reference()?.into();
        if Ok(0x0ec3c86d) == slice.get_next_u32() && slice.remaining_references() == 1 {
            msgs.push(Message::construct_from::<Message>(&mut slice.checked_drain_reference()?.into())?);
        }
        slice = next;
    }
    msgs.reverse();
    Ok(msgs)
}<|MERGE_RESOLUTION|>--- conflicted
+++ resolved
@@ -22,14 +22,9 @@
     Serializable,
     Deserializable,
 };
-<<<<<<< HEAD
-use tvm::stack::{Cell, IntegerData, SaveList, SliceData, Stack, StackItem};
-use tvm::SmartContractInfo;
-=======
-use ton_block::error::*;
-use ton_vm::stack::{CellData, IntegerData, SaveList, SliceData, Stack, StackItem};
+use ton_types::{Cell, SliceData};
+use ton_vm::stack::{IntegerData, SaveList, Stack, StackItem};
 use ton_vm::SmartContractInfo;
->>>>>>> 26a9474d
 
 #[cfg(test)]
 #[path = "tests/test_local_tvm.rs"]
