--- conflicted
+++ resolved
@@ -390,34 +390,6 @@
 }
 
 #[test]
-<<<<<<< HEAD
-fn test_store_pubkey() {
-    let mut test_map = HashmapE::with_bit_len(ContractImage::DATA_MAP_KEYLEN);
-    let test_pubkey = vec![11u8; 32];
-    test_map.set(
-        0u64.write_to_new_cell().unwrap().into(),
-        &BuilderData::with_raw(vec![0u8; 32], 256).unwrap().into(),
-    ).unwrap();
-
-    let mut data = BuilderData::new();
-    data.append_bit_one().unwrap()
-        .checked_append_reference(test_map.data().unwrap().clone()).unwrap();
-
-    let new_data = ContractImage::insert_pubkey(data.into(), &test_pubkey).unwrap();
-
-    let new_map = HashmapE::with_data(ContractImage::DATA_MAP_KEYLEN, new_data.into());
-    let key_slice = new_map.get(
-        0u64.write_to_new_cell().unwrap().into(),
-    )
-    .unwrap()
-    .unwrap();
-
-    assert_eq!(key_slice.get_bytestring(0), test_pubkey);
-}
-
-#[test]
-=======
->>>>>>> 26a9474d
 fn test_update_contract_data() {
     // read image from file and construct ContractImage
     let mut state_init = std::fs::File::open("src/tests/Subscription.tvc")
