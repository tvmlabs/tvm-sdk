--- conflicted
+++ resolved
@@ -60,10 +60,7 @@
         PUSHINT 0
         SENDRAWMSG
     ").unwrap();
-<<<<<<< HEAD
-=======
     let code = code.cell();
->>>>>>> 3d8373a2
     let data = SliceData::from_raw(vec![1, 2, 3, 4], 32);
     let data = data.cell();
     let mut msg = Message::with_ext_in_header(ExternalInboundMessageHeader {
