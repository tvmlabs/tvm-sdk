--- conflicted
+++ resolved
@@ -59,12 +59,8 @@
 ```
 ### Parameters
 - `query`: _string_ – GraphQL query text.
-<<<<<<< HEAD
-- `variables`?: _any_ – Variables used in query. Must be a map with named values that can be used in query.
-=======
 - `variables`?: _any_ – Variables used in query.
 <br>Must be a map with named values thatcan be used in query.
->>>>>>> e02abd9e
 ### Result
 
 - `result`: _any_ – Result provided by DAppServer.
@@ -273,12 +269,8 @@
 };
 ```
 - `query`: _string_ – GraphQL query text.
-<<<<<<< HEAD
-- `variables`?: _any_ – Variables used in query. Must be a map with named values that can be used in query.
-=======
 - `variables`?: _any_ – Variables used in query.
 <br>Must be a map with named values thatcan be used in query.
->>>>>>> e02abd9e
 
 
 ## ResultOfQuery
