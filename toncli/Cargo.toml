[package]
authors = [ 'TON Labs LTD <support@tonlabs.io>' ]
description = 'TON CLient Command Line Tool'
documentation = 'https://docs.ton.dev'
edition = '2018'
homepage = 'https://ton.dev'
keywords = [ 'TON', 'SDK', 'smart contract', 'tonlabs' ]
license = 'Apache-2.0'
name = 'toncli'
readme = 'README.md'
<<<<<<< HEAD
repository = 'https://github.com/tonlabs/TON-SDK'
version = '1.33.0'
=======
repository = 'https://github.com/tonlabs/ever-sdk'
version = '1.32.0'
>>>>>>> fb2f30b9

[dependencies]
base64 = '0.13.0'
dirs = '3.0.1'
json5 = '0.2.8'
regex = '1.3.9'
serde = '1.0.116'
serde_derive = '1.0.116'
serde_json = '1.0.58'
api_info = { path = '../api/info' }
ton_client = { path = '../ton_client' }

[dev-dependencies]
assert_cmd = '1.0.1'
predicates = '1.0.5'<|MERGE_RESOLUTION|>--- conflicted
+++ resolved
@@ -8,13 +8,8 @@
 license = 'Apache-2.0'
 name = 'toncli'
 readme = 'README.md'
-<<<<<<< HEAD
-repository = 'https://github.com/tonlabs/TON-SDK'
+repository = 'https://github.com/tonlabs/ever-sdk'
 version = '1.33.0'
-=======
-repository = 'https://github.com/tonlabs/ever-sdk'
-version = '1.32.0'
->>>>>>> fb2f30b9
 
 [dependencies]
 base64 = '0.13.0'
