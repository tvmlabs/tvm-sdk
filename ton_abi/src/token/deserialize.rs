--- conflicted
+++ resolved
@@ -1,193 +1,189 @@
-/*
-* Copyright 2018-2019 TON DEV SOLUTIONS LTD.
-*
-* Licensed under the SOFTWARE EVALUATION License (the "License"); you may not use
-* this file except in compliance with the License.  You may obtain a copy of the
-* License at: https://ton.dev/licenses
-*
-* Unless required by applicable law or agreed to in writing, software
-* distributed under the License is distributed on an "AS IS" BASIS,
-* WITHOUT WARRANTIES OR CONDITIONS OF ANY KIND, either express or implied.
-* See the License for the specific TON DEV software governing permissions and
-* limitations under the License.
-*/
-
-use int::{Int, Uint};
-use {Param, ParamType};
-use serde_json;
-use super::*;
-use crate::error::*;
-
-use num_bigint::{BigInt, BigUint};
-<<<<<<< HEAD
-use tvm::stack::{Cell, BuilderData, SliceData, IBitstring};
-=======
-use ton_vm::stack::{CellData, BuilderData, SliceData, IBitstring};
->>>>>>> 26a9474d
-use ton_types::dictionary::{HashmapE, HashmapType};
-use ton_block::types::Grams;
-
-impl TokenValue {
-    /// Deserializes value from `SliceData` to `TokenValue`
-    pub fn read_from(param_type: &ParamType, mut cursor: SliceData) -> AbiResult<(Self, SliceData)> {
-        match param_type {
-            ParamType::Unknown => bail!(AbiErrorKind::DeserializationError("Unknown ParamType", cursor)),
-            ParamType::Uint(size) => Self::read_uint(*size, cursor),
-            ParamType::Int(size) => Self::read_int(*size, cursor),
-            ParamType::Bool => {
-                cursor = find_next_bits(cursor, 1)?;
-                Ok((TokenValue::Bool(cursor.get_next_bit()?), cursor))
-            }
-            ParamType::Tuple(tuple_params) => Self::read_tuple(tuple_params, cursor),
-            ParamType::Array(param_type) => Self::read_array(&param_type, cursor),
-            ParamType::FixedArray(param_type, size) => {
-                Self::read_fixed_array(&param_type, *size, cursor)
-            }
-            ParamType::Cell => Self::read_cell(cursor)
-                .map(|(cell, cursor)| (TokenValue::Cell(cell), cursor)),
-            ParamType::Map(key_type, value_type) => Self::read_hashmap(key_type, value_type, cursor),
-            ParamType::Address => {
-                cursor = find_next_bits(cursor, 1)?;
-                let address = <MsgAddress as ton_block::Deserializable>::construct_from(&mut cursor)?;
-                Ok((TokenValue::Address(address), cursor))
-            }
-            ParamType::Bytes => Self::read_bytes(None, cursor),
-            ParamType::FixedBytes(size) => Self::read_bytes(Some(*size), cursor),
-            ParamType::Gram => {
-                cursor = find_next_bits(cursor, 1)?;
-                let gram = <Grams as ton_block::Deserializable>::construct_from(&mut cursor)?;
-                Ok((TokenValue::Gram(gram), cursor))
-            }
-        }
-    }
-
-    fn read_uint(size: usize, cursor: SliceData) -> AbiResult<(Self, SliceData)> {
-        let (vec, cursor) = get_next_bits_from_chain(cursor, size)?;
-        let number = BigUint::from_bytes_be(&vec) >> (vec.len() * 8 - size);
-        Ok((TokenValue::Uint(Uint { number, size }), cursor))
-    }
-
-    fn read_int(size: usize, cursor: SliceData) -> AbiResult<(Self, SliceData)> {
-        let (vec, cursor) = get_next_bits_from_chain(cursor, size)?;
-        let number = BigInt::from_signed_bytes_be(&vec) >> (vec.len() * 8 - size);
-        Ok((TokenValue::Int(Int { number, size }), cursor))
-    }
-
-    fn read_tuple(tuple_params: &[Param], cursor: SliceData) -> AbiResult<(Self, SliceData)> {
-        let mut tokens = Vec::new();
-        let mut cursor = cursor;
-        for param in tuple_params {
-            let (token_value, new_cursor) = TokenValue::read_from(&param.kind, cursor)?;
-            tokens.push(Token {
-                name: param.name.clone(),
-                value: token_value,
-            });
-            cursor = new_cursor;
-        }
-        Ok((TokenValue::Tuple(tokens), cursor))
-    }
-
-    fn read_array_from_map(param_type: &ParamType, mut cursor: SliceData, size: usize)
-    -> AbiResult<(Vec<Self>, SliceData)> {
-        let original = cursor.clone();
-        cursor = find_next_bits(cursor, 1)?;
-        let map = HashmapE::with_data(32, cursor.get_dictionary()?);
-        let mut result = vec![];
-        for i in 0..size {
-            let mut index = BuilderData::new();
-            index.append_u32(i as u32)?;
-            match map.get(index.into()) {
-                Ok(Some(item_slice)) => {
-                    let (token, item_slice) = Self::read_from(param_type, item_slice)?;
-                    if item_slice.remaining_references() != 0 || item_slice.remaining_bits() != 0 {
-                        bail!(AbiErrorKind::IncompleteDeserializationError(original))
-                    }
-                    result.push(token);
-                }
-                _ => bail!(AbiErrorKind::DeserializationError("", original))
-            }
-        }
-
-        Ok((result, cursor))
-    }
-
-    fn read_array(param_type: &ParamType, mut cursor: SliceData) -> AbiResult<(Self, SliceData)> {
-        cursor = find_next_bits(cursor, 32)?;
-        let size = cursor.get_next_u32()?;
-        let (result, cursor) = Self::read_array_from_map(param_type, cursor, size as usize)?;
-
-        Ok((TokenValue::Array(result), cursor))
-    }
-
-    fn read_fixed_array(param_type: &ParamType, size: usize, cursor: SliceData) -> AbiResult<(Self, SliceData)> {
-        let (result, cursor) = Self::read_array_from_map(param_type, cursor, size)?;
-
-        Ok((TokenValue::FixedArray(result), cursor))
-    }
-
-    fn read_cell(mut cursor: SliceData) -> AbiResult<(Cell, SliceData)> {
-        let cell = match cursor.remaining_references() {
-            1 if cursor.cell().references_count() == BuilderData::references_capacity() => {
-                cursor = SliceData::from(cursor.reference(0)?);
-                cursor.checked_drain_reference()?
-            }
-            _ => cursor.checked_drain_reference()?
-        };
-        Ok((cell.clone(), cursor))
-    }
-
-    fn read_hashmap(key_type: &ParamType, value_type: &ParamType, mut cursor: SliceData)
-    -> AbiResult<(Self, SliceData)> {
-        cursor = find_next_bits(cursor, 1)?;
-        let mut new_map = HashMap::new();
-        let hashmap = HashmapE::with_data(32, cursor.get_dictionary()?);
-        hashmap.iterate(&mut |key, value| -> AbiResult<bool> {
-            let key = Self::read_from(key_type, key)?.0;
-            let key = serde_json::to_string(&key)?;
-            let value = Self::read_from(value_type, value)?.0;
-            new_map.insert(key, value);
-            Ok(true)
-        })?;
-        Ok((TokenValue::Map(value_type.clone(), new_map), cursor))
-    }
-
-    fn read_bytes(size: Option<usize>, cursor: SliceData) -> AbiResult<(Self, SliceData)> {
-        let original = cursor.clone();
-        let (mut cell, cursor) = Self::read_cell(cursor)?;
-
-        let mut data = vec![];
-        loop {
-            data.extend_from_slice(cell.data());
-            data.pop();
-            cell = match cell.reference(0) {
-                Ok(cell) => cell.clone(),
-                Err(_) => break
-            };
-        }
-        match size {
-            Some(size) if size == data.len() => Ok((TokenValue::FixedBytes(data), cursor)),
-            Some(_) => bail!(AbiErrorKind::DeserializationError("Size of fixed bytes is not correspond to expected size", original)),
-            None => Ok((TokenValue::Bytes(data), cursor))
-        }
-    }
-}
-
-fn get_next_bits_from_chain(mut cursor: SliceData, bits: usize) -> AbiResult<(Vec<u8>, SliceData)> {
-    cursor = find_next_bits(cursor, bits)?;
-    Ok((cursor.get_next_bits(bits)?, cursor))
-}
-
-fn find_next_bits(mut cursor: SliceData, bits: usize) -> AbiResult<SliceData> {
-    debug_assert!(bits != 0);
-    let original = cursor.clone();
-    if cursor.remaining_bits() == 0 {
-        if cursor.reference(1).is_ok() {
-            bail!(AbiErrorKind::IncompleteDeserializationError(original))
-        }
-        cursor = cursor.reference(0)?.into();
-    }
-    match cursor.remaining_bits() >= bits  {
-        true => Ok(cursor),
-        false => bail!(AbiErrorKind::DeserializationError("Not enought remaining bits in the cell", original))
-    }
-}
+/*
+* Copyright 2018-2019 TON DEV SOLUTIONS LTD.
+*
+* Licensed under the SOFTWARE EVALUATION License (the "License"); you may not use
+* this file except in compliance with the License.  You may obtain a copy of the
+* License at: https://ton.dev/licenses
+*
+* Unless required by applicable law or agreed to in writing, software
+* distributed under the License is distributed on an "AS IS" BASIS,
+* WITHOUT WARRANTIES OR CONDITIONS OF ANY KIND, either express or implied.
+* See the License for the specific TON DEV software governing permissions and
+* limitations under the License.
+*/
+
+use int::{Int, Uint};
+use {Param, ParamType};
+use serde_json;
+use super::*;
+use crate::error::*;
+
+use num_bigint::{BigInt, BigUint};
+use ton_types::{Cell, BuilderData, SliceData, IBitstring};
+use ton_types::dictionary::{HashmapE, HashmapType};
+use ton_block::types::Grams;
+
+impl TokenValue {
+    /// Deserializes value from `SliceData` to `TokenValue`
+    pub fn read_from(param_type: &ParamType, mut cursor: SliceData) -> AbiResult<(Self, SliceData)> {
+        match param_type {
+            ParamType::Unknown => bail!(AbiErrorKind::DeserializationError("Unknown ParamType", cursor)),
+            ParamType::Uint(size) => Self::read_uint(*size, cursor),
+            ParamType::Int(size) => Self::read_int(*size, cursor),
+            ParamType::Bool => {
+                cursor = find_next_bits(cursor, 1)?;
+                Ok((TokenValue::Bool(cursor.get_next_bit()?), cursor))
+            }
+            ParamType::Tuple(tuple_params) => Self::read_tuple(tuple_params, cursor),
+            ParamType::Array(param_type) => Self::read_array(&param_type, cursor),
+            ParamType::FixedArray(param_type, size) => {
+                Self::read_fixed_array(&param_type, *size, cursor)
+            }
+            ParamType::Cell => Self::read_cell(cursor)
+                .map(|(cell, cursor)| (TokenValue::Cell(cell), cursor)),
+            ParamType::Map(key_type, value_type) => Self::read_hashmap(key_type, value_type, cursor),
+            ParamType::Address => {
+                cursor = find_next_bits(cursor, 1)?;
+                let address = <MsgAddress as ton_block::Deserializable>::construct_from(&mut cursor)?;
+                Ok((TokenValue::Address(address), cursor))
+            }
+            ParamType::Bytes => Self::read_bytes(None, cursor),
+            ParamType::FixedBytes(size) => Self::read_bytes(Some(*size), cursor),
+            ParamType::Gram => {
+                cursor = find_next_bits(cursor, 1)?;
+                let gram = <Grams as ton_block::Deserializable>::construct_from(&mut cursor)?;
+                Ok((TokenValue::Gram(gram), cursor))
+            }
+        }
+    }
+
+    fn read_uint(size: usize, cursor: SliceData) -> AbiResult<(Self, SliceData)> {
+        let (vec, cursor) = get_next_bits_from_chain(cursor, size)?;
+        let number = BigUint::from_bytes_be(&vec) >> (vec.len() * 8 - size);
+        Ok((TokenValue::Uint(Uint { number, size }), cursor))
+    }
+
+    fn read_int(size: usize, cursor: SliceData) -> AbiResult<(Self, SliceData)> {
+        let (vec, cursor) = get_next_bits_from_chain(cursor, size)?;
+        let number = BigInt::from_signed_bytes_be(&vec) >> (vec.len() * 8 - size);
+        Ok((TokenValue::Int(Int { number, size }), cursor))
+    }
+
+    fn read_tuple(tuple_params: &[Param], cursor: SliceData) -> AbiResult<(Self, SliceData)> {
+        let mut tokens = Vec::new();
+        let mut cursor = cursor;
+        for param in tuple_params {
+            let (token_value, new_cursor) = TokenValue::read_from(&param.kind, cursor)?;
+            tokens.push(Token {
+                name: param.name.clone(),
+                value: token_value,
+            });
+            cursor = new_cursor;
+        }
+        Ok((TokenValue::Tuple(tokens), cursor))
+    }
+
+    fn read_array_from_map(param_type: &ParamType, mut cursor: SliceData, size: usize)
+    -> AbiResult<(Vec<Self>, SliceData)> {
+        let original = cursor.clone();
+        cursor = find_next_bits(cursor, 1)?;
+        let map = HashmapE::with_data(32, cursor.get_dictionary()?);
+        let mut result = vec![];
+        for i in 0..size {
+            let mut index = BuilderData::new();
+            index.append_u32(i as u32)?;
+            match map.get(index.into()) {
+                Ok(Some(item_slice)) => {
+                    let (token, item_slice) = Self::read_from(param_type, item_slice)?;
+                    if item_slice.remaining_references() != 0 || item_slice.remaining_bits() != 0 {
+                        bail!(AbiErrorKind::IncompleteDeserializationError(original))
+                    }
+                    result.push(token);
+                }
+                _ => bail!(AbiErrorKind::DeserializationError("", original))
+            }
+        }
+
+        Ok((result, cursor))
+    }
+
+    fn read_array(param_type: &ParamType, mut cursor: SliceData) -> AbiResult<(Self, SliceData)> {
+        cursor = find_next_bits(cursor, 32)?;
+        let size = cursor.get_next_u32()?;
+        let (result, cursor) = Self::read_array_from_map(param_type, cursor, size as usize)?;
+
+        Ok((TokenValue::Array(result), cursor))
+    }
+
+    fn read_fixed_array(param_type: &ParamType, size: usize, cursor: SliceData) -> AbiResult<(Self, SliceData)> {
+        let (result, cursor) = Self::read_array_from_map(param_type, cursor, size)?;
+
+        Ok((TokenValue::FixedArray(result), cursor))
+    }
+
+    fn read_cell(mut cursor: SliceData) -> AbiResult<(Cell, SliceData)> {
+        let cell = match cursor.remaining_references() {
+            1 if cursor.cell().references_count() == BuilderData::references_capacity() => {
+                cursor = SliceData::from(cursor.reference(0)?);
+                cursor.checked_drain_reference()?
+            }
+            _ => cursor.checked_drain_reference()?
+        };
+        Ok((cell.clone(), cursor))
+    }
+
+    fn read_hashmap(key_type: &ParamType, value_type: &ParamType, mut cursor: SliceData)
+    -> AbiResult<(Self, SliceData)> {
+        cursor = find_next_bits(cursor, 1)?;
+        let mut new_map = HashMap::new();
+        let hashmap = HashmapE::with_data(32, cursor.get_dictionary()?);
+        hashmap.iterate(&mut |key, value| -> AbiResult<bool> {
+            let key = Self::read_from(key_type, key)?.0;
+            let key = serde_json::to_string(&key)?;
+            let value = Self::read_from(value_type, value)?.0;
+            new_map.insert(key, value);
+            Ok(true)
+        })?;
+        Ok((TokenValue::Map(value_type.clone(), new_map), cursor))
+    }
+
+    fn read_bytes(size: Option<usize>, cursor: SliceData) -> AbiResult<(Self, SliceData)> {
+        let original = cursor.clone();
+        let (mut cell, cursor) = Self::read_cell(cursor)?;
+
+        let mut data = vec![];
+        loop {
+            data.extend_from_slice(cell.data());
+            data.pop();
+            cell = match cell.reference(0) {
+                Ok(cell) => cell.clone(),
+                Err(_) => break
+            };
+        }
+        match size {
+            Some(size) if size == data.len() => Ok((TokenValue::FixedBytes(data), cursor)),
+            Some(_) => bail!(AbiErrorKind::DeserializationError("Size of fixed bytes is not correspond to expected size", original)),
+            None => Ok((TokenValue::Bytes(data), cursor))
+        }
+    }
+}
+
+fn get_next_bits_from_chain(mut cursor: SliceData, bits: usize) -> AbiResult<(Vec<u8>, SliceData)> {
+    cursor = find_next_bits(cursor, bits)?;
+    Ok((cursor.get_next_bits(bits)?, cursor))
+}
+
+fn find_next_bits(mut cursor: SliceData, bits: usize) -> AbiResult<SliceData> {
+    debug_assert!(bits != 0);
+    let original = cursor.clone();
+    if cursor.remaining_bits() == 0 {
+        if cursor.reference(1).is_ok() {
+            bail!(AbiErrorKind::IncompleteDeserializationError(original))
+        }
+        cursor = cursor.reference(0)?.into();
+    }
+    match cursor.remaining_bits() >= bits  {
+        true => Ok(cursor),
+        false => bail!(AbiErrorKind::DeserializationError("Not enought remaining bits in the cell", original))
+    }
+}