--- conflicted
+++ resolved
@@ -1,242 +1,238 @@
-/*
-* Copyright 2018-2019 TON DEV SOLUTIONS LTD.
-*
-* Licensed under the SOFTWARE EVALUATION License (the "License"); you may not use
-* this file except in compliance with the License.  You may obtain a copy of the
-* License at: https://ton.dev/licenses
-*
-* Unless required by applicable law or agreed to in writing, software
-* distributed under the License is distributed on an "AS IS" BASIS,
-* WITHOUT WARRANTIES OR CONDITIONS OF ANY KIND, either express or implied.
-* See the License for the specific TON DEV software governing permissions and
-* limitations under the License.
-*/
-
-//! TON ABI params.
-use int::{Int, Uint};
-use {Param, ParamType};
-
-use std::collections::HashMap;
-use std::fmt;
-use ton_block::{Grams, MsgAddress};
-<<<<<<< HEAD
-use tvm::stack::Cell;
-=======
-use ton_vm::stack::CellData;
->>>>>>> 26a9474d
-
-mod tokenizer;
-mod detokenizer;
-mod serialize;
-mod deserialize;
-
-pub use self::tokenizer::*;
-pub use self::detokenizer::*;
-pub use self::serialize::*;
-pub use self::deserialize::*;
-
-#[cfg(test)]
-mod tests;
-
-/// TON ABI params.
-#[derive(Debug, PartialEq, Clone)]
-pub struct Token {
-    pub name: String,
-    pub value: TokenValue,
-}
-
-impl Token {
-    pub fn new(name: &str, value: TokenValue) -> Self {
-        Self { name: name.to_string(), value }
-    }
-}
-
-impl fmt::Display for Token {
-    fn fmt(&self, f: &mut fmt::Formatter) -> fmt::Result {
-        write!(f, "{} : {}", self.name, self.value)
-    }
-}
-
-/// TON ABI param values.
-#[derive(Debug, PartialEq, Clone)]
-pub enum TokenValue {
-    /// uint<M>: unsigned integer type of M bits.
-    ///
-    /// Encoded as M bits of big-endian number representation put into cell data.
-    Uint(Uint),
-    /// int<M>: signed integer type of M bits.
-    ///
-    /// Encoded as M bits of big-endian number representation put into cell data.
-    Int(Int),
-    /// bool: boolean value.
-    ///
-    /// Encoded as one bit put into cell data.
-    Bool(bool),
-    /// Tuple: several values combinde into tuple.
-    ///
-    /// Encoded as all tuple elements encodings put into cell data one by one.
-    Tuple(Vec<Token>),
-    /// T[]: dynamic array of elements of the type T.
-    ///
-    /// Encoded as all array elements encodings put either to cell data or to separate cell.
-    Array(Vec<TokenValue>),
-    /// T[k]: dynamic array of elements of the type T.
-    ///
-    /// Encoded as all array elements encodings put either to cell data or to separate cell.
-    FixedArray(Vec<TokenValue>),
-    /// TVM Cell
-    ///
-    Cell(Cell),
-    /// Dictionary of values
-    ///
-    Map(ParamType, HashMap<String, TokenValue>),
-    /// MsgAddress
-    ///
-    Address(MsgAddress),
-    /// Raw byte array
-    /// 
-    /// Encoded as separate cells chain
-    Bytes(Vec<u8>),
-    /// Fixed sized raw byte array
-    /// 
-    /// Encoded as separate cells chain
-    FixedBytes(Vec<u8>),
-    /// Nanograms
-    /// 
-    Gram(Grams)
-}
-
-impl fmt::Display for TokenValue {
-    fn fmt(&self, f: &mut fmt::Formatter) -> fmt::Result {
-        match self {
-            TokenValue::Uint(u) => write!(f, "{}", u.number),
-            TokenValue::Int(u) => write!(f, "{}", u.number),
-            TokenValue::Bool(b) => write!(f, "{}", b),
-            TokenValue::Tuple(ref arr) => {
-                let s = arr
-                    .iter()
-                    .map(|ref t| format!("{}", t))
-                    .collect::<Vec<String>>()
-                    .join(",");
-
-                write!(f, "({})", s)
-            }
-            TokenValue::Array(ref arr) | TokenValue::FixedArray(ref arr) => {
-                let s = arr
-                    .iter()
-                    .map(|ref t| format!("{}", t))
-                    .collect::<Vec<String>>()
-                    .join(",");
-
-                write!(f, "[{}]", s)
-            }
-            TokenValue::Cell(c) => write!(f, "{:?}", c),
-            TokenValue::Map(_key_type, map) => {
-                let s = map
-                    .iter()
-                    .map(|ref t| format!("{}:{}", t.0, t.1))
-                    .collect::<Vec<String>>()
-                    .join(",");
-
-                write!(f, "{{{}}}", s)
-            }
-            TokenValue::Address(a) => write!(f, "{}", a),
-            TokenValue::Bytes(ref arr) | TokenValue::FixedBytes(ref arr) => write!(f, "{:?}", arr),
-            TokenValue::Gram(g) => write!(f, "{}", g),
-        }
-    }
-}
-
-impl TokenValue {
-    /// Check whether the type of the token matches the given parameter type.
-    ///
-    /// Numeric types (`Int` and `Uint`) type check if the size of the token
-    /// type is of equal size with the provided parameter type.
-    pub fn type_check(&self, param_type: &ParamType) -> bool {
-        match self {
-            TokenValue::Uint(uint) => *param_type == ParamType::Uint(uint.size),
-            TokenValue::Int(int) => *param_type == ParamType::Int(int.size),
-            TokenValue::Bool(_) => *param_type == ParamType::Bool,
-            TokenValue::Tuple(ref arr) => {
-                if let ParamType::Tuple(ref params) = *param_type {
-                    Token::types_check(arr, &params)
-                } else {
-                    false
-                }
-            }
-            TokenValue::Array(ref tokens) => {
-                if let ParamType::Array(ref param_type) = *param_type {
-                    tokens.iter().all(|t| t.type_check(param_type))
-                } else {
-                    false
-                }
-            }
-            TokenValue::FixedArray(ref tokens) => {
-                if let ParamType::FixedArray(ref param_type, size) = *param_type {
-                    size == tokens.len() && tokens.iter().all(|t| t.type_check(param_type))
-                } else {
-                    false
-                }
-            }
-            TokenValue::Cell(_) => *param_type == ParamType::Cell,
-            TokenValue::Map(map_key_type, ref values) =>{
-                if let ParamType::Map(ref key_type, ref value_type) = *param_type {
-                    let key_type: &ParamType = key_type;
-                    map_key_type == key_type && values.iter().all(|t| t.1.type_check(value_type))
-                } else {
-                    false
-                }
-            },
-            TokenValue::Address(_) => *param_type == ParamType::Address,
-            TokenValue::Bytes(_) => *param_type == ParamType::Bytes,
-            TokenValue::FixedBytes(ref arr) => *param_type == ParamType::FixedBytes(arr.len()),
-            TokenValue::Gram(_) => *param_type == ParamType::Gram,
-        }
-    }
-
-    /// Returns `ParamType` the token value represents
-    pub fn get_param_type(&self) -> ParamType {
-        match self {
-            TokenValue::Uint(uint) => ParamType::Uint(uint.size),
-            TokenValue::Int(int) => ParamType::Int(int.size),
-            TokenValue::Bool(_) => ParamType::Bool,
-            TokenValue::Tuple(ref arr) => {
-                ParamType::Tuple(arr.iter().map(|token| token.get_param()).collect())
-            }
-            TokenValue::Array(ref tokens) => ParamType::Array(Box::new(tokens[0].get_param_type())),
-            TokenValue::FixedArray(ref tokens) => {
-                ParamType::FixedArray(Box::new(tokens[0].get_param_type()), tokens.len())
-            }
-            TokenValue::Cell(_) => ParamType::Cell,
-            TokenValue::Map(key_type, values) => ParamType::Map(Box::new(key_type.clone()), 
-                Box::new(match values.iter().next() {
-                    Some((_, value)) => value.get_param_type(),
-                    None => ParamType::Unknown
-            })),
-            TokenValue::Address(_) => ParamType::Address,
-            TokenValue::Bytes(_) => ParamType::Bytes,
-            TokenValue::FixedBytes(ref arr) => ParamType::FixedBytes(arr.len()),
-            TokenValue::Gram(_) => ParamType::Gram,
-        }
-    }
-}
-
-impl Token {
-    /// Check if all the types of the tokens match the given parameter types.
-    pub fn types_check(tokens: &[Token], params: &[Param]) -> bool {
-        params.len() == tokens.len() && {
-            params.iter().zip(tokens).all(|(param, token)| {
-                // println!("{} {} {}", token.name, token.value, param.kind);
-                token.value.type_check(&param.kind) && token.name == param.name
-            })
-        }
-    }
-
-    /// Rerturns `Param` the token represents
-    pub fn get_param(&self) -> Param {
-        Param {
-            name: self.name.clone(),
-            kind: self.value.get_param_type(),
-        }
-    }
+/*
+* Copyright 2018-2019 TON DEV SOLUTIONS LTD.
+*
+* Licensed under the SOFTWARE EVALUATION License (the "License"); you may not use
+* this file except in compliance with the License.  You may obtain a copy of the
+* License at: https://ton.dev/licenses
+*
+* Unless required by applicable law or agreed to in writing, software
+* distributed under the License is distributed on an "AS IS" BASIS,
+* WITHOUT WARRANTIES OR CONDITIONS OF ANY KIND, either express or implied.
+* See the License for the specific TON DEV software governing permissions and
+* limitations under the License.
+*/
+
+//! TON ABI params.
+use int::{Int, Uint};
+use {Param, ParamType};
+
+use std::collections::HashMap;
+use std::fmt;
+use ton_block::{Grams, MsgAddress};
+use ton_types::Cell;
+
+mod tokenizer;
+mod detokenizer;
+mod serialize;
+mod deserialize;
+
+pub use self::tokenizer::*;
+pub use self::detokenizer::*;
+pub use self::serialize::*;
+pub use self::deserialize::*;
+
+#[cfg(test)]
+mod tests;
+
+/// TON ABI params.
+#[derive(Debug, PartialEq, Clone)]
+pub struct Token {
+    pub name: String,
+    pub value: TokenValue,
+}
+
+impl Token {
+    pub fn new(name: &str, value: TokenValue) -> Self {
+        Self { name: name.to_string(), value }
+    }
+}
+
+impl fmt::Display for Token {
+    fn fmt(&self, f: &mut fmt::Formatter) -> fmt::Result {
+        write!(f, "{} : {}", self.name, self.value)
+    }
+}
+
+/// TON ABI param values.
+#[derive(Debug, PartialEq, Clone)]
+pub enum TokenValue {
+    /// uint<M>: unsigned integer type of M bits.
+    ///
+    /// Encoded as M bits of big-endian number representation put into cell data.
+    Uint(Uint),
+    /// int<M>: signed integer type of M bits.
+    ///
+    /// Encoded as M bits of big-endian number representation put into cell data.
+    Int(Int),
+    /// bool: boolean value.
+    ///
+    /// Encoded as one bit put into cell data.
+    Bool(bool),
+    /// Tuple: several values combinde into tuple.
+    ///
+    /// Encoded as all tuple elements encodings put into cell data one by one.
+    Tuple(Vec<Token>),
+    /// T[]: dynamic array of elements of the type T.
+    ///
+    /// Encoded as all array elements encodings put either to cell data or to separate cell.
+    Array(Vec<TokenValue>),
+    /// T[k]: dynamic array of elements of the type T.
+    ///
+    /// Encoded as all array elements encodings put either to cell data or to separate cell.
+    FixedArray(Vec<TokenValue>),
+    /// TVM Cell
+    ///
+    Cell(Cell),
+    /// Dictionary of values
+    ///
+    Map(ParamType, HashMap<String, TokenValue>),
+    /// MsgAddress
+    ///
+    Address(MsgAddress),
+    /// Raw byte array
+    /// 
+    /// Encoded as separate cells chain
+    Bytes(Vec<u8>),
+    /// Fixed sized raw byte array
+    /// 
+    /// Encoded as separate cells chain
+    FixedBytes(Vec<u8>),
+    /// Nanograms
+    /// 
+    Gram(Grams)
+}
+
+impl fmt::Display for TokenValue {
+    fn fmt(&self, f: &mut fmt::Formatter) -> fmt::Result {
+        match self {
+            TokenValue::Uint(u) => write!(f, "{}", u.number),
+            TokenValue::Int(u) => write!(f, "{}", u.number),
+            TokenValue::Bool(b) => write!(f, "{}", b),
+            TokenValue::Tuple(ref arr) => {
+                let s = arr
+                    .iter()
+                    .map(|ref t| format!("{}", t))
+                    .collect::<Vec<String>>()
+                    .join(",");
+
+                write!(f, "({})", s)
+            }
+            TokenValue::Array(ref arr) | TokenValue::FixedArray(ref arr) => {
+                let s = arr
+                    .iter()
+                    .map(|ref t| format!("{}", t))
+                    .collect::<Vec<String>>()
+                    .join(",");
+
+                write!(f, "[{}]", s)
+            }
+            TokenValue::Cell(c) => write!(f, "{:?}", c),
+            TokenValue::Map(_key_type, map) => {
+                let s = map
+                    .iter()
+                    .map(|ref t| format!("{}:{}", t.0, t.1))
+                    .collect::<Vec<String>>()
+                    .join(",");
+
+                write!(f, "{{{}}}", s)
+            }
+            TokenValue::Address(a) => write!(f, "{}", a),
+            TokenValue::Bytes(ref arr) | TokenValue::FixedBytes(ref arr) => write!(f, "{:?}", arr),
+            TokenValue::Gram(g) => write!(f, "{}", g),
+        }
+    }
+}
+
+impl TokenValue {
+    /// Check whether the type of the token matches the given parameter type.
+    ///
+    /// Numeric types (`Int` and `Uint`) type check if the size of the token
+    /// type is of equal size with the provided parameter type.
+    pub fn type_check(&self, param_type: &ParamType) -> bool {
+        match self {
+            TokenValue::Uint(uint) => *param_type == ParamType::Uint(uint.size),
+            TokenValue::Int(int) => *param_type == ParamType::Int(int.size),
+            TokenValue::Bool(_) => *param_type == ParamType::Bool,
+            TokenValue::Tuple(ref arr) => {
+                if let ParamType::Tuple(ref params) = *param_type {
+                    Token::types_check(arr, &params)
+                } else {
+                    false
+                }
+            }
+            TokenValue::Array(ref tokens) => {
+                if let ParamType::Array(ref param_type) = *param_type {
+                    tokens.iter().all(|t| t.type_check(param_type))
+                } else {
+                    false
+                }
+            }
+            TokenValue::FixedArray(ref tokens) => {
+                if let ParamType::FixedArray(ref param_type, size) = *param_type {
+                    size == tokens.len() && tokens.iter().all(|t| t.type_check(param_type))
+                } else {
+                    false
+                }
+            }
+            TokenValue::Cell(_) => *param_type == ParamType::Cell,
+            TokenValue::Map(map_key_type, ref values) =>{
+                if let ParamType::Map(ref key_type, ref value_type) = *param_type {
+                    let key_type: &ParamType = key_type;
+                    map_key_type == key_type && values.iter().all(|t| t.1.type_check(value_type))
+                } else {
+                    false
+                }
+            },
+            TokenValue::Address(_) => *param_type == ParamType::Address,
+            TokenValue::Bytes(_) => *param_type == ParamType::Bytes,
+            TokenValue::FixedBytes(ref arr) => *param_type == ParamType::FixedBytes(arr.len()),
+            TokenValue::Gram(_) => *param_type == ParamType::Gram,
+        }
+    }
+
+    /// Returns `ParamType` the token value represents
+    pub fn get_param_type(&self) -> ParamType {
+        match self {
+            TokenValue::Uint(uint) => ParamType::Uint(uint.size),
+            TokenValue::Int(int) => ParamType::Int(int.size),
+            TokenValue::Bool(_) => ParamType::Bool,
+            TokenValue::Tuple(ref arr) => {
+                ParamType::Tuple(arr.iter().map(|token| token.get_param()).collect())
+            }
+            TokenValue::Array(ref tokens) => ParamType::Array(Box::new(tokens[0].get_param_type())),
+            TokenValue::FixedArray(ref tokens) => {
+                ParamType::FixedArray(Box::new(tokens[0].get_param_type()), tokens.len())
+            }
+            TokenValue::Cell(_) => ParamType::Cell,
+            TokenValue::Map(key_type, values) => ParamType::Map(Box::new(key_type.clone()), 
+                Box::new(match values.iter().next() {
+                    Some((_, value)) => value.get_param_type(),
+                    None => ParamType::Unknown
+            })),
+            TokenValue::Address(_) => ParamType::Address,
+            TokenValue::Bytes(_) => ParamType::Bytes,
+            TokenValue::FixedBytes(ref arr) => ParamType::FixedBytes(arr.len()),
+            TokenValue::Gram(_) => ParamType::Gram,
+        }
+    }
+}
+
+impl Token {
+    /// Check if all the types of the tokens match the given parameter types.
+    pub fn types_check(tokens: &[Token], params: &[Param]) -> bool {
+        params.len() == tokens.len() && {
+            params.iter().zip(tokens).all(|(param, token)| {
+                // println!("{} {} {}", token.name, token.value, param.kind);
+                token.value.type_check(&param.kind) && token.name == param.name
+            })
+        }
+    }
+
+    /// Rerturns `Param` the token represents
+    pub fn get_param(&self) -> Param {
+        Param {
+            name: self.name.clone(),
+            kind: self.value.get_param_type(),
+        }
+    }
 }