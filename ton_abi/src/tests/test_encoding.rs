/*
* Copyright 2018-2019 TON DEV SOLUTIONS LTD.
*
* Licensed under the SOFTWARE EVALUATION License (the "License"); you may not use
* this file except in compliance with the License.  You may obtain a copy of the
* License at: https://ton.dev/licenses
*
* Unless required by applicable law or agreed to in writing, software
* distributed under the License is distributed on an "AS IS" BASIS,
* WITHOUT WARRANTIES OR CONDITIONS OF ANY KIND, either express or implied.
* See the License for the specific TON DEV software governing permissions and
* limitations under the License.
*/

use ed25519_dalek::*;
use num_bigint::{BigInt, BigUint};
use sha2::{Digest, Sha256, Sha512};
use chrono::prelude::*;

<<<<<<< HEAD
use tvm::stack::{BuilderData, IBitstring, SliceData};
=======
use ton_vm::stack::{BuilderData, IBitstring, SliceData, CellData};
>>>>>>> 26a9474d
use ton_types::dictionary::{HashmapE, HashmapType};
use ton_block::{AnycastInfo, BlockResult, Grams, MsgAddress, Serializable};
use ton_vm::types::AccountId;

use {Function, Event, Int, Param, ParamType, Token, TokenValue, Uint};

fn get_function_id(signature: &[u8]) -> u32 {
    // Sha256 hash of signature
    let mut hasher = Sha256::new();

    hasher.input(signature);

    let function_hash = hasher.result();

    let mut bytes = [0; 4];
    bytes.copy_from_slice(&function_hash[..4]);

    u32::from_be_bytes(bytes)
}

fn put_array_into_map<T: Serializable>(array: &[T]) -> HashmapE {
    let mut map = HashmapE::with_bit_len(32);

    for i in 0..array.len() {
        let index = (i as u32).write_to_new_cell().unwrap();
        let data = array[i].write_to_new_cell().unwrap();
        map.set(index.into(), &data.into()).unwrap();
    }

    map
}

fn add_array_as_map<T: Serializable>(builder: &mut BuilderData, array: &[T], fixed: bool) {
    if !fixed {
        builder.append_u32(array.len() as u32).unwrap();
    }

    let map = put_array_into_map(array);

    match map.data() {
        Some(cell) => {
            builder.append_bit_one().unwrap();
            builder.append_reference_cell(cell.clone());
        }
        None => { builder.append_bit_zero().unwrap(); }
    }
}

fn test_parameters_set(
    func_name: &str,
    func_signature: &[u8],
    timed_signature: &[u8],
    inputs: &[Token],
    params: Option<&[Param]>,
    params_tree: BuilderData,
) {
    let check_time = params_tree.bits_free() > 64;

    let mut params_slice = SliceData::from(&params_tree);
    params_slice.get_next_u32().unwrap();
    params_slice.checked_drain_reference().unwrap();
    let func_id = get_function_id(func_signature);

    let input_params: Vec<Param> = if let Some(params) = params {
        params.to_vec()
    } else {
        params_from_tokens(inputs)
    };

    let function = Function {
        name: func_name.to_owned(),
        inputs: input_params.clone(),
        outputs: input_params.clone(),
        set_time: false,
        id: None
    };

    let mut timed_function = function.clone();
    timed_function.set_time = true;

    // simple tree check
    let test_tree = function
        .encode_input(inputs.clone(), false, None)
        .unwrap();

    let mut test_tree = SliceData::from(&test_tree);
    assert_eq!(test_tree.get_next_u32().unwrap(), func_id & 0x7FFFFFFF);
    assert_eq!(test_tree.checked_drain_reference().unwrap(), BuilderData::new().into());
    println!("{:#.2}", test_tree.into_cell());
    println!("{:#.2}", params_slice.into_cell());
    assert_eq!(test_tree, params_slice);

    if check_time {
        // timed tree check
        let test_tree = timed_function
            .encode_input(inputs.clone(), false, None)
            .unwrap();

        let mut test_tree = SliceData::from(&test_tree);
        let func_id = get_function_id(timed_signature);
        assert_eq!(test_tree.get_next_u32().unwrap(), func_id & 0x7FFFFFFF);
        
        // check time is correct
        let tree_time = test_tree.get_next_u64().unwrap();
        let now = Utc::now().timestamp_millis() as u64;
        assert!(tree_time <= now && tree_time >= now - 1000);

        assert_eq!(test_tree.checked_drain_reference().unwrap(), BuilderData::new().into());
        assert_eq!(test_tree, params_slice);
    }
    

    // check signing

    let pair = Keypair::generate::<Sha512, _>(&mut rand::rngs::OsRng::new().unwrap());

    let test_tree = function
        .encode_input(inputs.clone(), false, Some(&pair))
        .unwrap();
    let mut test_tree = SliceData::from(test_tree);
    let input_copy = test_tree.clone();

    let mut signature = SliceData::from(test_tree.checked_drain_reference().unwrap());
    let signature_data = Signature::from_bytes(signature.get_next_bytes(64).unwrap().as_slice()).unwrap();
    let bag_hash = test_tree.into_cell().repr_hash();
    pair.verify::<Sha512>(bag_hash.as_slice(), &signature_data).unwrap();

    let public_key = signature.get_next_bytes(32).unwrap();
    assert_eq!(public_key, pair.public.to_bytes());

    assert_eq!(test_tree.get_next_u32().unwrap(), func_id & 0x7FFFFFFF);
    assert_eq!(test_tree, params_slice);

    // check inputs decoding

    let test_inputs = function.decode_input(input_copy, false).unwrap();
    assert_eq!(test_inputs, inputs);

    // check outputs decoding

    let mut test_tree = BuilderData::new();
    test_tree.append_reference(BuilderData::new());
    test_tree.append_u32(func_id | 0x80000000).unwrap();
    test_tree.checked_append_references_and_data(&params_slice).unwrap();
    let mut test_tree = SliceData::from(test_tree);
    test_tree.checked_drain_reference().unwrap();

    let test_outputs = function.decode_output(test_tree, false).unwrap();
    assert_eq!(test_outputs, inputs);
}

fn params_from_tokens(tokens: &[Token]) -> Vec<Param> {
     tokens.iter().map(|ref token| token.get_param()).collect()
}

fn tokens_from_values(values: Vec<TokenValue>) -> Vec<Token> {
    let param_names = vec![
        "a", "b", "c", "d", "e", "f", "g", "h", "i", "j", "k", "l", "m", "n", "o", "p", "q", "r",
        "s", "t", "u", "v", "w", "x", "y", "z",
    ];

    values
        .into_iter()
        .zip(param_names)
        .map(|(value, name)| Token {
            name: name.to_owned(),
            value: value,
        })
        .collect()
}

#[test]
fn test_one_input_and_output() {
    // builder with reserved signature reference and function ID
    let mut builder = BuilderData::new();
    builder.append_u32(0).unwrap();
    builder.append_reference(BuilderData::new());

    builder.append_u128(1123).unwrap();

    let values = vec![TokenValue::Uint(Uint {
        number: BigUint::from(1123u128),
        size: 128,
    })];

    test_parameters_set(
        "test_one_input_and_output",
        b"test_one_input_and_output(uint128)(uint128)v1",
        b"test_one_input_and_output(time,uint128)(uint128)v1",
        &tokens_from_values(values),
        None,
        builder,
    );
}

#[test]
fn test_with_grams() {
    // builder with reserved signature reference and function ID
    let mut builder = BuilderData::new();
    builder.append_u32(0).unwrap();
    builder.append_reference(BuilderData::new());

    let grams = Grams::from(173742);
    grams.write_to(&mut builder).unwrap();

    let values = vec![TokenValue::Gram(grams)];

    test_parameters_set(
        "test_with_grams",
        b"test_with_grams(gram)(gram)v1",
        b"test_with_grams(time,gram)(gram)v1",
        &tokens_from_values(values),
        None,
        builder,
    );
}

#[test]
fn test_with_address() {
    // builder with reserved signature reference and function ID
    let mut builder = BuilderData::new();
    builder.append_u32(0).unwrap();
    builder.append_reference(BuilderData::new());

    let anycast = AnycastInfo::with_rewrite_pfx(SliceData::new(vec![0x77, 0x78, 0x79, 0x80])).unwrap();
    let addresses = vec![
        MsgAddress::AddrNone,
        MsgAddress::with_extern(SliceData::new(vec![0x55, 0x80])).unwrap(),
        MsgAddress::with_standart(Some(anycast.clone()), -1, AccountId::from([0x11; 32])).unwrap(),
        MsgAddress::with_standart(Some(anycast.clone()), -1, AccountId::from([0x11; 32])).unwrap(),
        MsgAddress::with_variant(Some(anycast.clone()), -128, SliceData::new(vec![0x66, 0x67, 0x68, 0x69, 0x80])).unwrap(),
        MsgAddress::with_standart(Some(anycast.clone()), -1, AccountId::from([0x11; 32])).unwrap(),
    ];
    builder.append_reference(BuilderData::with_bitstring(vec![1, 2, 3, 0x80]).unwrap());
    let mut values = vec![TokenValue::Cell(BuilderData::with_bitstring(vec![1, 2, 3, 0x80]).unwrap().into())];
    // we don't know about serilization changes in MsgAddress if them don't fit in one cell - split to references
    addresses.iter().take(5).for_each(|address| address.write_to(&mut builder).unwrap());
    builder.append_reference(addresses.last().unwrap().write_to_new_cell().unwrap());
    addresses.iter().for_each(|address| {
        values.push(TokenValue::Address(address.clone()));
    });

    test_parameters_set(
        "test_with_address",
        b"test_with_address(cell,address,address,address,address,address,address)(cell,address,address,address,address,address,address)v1",
        b"test_with_address(time,cell,address,address,address,address,address,address)(cell,address,address,address,address,address,address)v1",
        &tokens_from_values(values),
        None,
        builder,
    );
}

#[test]
fn test_one_input_and_output_by_data() {
    // builder with reserved signature reference and function ID
    let mut expected_tree = BuilderData::with_bitstring(vec![
        0x00, 0x00, 0x00, 0x00, 0xFF, 0xFF, 0xFF, 0x75, 0x0C, 0xE4, 0x7B, 0xAC, 0x80,
    ]).unwrap();
    expected_tree.append_reference(BuilderData::new());

    let values = vec![TokenValue::Int(Int {
        number: BigInt::from(-596784153684i64),
        size: 64,
    })];

    test_parameters_set(
        "test_one_input_and_output_by_data",
        b"test_one_input_and_output_by_data(int64)(int64)v1",
        b"test_one_input_and_output_by_data(time,int64)(int64)v1",
        &tokens_from_values(values),
        None,
        expected_tree,
    );
}

#[test]
fn test_empty_params() {
    // builder with reserved signature reference and function ID
    let mut builder = BuilderData::new();
    builder.append_u32(0).unwrap();
    builder.append_reference(BuilderData::new());

    test_parameters_set(
        "test_empty_params",
        b"test_empty_params()()v1",
        b"test_empty_params(time)()v1",
        &[],
        None,
        builder);
}

#[test]
fn test_two_params() {
    // builder with reserved signature reference and function ID
    let mut builder = BuilderData::new();
    builder.append_u32(0).unwrap();
    builder.append_reference(BuilderData::new());

    builder.append_bit_one().unwrap();
    builder.append_i32(9434567).unwrap();

    let values = vec![
        TokenValue::Bool(true),
        TokenValue::Int(Int {
            number: BigInt::from(9434567),
            size: 32,
        }),
    ];

    test_parameters_set(
        "test_two_params",
        b"test_two_params(bool,int32)(bool,int32)v1",
        b"test_two_params(time,bool,int32)(bool,int32)v1",
        &tokens_from_values(values),
        None,
        builder,
    );
}

#[test]
fn test_four_refs() {
    // builder with reserved signature reference and function ID
    let bytes = vec![0x55; 300]; // 300 = 127 + 127 + 46
    let mut builder = BuilderData::with_raw(vec![0x55; 127], 127 * 8).unwrap();
    builder.append_reference(BuilderData::with_raw(vec![0x55; 127], 127 * 8).unwrap());
    let mut bytes_builder = BuilderData::with_raw(vec![0x55; 46], 46 * 8).unwrap();
    bytes_builder.append_reference(builder);

    let mut builder = BuilderData::new();
    builder.append_u32(0).unwrap();
    builder.append_bit_one().unwrap();
    builder.append_reference(BuilderData::new());
    builder.append_reference(bytes_builder.clone());
    builder.append_reference(bytes_builder.clone());

    let mut new_builder = BuilderData::new();
    new_builder.append_i32(9434567).unwrap();
    new_builder.append_reference(bytes_builder.clone());
    new_builder.append_reference(bytes_builder.clone());
    builder.append_reference(new_builder);

    let values = vec![
        TokenValue::Bool(true),
        TokenValue::Bytes(bytes.clone()),
        TokenValue::Bytes(bytes.clone()),
        TokenValue::Bytes(bytes.clone()),
        TokenValue::Bytes(bytes.clone()),
        TokenValue::Int(Int::new(9434567, 32)),
    ];

    test_parameters_set(
        "test_four_refs",
        b"test_four_refs(bool,bytes,bytes,bytes,bytes,int32)(bool,bytes,bytes,bytes,bytes,int32)v1",
        b"test_four_refs(time,bool,bytes,bytes,bytes,bytes,int32)(bool,bytes,bytes,bytes,bytes,int32)v1",
        &tokens_from_values(values),
        None,
        builder,
    );
}

#[test]
fn test_nested_tuples_with_all_simples() {
    // builder with reserved signature reference and function ID
    let mut builder = BuilderData::new();
    builder.append_u32(0).unwrap();
    builder.append_reference(BuilderData::new());

   
    builder.append_bit_zero().unwrap();
    builder.append_i8(-15 as i8).unwrap();
    builder.append_i16(9845 as i16).unwrap();
    builder.append_i32(-1 as i32).unwrap();
    builder.append_i64(12345678 as i64).unwrap();
    builder.append_i128(-12345678 as i128).unwrap();
    builder.append_u8(255 as u8).unwrap();
    builder.append_u16(0 as u16).unwrap();
    builder.append_u32(256 as u32).unwrap();
    builder.append_u64(123 as u64).unwrap();
    builder.append_u128(1234567890 as u128).unwrap();

    let values = vec![
        TokenValue::Bool(false),
        TokenValue::Tuple(tokens_from_values(vec![
            TokenValue::Int(Int::new(-15, 8)),
            TokenValue::Int(Int::new(9845, 16)),
            TokenValue::Tuple(tokens_from_values(vec![
                TokenValue::Int(Int::new(-1, 32)),
                TokenValue::Int(Int::new(12345678, 64)),
                TokenValue::Int(Int::new(-12345678, 128)),
            ])),
        ])),
        TokenValue::Tuple(tokens_from_values(vec![
            TokenValue::Uint(Uint::new(255, 8)),
            TokenValue::Uint(Uint::new(0, 16)),
            TokenValue::Tuple(tokens_from_values(vec![
                TokenValue::Uint(Uint::new(256, 32)),
                TokenValue::Uint(Uint::new(123, 64)),
                TokenValue::Uint(Uint::new(1234567890, 128)),
            ])),
        ])),
    ];

    test_parameters_set(
        "test_nested_tuples_with_all_simples",
        b"test_nested_tuples_with_all_simples(bool,(int8,int16,(int32,int64,int128)),(uint8,uint16,(uint32,uint64,uint128)))(bool,(int8,int16,(int32,int64,int128)),(uint8,uint16,(uint32,uint64,uint128)))v1",
        b"test_nested_tuples_with_all_simples(time,bool,(int8,int16,(int32,int64,int128)),(uint8,uint16,(uint32,uint64,uint128)))(bool,(int8,int16,(int32,int64,int128)),(uint8,uint16,(uint32,uint64,uint128)))v1",
        &tokens_from_values(values),
        None,
        builder,
    );
}

#[test]
fn test_static_array_of_ints() {
    let input_array: [u32; 8] = [1, 2, 3, 4, 5, 6, 7, 8];

    // builder with reserved signature reference and function ID
    let mut builder = BuilderData::new();
    builder.append_u32(0).unwrap();
    builder.append_reference(BuilderData::new());

    add_array_as_map(&mut builder, &input_array, true);

    let values = vec![TokenValue::FixedArray(
        input_array
            .iter()
            .map(|i| TokenValue::Uint(Uint::new(i.to_owned() as u128, 32)))
            .collect(),
    )];

    test_parameters_set(
        "test_static_array_of_ints",
        b"test_static_array_of_ints(uint32[8])(uint32[8])v1",
        b"test_static_array_of_ints(time,uint32[8])(uint32[8])v1",
        &tokens_from_values(values),
        None,
        builder,
    );
}

#[test]
fn test_empty_dynamic_array() {
    // builder with reserved signature reference and function ID
    let mut builder = BuilderData::new();
    builder.append_u32(0).unwrap();
    builder.append_reference(BuilderData::new());

    add_array_as_map(&mut builder, &Vec::<u16>::new(), false);

    let values = vec![TokenValue::Array(vec![])];

    let params = vec![Param {
        name: "a".to_owned(),
        kind: ParamType::Array(Box::new(ParamType::Uint(16))),
    }];

    test_parameters_set(
        "test_empty_dynamic_array",
        b"test_empty_dynamic_array(uint16[])(uint16[])v1",
        b"test_empty_dynamic_array(time,uint16[])(uint16[])v1",
        &tokens_from_values(values),
        Some(&params),
        builder,
    );
}

#[test]
fn test_dynamic_array_of_ints() {
    let input_array: Vec<u16> = vec![1, 2, 3, 4, 5, 6, 7, 8];

    // builder with reserved signature reference and function ID
    let mut builder = BuilderData::new();
    builder.append_u32(0).unwrap();
    builder.append_reference(BuilderData::new());

    add_array_as_map(&mut builder, &input_array, false);

    let values = vec![TokenValue::Array(
        input_array
            .iter()
            .map(|i| TokenValue::Uint(Uint::new(i.to_owned() as u128, 16)))
            .collect(),
    )];

    test_parameters_set(
        "test_dynamic_array_of_ints",
        b"test_dynamic_array_of_ints(uint16[])(uint16[])v1",
        b"test_dynamic_array_of_ints(time,uint16[])(uint16[])v1",
        &tokens_from_values(values),
        None,
        builder,
    );
}

struct TupleDwordBool(u32, bool);

impl Serializable for TupleDwordBool {
    fn write_to(&self, cell: &mut BuilderData) -> BlockResult<()> {
        self.0.write_to(cell)?;
        self.1.write_to(cell)?;
        Ok(())
    }
}

impl From<&(u32, bool)> for TupleDwordBool {
    fn from(a: &(u32, bool)) -> Self {
        TupleDwordBool(a.0, a.1)
    }
}

#[test]
fn test_dynamic_array_of_tuples() {
    let input_array: Vec<(u32, bool)> =
        vec![(1, true), (2, false), (3, true), (4, false), (5, true)];

    // builder with reserved signature reference and function ID
    let mut builder = BuilderData::new();
    builder.append_u32(0).unwrap();
    builder.append_reference(BuilderData::new());

    let bitstring_array: Vec<TupleDwordBool> = input_array
        .iter()
        .map(|a| TupleDwordBool::from(a))
        .collect();

    add_array_as_map(&mut builder, &bitstring_array, false);

    let expected_tree = builder.into();

    let values = vec![TokenValue::Array(
        input_array
            .iter()
            .map(|i| {
                TokenValue::Tuple(tokens_from_values(vec![
                    TokenValue::Uint(Uint::new(i.0 as u128, 32)),
                    TokenValue::Bool(i.1),
                ]))
            })
            .collect(),
    )];

    test_parameters_set(
        "test_dynamic_array_of_tuples",
        b"test_dynamic_array_of_tuples((uint32,bool)[])((uint32,bool)[])v1",
        b"test_dynamic_array_of_tuples(time,(uint32,bool)[])((uint32,bool)[])v1",
        &tokens_from_values(values),
        None,
        expected_tree,
    );
}

#[test]
fn test_tuples_with_combined_types() {
    let input_array1: Vec<(u32, bool)> = vec![(1, true), (2, false), (3, true), (4, false)];

    let bitstring_array1: Vec<TupleDwordBool> = input_array1
        .iter()
        .map(|a| TupleDwordBool::from(a))
        .collect();

    let mut input_array2 = Vec::<u64>::new();
    for i in 0..73 {
        input_array2.push(i * i);
    }

    // builder with reserved signature reference and function ID
    let mut chain_builder = BuilderData::new();
    chain_builder.append_u32(0).unwrap();
    chain_builder.append_reference(BuilderData::new());

    // u8
    chain_builder.append_u8(18).unwrap();


    // Vec<(u32, bool)>
    add_array_as_map(&mut chain_builder, &bitstring_array1, false);

    // i16
    chain_builder.append_i16(-290 as i16).unwrap();

    // input_array2
    add_array_as_map(&mut chain_builder, &input_array2, false);

    let mut map = HashmapE::with_bit_len(32);

    // [Vec<i64>; 5]
    for i in 0..5 {
        let mut builder = BuilderData::new();
        add_array_as_map(&mut builder, &input_array2, false);

        let mut index = BuilderData::new();
        index.append_u32(i).unwrap();

        map.set(index.into(), &builder.into()).unwrap();
    }

    let mut second_builder = BuilderData::new();
    second_builder.append_bit_one().unwrap();
    second_builder.append_reference(BuilderData::from(map.data().unwrap()));

    chain_builder.append_reference(second_builder);

    let array1_token_value = TokenValue::Array(
        input_array1
            .iter()
            .map(|i| {
                TokenValue::Tuple(tokens_from_values(vec![
                    TokenValue::Uint(Uint::new(i.0 as u128, 32)),
                    TokenValue::Bool(i.1),
                ]))
            })
            .collect(),
    );

    let array2_token_value = TokenValue::Array(
        input_array2
            .iter()
            .map(|i| TokenValue::Int(Int::new(*i as i128, 64)))
            .collect(),
    );

    let array3_token_value = TokenValue::FixedArray(vec![
        array2_token_value.clone(),
        array2_token_value.clone(),
        array2_token_value.clone(),
        array2_token_value.clone(),
        array2_token_value.clone(),
    ]);

    let values = vec![
        TokenValue::Uint(Uint::new(18, 8)),
        TokenValue::Tuple(tokens_from_values(vec![
            array1_token_value,
            TokenValue::Int(Int::new(-290, 16)),
        ])),
        TokenValue::Tuple(tokens_from_values(vec![
            array2_token_value,
            array3_token_value,
        ])),
    ];

    test_parameters_set(
        "test_tuples_with_combined_types",
        b"test_tuples_with_combined_types(uint8,((uint32,bool)[],int16),(int64[],int64[][5]))(uint8,((uint32,bool)[],int16),(int64[],int64[][5]))v1",
        b"test_tuples_with_combined_types(time,uint8,((uint32,bool)[],int16),(int64[],int64[][5]))(uint8,((uint32,bool)[],int16),(int64[],int64[][5]))v1",
        &tokens_from_values(values),
        None,
        chain_builder,
    );
}

#[test]
fn test_add_signature() {
    let tokens = tokens_from_values(vec![TokenValue::Uint(Uint::new(456, 32))]);

    let function = Function {
        name: "test_add_signature".to_owned(),
        inputs: params_from_tokens(&tokens),
        outputs: vec![],
        set_time: false,
        id: None
    };

    let (msg, data_to_sign) = function.create_unsigned_call(&tokens, false).unwrap();

    let pair = Keypair::generate::<Sha512, _>(&mut rand::rngs::OsRng::new().unwrap());
    let signature = pair.sign::<Sha512>(&data_to_sign).to_bytes().to_vec();

    let msg = Function::add_sign_to_encoded_input(&signature, &pair.public.to_bytes(), msg.into()).unwrap();

    assert_eq!(function.decode_input(msg.into(), false).unwrap(), tokens);
}

#[test]
fn test_decode_event() {
    let mut builder = BuilderData::new();
    builder.append_u32(get_function_id(b"event(uint64)v1")).unwrap();
    builder.append_u64(123).unwrap();

    let tokens = tokens_from_values(vec![TokenValue::Uint(Uint::new(123, 64))]);

    let event = Event {
        name: "event".to_owned(),
        inputs: params_from_tokens(&tokens),
        id: None
    };

    assert_eq!(event.decode_input(builder.into()).unwrap(), tokens);
}
<|MERGE_RESOLUTION|>--- conflicted
+++ resolved
@@ -1,713 +1,709 @@
-/*
-* Copyright 2018-2019 TON DEV SOLUTIONS LTD.
-*
-* Licensed under the SOFTWARE EVALUATION License (the "License"); you may not use
-* this file except in compliance with the License.  You may obtain a copy of the
-* License at: https://ton.dev/licenses
-*
-* Unless required by applicable law or agreed to in writing, software
-* distributed under the License is distributed on an "AS IS" BASIS,
-* WITHOUT WARRANTIES OR CONDITIONS OF ANY KIND, either express or implied.
-* See the License for the specific TON DEV software governing permissions and
-* limitations under the License.
-*/
-
-use ed25519_dalek::*;
-use num_bigint::{BigInt, BigUint};
-use sha2::{Digest, Sha256, Sha512};
-use chrono::prelude::*;
-
-<<<<<<< HEAD
-use tvm::stack::{BuilderData, IBitstring, SliceData};
-=======
-use ton_vm::stack::{BuilderData, IBitstring, SliceData, CellData};
->>>>>>> 26a9474d
-use ton_types::dictionary::{HashmapE, HashmapType};
-use ton_block::{AnycastInfo, BlockResult, Grams, MsgAddress, Serializable};
-use ton_vm::types::AccountId;
-
-use {Function, Event, Int, Param, ParamType, Token, TokenValue, Uint};
-
-fn get_function_id(signature: &[u8]) -> u32 {
-    // Sha256 hash of signature
-    let mut hasher = Sha256::new();
-
-    hasher.input(signature);
-
-    let function_hash = hasher.result();
-
-    let mut bytes = [0; 4];
-    bytes.copy_from_slice(&function_hash[..4]);
-
-    u32::from_be_bytes(bytes)
-}
-
-fn put_array_into_map<T: Serializable>(array: &[T]) -> HashmapE {
-    let mut map = HashmapE::with_bit_len(32);
-
-    for i in 0..array.len() {
-        let index = (i as u32).write_to_new_cell().unwrap();
-        let data = array[i].write_to_new_cell().unwrap();
-        map.set(index.into(), &data.into()).unwrap();
-    }
-
-    map
-}
-
-fn add_array_as_map<T: Serializable>(builder: &mut BuilderData, array: &[T], fixed: bool) {
-    if !fixed {
-        builder.append_u32(array.len() as u32).unwrap();
-    }
-
-    let map = put_array_into_map(array);
-
-    match map.data() {
-        Some(cell) => {
-            builder.append_bit_one().unwrap();
-            builder.append_reference_cell(cell.clone());
-        }
-        None => { builder.append_bit_zero().unwrap(); }
-    }
-}
-
-fn test_parameters_set(
-    func_name: &str,
-    func_signature: &[u8],
-    timed_signature: &[u8],
-    inputs: &[Token],
-    params: Option<&[Param]>,
-    params_tree: BuilderData,
-) {
-    let check_time = params_tree.bits_free() > 64;
-
-    let mut params_slice = SliceData::from(&params_tree);
-    params_slice.get_next_u32().unwrap();
-    params_slice.checked_drain_reference().unwrap();
-    let func_id = get_function_id(func_signature);
-
-    let input_params: Vec<Param> = if let Some(params) = params {
-        params.to_vec()
-    } else {
-        params_from_tokens(inputs)
-    };
-
-    let function = Function {
-        name: func_name.to_owned(),
-        inputs: input_params.clone(),
-        outputs: input_params.clone(),
-        set_time: false,
-        id: None
-    };
-
-    let mut timed_function = function.clone();
-    timed_function.set_time = true;
-
-    // simple tree check
-    let test_tree = function
-        .encode_input(inputs.clone(), false, None)
-        .unwrap();
-
-    let mut test_tree = SliceData::from(&test_tree);
-    assert_eq!(test_tree.get_next_u32().unwrap(), func_id & 0x7FFFFFFF);
-    assert_eq!(test_tree.checked_drain_reference().unwrap(), BuilderData::new().into());
-    println!("{:#.2}", test_tree.into_cell());
-    println!("{:#.2}", params_slice.into_cell());
-    assert_eq!(test_tree, params_slice);
-
-    if check_time {
-        // timed tree check
-        let test_tree = timed_function
-            .encode_input(inputs.clone(), false, None)
-            .unwrap();
-
-        let mut test_tree = SliceData::from(&test_tree);
-        let func_id = get_function_id(timed_signature);
-        assert_eq!(test_tree.get_next_u32().unwrap(), func_id & 0x7FFFFFFF);
-        
-        // check time is correct
-        let tree_time = test_tree.get_next_u64().unwrap();
-        let now = Utc::now().timestamp_millis() as u64;
-        assert!(tree_time <= now && tree_time >= now - 1000);
-
-        assert_eq!(test_tree.checked_drain_reference().unwrap(), BuilderData::new().into());
-        assert_eq!(test_tree, params_slice);
-    }
-    
-
-    // check signing
-
-    let pair = Keypair::generate::<Sha512, _>(&mut rand::rngs::OsRng::new().unwrap());
-
-    let test_tree = function
-        .encode_input(inputs.clone(), false, Some(&pair))
-        .unwrap();
-    let mut test_tree = SliceData::from(test_tree);
-    let input_copy = test_tree.clone();
-
-    let mut signature = SliceData::from(test_tree.checked_drain_reference().unwrap());
-    let signature_data = Signature::from_bytes(signature.get_next_bytes(64).unwrap().as_slice()).unwrap();
-    let bag_hash = test_tree.into_cell().repr_hash();
-    pair.verify::<Sha512>(bag_hash.as_slice(), &signature_data).unwrap();
-
-    let public_key = signature.get_next_bytes(32).unwrap();
-    assert_eq!(public_key, pair.public.to_bytes());
-
-    assert_eq!(test_tree.get_next_u32().unwrap(), func_id & 0x7FFFFFFF);
-    assert_eq!(test_tree, params_slice);
-
-    // check inputs decoding
-
-    let test_inputs = function.decode_input(input_copy, false).unwrap();
-    assert_eq!(test_inputs, inputs);
-
-    // check outputs decoding
-
-    let mut test_tree = BuilderData::new();
-    test_tree.append_reference(BuilderData::new());
-    test_tree.append_u32(func_id | 0x80000000).unwrap();
-    test_tree.checked_append_references_and_data(&params_slice).unwrap();
-    let mut test_tree = SliceData::from(test_tree);
-    test_tree.checked_drain_reference().unwrap();
-
-    let test_outputs = function.decode_output(test_tree, false).unwrap();
-    assert_eq!(test_outputs, inputs);
-}
-
-fn params_from_tokens(tokens: &[Token]) -> Vec<Param> {
-     tokens.iter().map(|ref token| token.get_param()).collect()
-}
-
-fn tokens_from_values(values: Vec<TokenValue>) -> Vec<Token> {
-    let param_names = vec![
-        "a", "b", "c", "d", "e", "f", "g", "h", "i", "j", "k", "l", "m", "n", "o", "p", "q", "r",
-        "s", "t", "u", "v", "w", "x", "y", "z",
-    ];
-
-    values
-        .into_iter()
-        .zip(param_names)
-        .map(|(value, name)| Token {
-            name: name.to_owned(),
-            value: value,
-        })
-        .collect()
-}
-
-#[test]
-fn test_one_input_and_output() {
-    // builder with reserved signature reference and function ID
-    let mut builder = BuilderData::new();
-    builder.append_u32(0).unwrap();
-    builder.append_reference(BuilderData::new());
-
-    builder.append_u128(1123).unwrap();
-
-    let values = vec![TokenValue::Uint(Uint {
-        number: BigUint::from(1123u128),
-        size: 128,
-    })];
-
-    test_parameters_set(
-        "test_one_input_and_output",
-        b"test_one_input_and_output(uint128)(uint128)v1",
-        b"test_one_input_and_output(time,uint128)(uint128)v1",
-        &tokens_from_values(values),
-        None,
-        builder,
-    );
-}
-
-#[test]
-fn test_with_grams() {
-    // builder with reserved signature reference and function ID
-    let mut builder = BuilderData::new();
-    builder.append_u32(0).unwrap();
-    builder.append_reference(BuilderData::new());
-
-    let grams = Grams::from(173742);
-    grams.write_to(&mut builder).unwrap();
-
-    let values = vec![TokenValue::Gram(grams)];
-
-    test_parameters_set(
-        "test_with_grams",
-        b"test_with_grams(gram)(gram)v1",
-        b"test_with_grams(time,gram)(gram)v1",
-        &tokens_from_values(values),
-        None,
-        builder,
-    );
-}
-
-#[test]
-fn test_with_address() {
-    // builder with reserved signature reference and function ID
-    let mut builder = BuilderData::new();
-    builder.append_u32(0).unwrap();
-    builder.append_reference(BuilderData::new());
-
-    let anycast = AnycastInfo::with_rewrite_pfx(SliceData::new(vec![0x77, 0x78, 0x79, 0x80])).unwrap();
-    let addresses = vec![
-        MsgAddress::AddrNone,
-        MsgAddress::with_extern(SliceData::new(vec![0x55, 0x80])).unwrap(),
-        MsgAddress::with_standart(Some(anycast.clone()), -1, AccountId::from([0x11; 32])).unwrap(),
-        MsgAddress::with_standart(Some(anycast.clone()), -1, AccountId::from([0x11; 32])).unwrap(),
-        MsgAddress::with_variant(Some(anycast.clone()), -128, SliceData::new(vec![0x66, 0x67, 0x68, 0x69, 0x80])).unwrap(),
-        MsgAddress::with_standart(Some(anycast.clone()), -1, AccountId::from([0x11; 32])).unwrap(),
-    ];
-    builder.append_reference(BuilderData::with_bitstring(vec![1, 2, 3, 0x80]).unwrap());
-    let mut values = vec![TokenValue::Cell(BuilderData::with_bitstring(vec![1, 2, 3, 0x80]).unwrap().into())];
-    // we don't know about serilization changes in MsgAddress if them don't fit in one cell - split to references
-    addresses.iter().take(5).for_each(|address| address.write_to(&mut builder).unwrap());
-    builder.append_reference(addresses.last().unwrap().write_to_new_cell().unwrap());
-    addresses.iter().for_each(|address| {
-        values.push(TokenValue::Address(address.clone()));
-    });
-
-    test_parameters_set(
-        "test_with_address",
-        b"test_with_address(cell,address,address,address,address,address,address)(cell,address,address,address,address,address,address)v1",
-        b"test_with_address(time,cell,address,address,address,address,address,address)(cell,address,address,address,address,address,address)v1",
-        &tokens_from_values(values),
-        None,
-        builder,
-    );
-}
-
-#[test]
-fn test_one_input_and_output_by_data() {
-    // builder with reserved signature reference and function ID
-    let mut expected_tree = BuilderData::with_bitstring(vec![
-        0x00, 0x00, 0x00, 0x00, 0xFF, 0xFF, 0xFF, 0x75, 0x0C, 0xE4, 0x7B, 0xAC, 0x80,
-    ]).unwrap();
-    expected_tree.append_reference(BuilderData::new());
-
-    let values = vec![TokenValue::Int(Int {
-        number: BigInt::from(-596784153684i64),
-        size: 64,
-    })];
-
-    test_parameters_set(
-        "test_one_input_and_output_by_data",
-        b"test_one_input_and_output_by_data(int64)(int64)v1",
-        b"test_one_input_and_output_by_data(time,int64)(int64)v1",
-        &tokens_from_values(values),
-        None,
-        expected_tree,
-    );
-}
-
-#[test]
-fn test_empty_params() {
-    // builder with reserved signature reference and function ID
-    let mut builder = BuilderData::new();
-    builder.append_u32(0).unwrap();
-    builder.append_reference(BuilderData::new());
-
-    test_parameters_set(
-        "test_empty_params",
-        b"test_empty_params()()v1",
-        b"test_empty_params(time)()v1",
-        &[],
-        None,
-        builder);
-}
-
-#[test]
-fn test_two_params() {
-    // builder with reserved signature reference and function ID
-    let mut builder = BuilderData::new();
-    builder.append_u32(0).unwrap();
-    builder.append_reference(BuilderData::new());
-
-    builder.append_bit_one().unwrap();
-    builder.append_i32(9434567).unwrap();
-
-    let values = vec![
-        TokenValue::Bool(true),
-        TokenValue::Int(Int {
-            number: BigInt::from(9434567),
-            size: 32,
-        }),
-    ];
-
-    test_parameters_set(
-        "test_two_params",
-        b"test_two_params(bool,int32)(bool,int32)v1",
-        b"test_two_params(time,bool,int32)(bool,int32)v1",
-        &tokens_from_values(values),
-        None,
-        builder,
-    );
-}
-
-#[test]
-fn test_four_refs() {
-    // builder with reserved signature reference and function ID
-    let bytes = vec![0x55; 300]; // 300 = 127 + 127 + 46
-    let mut builder = BuilderData::with_raw(vec![0x55; 127], 127 * 8).unwrap();
-    builder.append_reference(BuilderData::with_raw(vec![0x55; 127], 127 * 8).unwrap());
-    let mut bytes_builder = BuilderData::with_raw(vec![0x55; 46], 46 * 8).unwrap();
-    bytes_builder.append_reference(builder);
-
-    let mut builder = BuilderData::new();
-    builder.append_u32(0).unwrap();
-    builder.append_bit_one().unwrap();
-    builder.append_reference(BuilderData::new());
-    builder.append_reference(bytes_builder.clone());
-    builder.append_reference(bytes_builder.clone());
-
-    let mut new_builder = BuilderData::new();
-    new_builder.append_i32(9434567).unwrap();
-    new_builder.append_reference(bytes_builder.clone());
-    new_builder.append_reference(bytes_builder.clone());
-    builder.append_reference(new_builder);
-
-    let values = vec![
-        TokenValue::Bool(true),
-        TokenValue::Bytes(bytes.clone()),
-        TokenValue::Bytes(bytes.clone()),
-        TokenValue::Bytes(bytes.clone()),
-        TokenValue::Bytes(bytes.clone()),
-        TokenValue::Int(Int::new(9434567, 32)),
-    ];
-
-    test_parameters_set(
-        "test_four_refs",
-        b"test_four_refs(bool,bytes,bytes,bytes,bytes,int32)(bool,bytes,bytes,bytes,bytes,int32)v1",
-        b"test_four_refs(time,bool,bytes,bytes,bytes,bytes,int32)(bool,bytes,bytes,bytes,bytes,int32)v1",
-        &tokens_from_values(values),
-        None,
-        builder,
-    );
-}
-
-#[test]
-fn test_nested_tuples_with_all_simples() {
-    // builder with reserved signature reference and function ID
-    let mut builder = BuilderData::new();
-    builder.append_u32(0).unwrap();
-    builder.append_reference(BuilderData::new());
-
-   
-    builder.append_bit_zero().unwrap();
-    builder.append_i8(-15 as i8).unwrap();
-    builder.append_i16(9845 as i16).unwrap();
-    builder.append_i32(-1 as i32).unwrap();
-    builder.append_i64(12345678 as i64).unwrap();
-    builder.append_i128(-12345678 as i128).unwrap();
-    builder.append_u8(255 as u8).unwrap();
-    builder.append_u16(0 as u16).unwrap();
-    builder.append_u32(256 as u32).unwrap();
-    builder.append_u64(123 as u64).unwrap();
-    builder.append_u128(1234567890 as u128).unwrap();
-
-    let values = vec![
-        TokenValue::Bool(false),
-        TokenValue::Tuple(tokens_from_values(vec![
-            TokenValue::Int(Int::new(-15, 8)),
-            TokenValue::Int(Int::new(9845, 16)),
-            TokenValue::Tuple(tokens_from_values(vec![
-                TokenValue::Int(Int::new(-1, 32)),
-                TokenValue::Int(Int::new(12345678, 64)),
-                TokenValue::Int(Int::new(-12345678, 128)),
-            ])),
-        ])),
-        TokenValue::Tuple(tokens_from_values(vec![
-            TokenValue::Uint(Uint::new(255, 8)),
-            TokenValue::Uint(Uint::new(0, 16)),
-            TokenValue::Tuple(tokens_from_values(vec![
-                TokenValue::Uint(Uint::new(256, 32)),
-                TokenValue::Uint(Uint::new(123, 64)),
-                TokenValue::Uint(Uint::new(1234567890, 128)),
-            ])),
-        ])),
-    ];
-
-    test_parameters_set(
-        "test_nested_tuples_with_all_simples",
-        b"test_nested_tuples_with_all_simples(bool,(int8,int16,(int32,int64,int128)),(uint8,uint16,(uint32,uint64,uint128)))(bool,(int8,int16,(int32,int64,int128)),(uint8,uint16,(uint32,uint64,uint128)))v1",
-        b"test_nested_tuples_with_all_simples(time,bool,(int8,int16,(int32,int64,int128)),(uint8,uint16,(uint32,uint64,uint128)))(bool,(int8,int16,(int32,int64,int128)),(uint8,uint16,(uint32,uint64,uint128)))v1",
-        &tokens_from_values(values),
-        None,
-        builder,
-    );
-}
-
-#[test]
-fn test_static_array_of_ints() {
-    let input_array: [u32; 8] = [1, 2, 3, 4, 5, 6, 7, 8];
-
-    // builder with reserved signature reference and function ID
-    let mut builder = BuilderData::new();
-    builder.append_u32(0).unwrap();
-    builder.append_reference(BuilderData::new());
-
-    add_array_as_map(&mut builder, &input_array, true);
-
-    let values = vec![TokenValue::FixedArray(
-        input_array
-            .iter()
-            .map(|i| TokenValue::Uint(Uint::new(i.to_owned() as u128, 32)))
-            .collect(),
-    )];
-
-    test_parameters_set(
-        "test_static_array_of_ints",
-        b"test_static_array_of_ints(uint32[8])(uint32[8])v1",
-        b"test_static_array_of_ints(time,uint32[8])(uint32[8])v1",
-        &tokens_from_values(values),
-        None,
-        builder,
-    );
-}
-
-#[test]
-fn test_empty_dynamic_array() {
-    // builder with reserved signature reference and function ID
-    let mut builder = BuilderData::new();
-    builder.append_u32(0).unwrap();
-    builder.append_reference(BuilderData::new());
-
-    add_array_as_map(&mut builder, &Vec::<u16>::new(), false);
-
-    let values = vec![TokenValue::Array(vec![])];
-
-    let params = vec![Param {
-        name: "a".to_owned(),
-        kind: ParamType::Array(Box::new(ParamType::Uint(16))),
-    }];
-
-    test_parameters_set(
-        "test_empty_dynamic_array",
-        b"test_empty_dynamic_array(uint16[])(uint16[])v1",
-        b"test_empty_dynamic_array(time,uint16[])(uint16[])v1",
-        &tokens_from_values(values),
-        Some(&params),
-        builder,
-    );
-}
-
-#[test]
-fn test_dynamic_array_of_ints() {
-    let input_array: Vec<u16> = vec![1, 2, 3, 4, 5, 6, 7, 8];
-
-    // builder with reserved signature reference and function ID
-    let mut builder = BuilderData::new();
-    builder.append_u32(0).unwrap();
-    builder.append_reference(BuilderData::new());
-
-    add_array_as_map(&mut builder, &input_array, false);
-
-    let values = vec![TokenValue::Array(
-        input_array
-            .iter()
-            .map(|i| TokenValue::Uint(Uint::new(i.to_owned() as u128, 16)))
-            .collect(),
-    )];
-
-    test_parameters_set(
-        "test_dynamic_array_of_ints",
-        b"test_dynamic_array_of_ints(uint16[])(uint16[])v1",
-        b"test_dynamic_array_of_ints(time,uint16[])(uint16[])v1",
-        &tokens_from_values(values),
-        None,
-        builder,
-    );
-}
-
-struct TupleDwordBool(u32, bool);
-
-impl Serializable for TupleDwordBool {
-    fn write_to(&self, cell: &mut BuilderData) -> BlockResult<()> {
-        self.0.write_to(cell)?;
-        self.1.write_to(cell)?;
-        Ok(())
-    }
-}
-
-impl From<&(u32, bool)> for TupleDwordBool {
-    fn from(a: &(u32, bool)) -> Self {
-        TupleDwordBool(a.0, a.1)
-    }
-}
-
-#[test]
-fn test_dynamic_array_of_tuples() {
-    let input_array: Vec<(u32, bool)> =
-        vec![(1, true), (2, false), (3, true), (4, false), (5, true)];
-
-    // builder with reserved signature reference and function ID
-    let mut builder = BuilderData::new();
-    builder.append_u32(0).unwrap();
-    builder.append_reference(BuilderData::new());
-
-    let bitstring_array: Vec<TupleDwordBool> = input_array
-        .iter()
-        .map(|a| TupleDwordBool::from(a))
-        .collect();
-
-    add_array_as_map(&mut builder, &bitstring_array, false);
-
-    let expected_tree = builder.into();
-
-    let values = vec![TokenValue::Array(
-        input_array
-            .iter()
-            .map(|i| {
-                TokenValue::Tuple(tokens_from_values(vec![
-                    TokenValue::Uint(Uint::new(i.0 as u128, 32)),
-                    TokenValue::Bool(i.1),
-                ]))
-            })
-            .collect(),
-    )];
-
-    test_parameters_set(
-        "test_dynamic_array_of_tuples",
-        b"test_dynamic_array_of_tuples((uint32,bool)[])((uint32,bool)[])v1",
-        b"test_dynamic_array_of_tuples(time,(uint32,bool)[])((uint32,bool)[])v1",
-        &tokens_from_values(values),
-        None,
-        expected_tree,
-    );
-}
-
-#[test]
-fn test_tuples_with_combined_types() {
-    let input_array1: Vec<(u32, bool)> = vec![(1, true), (2, false), (3, true), (4, false)];
-
-    let bitstring_array1: Vec<TupleDwordBool> = input_array1
-        .iter()
-        .map(|a| TupleDwordBool::from(a))
-        .collect();
-
-    let mut input_array2 = Vec::<u64>::new();
-    for i in 0..73 {
-        input_array2.push(i * i);
-    }
-
-    // builder with reserved signature reference and function ID
-    let mut chain_builder = BuilderData::new();
-    chain_builder.append_u32(0).unwrap();
-    chain_builder.append_reference(BuilderData::new());
-
-    // u8
-    chain_builder.append_u8(18).unwrap();
-
-
-    // Vec<(u32, bool)>
-    add_array_as_map(&mut chain_builder, &bitstring_array1, false);
-
-    // i16
-    chain_builder.append_i16(-290 as i16).unwrap();
-
-    // input_array2
-    add_array_as_map(&mut chain_builder, &input_array2, false);
-
-    let mut map = HashmapE::with_bit_len(32);
-
-    // [Vec<i64>; 5]
-    for i in 0..5 {
-        let mut builder = BuilderData::new();
-        add_array_as_map(&mut builder, &input_array2, false);
-
-        let mut index = BuilderData::new();
-        index.append_u32(i).unwrap();
-
-        map.set(index.into(), &builder.into()).unwrap();
-    }
-
-    let mut second_builder = BuilderData::new();
-    second_builder.append_bit_one().unwrap();
-    second_builder.append_reference(BuilderData::from(map.data().unwrap()));
-
-    chain_builder.append_reference(second_builder);
-
-    let array1_token_value = TokenValue::Array(
-        input_array1
-            .iter()
-            .map(|i| {
-                TokenValue::Tuple(tokens_from_values(vec![
-                    TokenValue::Uint(Uint::new(i.0 as u128, 32)),
-                    TokenValue::Bool(i.1),
-                ]))
-            })
-            .collect(),
-    );
-
-    let array2_token_value = TokenValue::Array(
-        input_array2
-            .iter()
-            .map(|i| TokenValue::Int(Int::new(*i as i128, 64)))
-            .collect(),
-    );
-
-    let array3_token_value = TokenValue::FixedArray(vec![
-        array2_token_value.clone(),
-        array2_token_value.clone(),
-        array2_token_value.clone(),
-        array2_token_value.clone(),
-        array2_token_value.clone(),
-    ]);
-
-    let values = vec![
-        TokenValue::Uint(Uint::new(18, 8)),
-        TokenValue::Tuple(tokens_from_values(vec![
-            array1_token_value,
-            TokenValue::Int(Int::new(-290, 16)),
-        ])),
-        TokenValue::Tuple(tokens_from_values(vec![
-            array2_token_value,
-            array3_token_value,
-        ])),
-    ];
-
-    test_parameters_set(
-        "test_tuples_with_combined_types",
-        b"test_tuples_with_combined_types(uint8,((uint32,bool)[],int16),(int64[],int64[][5]))(uint8,((uint32,bool)[],int16),(int64[],int64[][5]))v1",
-        b"test_tuples_with_combined_types(time,uint8,((uint32,bool)[],int16),(int64[],int64[][5]))(uint8,((uint32,bool)[],int16),(int64[],int64[][5]))v1",
-        &tokens_from_values(values),
-        None,
-        chain_builder,
-    );
-}
-
-#[test]
-fn test_add_signature() {
-    let tokens = tokens_from_values(vec![TokenValue::Uint(Uint::new(456, 32))]);
-
-    let function = Function {
-        name: "test_add_signature".to_owned(),
-        inputs: params_from_tokens(&tokens),
-        outputs: vec![],
-        set_time: false,
-        id: None
-    };
-
-    let (msg, data_to_sign) = function.create_unsigned_call(&tokens, false).unwrap();
-
-    let pair = Keypair::generate::<Sha512, _>(&mut rand::rngs::OsRng::new().unwrap());
-    let signature = pair.sign::<Sha512>(&data_to_sign).to_bytes().to_vec();
-
-    let msg = Function::add_sign_to_encoded_input(&signature, &pair.public.to_bytes(), msg.into()).unwrap();
-
-    assert_eq!(function.decode_input(msg.into(), false).unwrap(), tokens);
-}
-
-#[test]
-fn test_decode_event() {
-    let mut builder = BuilderData::new();
-    builder.append_u32(get_function_id(b"event(uint64)v1")).unwrap();
-    builder.append_u64(123).unwrap();
-
-    let tokens = tokens_from_values(vec![TokenValue::Uint(Uint::new(123, 64))]);
-
-    let event = Event {
-        name: "event".to_owned(),
-        inputs: params_from_tokens(&tokens),
-        id: None
-    };
-
-    assert_eq!(event.decode_input(builder.into()).unwrap(), tokens);
-}
+/*
+* Copyright 2018-2019 TON DEV SOLUTIONS LTD.
+*
+* Licensed under the SOFTWARE EVALUATION License (the "License"); you may not use
+* this file except in compliance with the License.  You may obtain a copy of the
+* License at: https://ton.dev/licenses
+*
+* Unless required by applicable law or agreed to in writing, software
+* distributed under the License is distributed on an "AS IS" BASIS,
+* WITHOUT WARRANTIES OR CONDITIONS OF ANY KIND, either express or implied.
+* See the License for the specific TON DEV software governing permissions and
+* limitations under the License.
+*/
+
+use ed25519_dalek::*;
+use num_bigint::{BigInt, BigUint};
+use sha2::{Digest, Sha256, Sha512};
+use chrono::prelude::*;
+
+use ton_types::{BuilderData, IBitstring, SliceData};
+use ton_types::dictionary::{HashmapE, HashmapType};
+use ton_block::{AnycastInfo, BlockResult, Grams, MsgAddress, Serializable};
+use ton_vm::types::AccountId;
+
+use {Function, Event, Int, Param, ParamType, Token, TokenValue, Uint};
+
+fn get_function_id(signature: &[u8]) -> u32 {
+    // Sha256 hash of signature
+    let mut hasher = Sha256::new();
+
+    hasher.input(signature);
+
+    let function_hash = hasher.result();
+
+    let mut bytes = [0; 4];
+    bytes.copy_from_slice(&function_hash[..4]);
+
+    u32::from_be_bytes(bytes)
+}
+
+fn put_array_into_map<T: Serializable>(array: &[T]) -> HashmapE {
+    let mut map = HashmapE::with_bit_len(32);
+
+    for i in 0..array.len() {
+        let index = (i as u32).write_to_new_cell().unwrap();
+        let data = array[i].write_to_new_cell().unwrap();
+        map.set(index.into(), &data.into()).unwrap();
+    }
+
+    map
+}
+
+fn add_array_as_map<T: Serializable>(builder: &mut BuilderData, array: &[T], fixed: bool) {
+    if !fixed {
+        builder.append_u32(array.len() as u32).unwrap();
+    }
+
+    let map = put_array_into_map(array);
+
+    match map.data() {
+        Some(cell) => {
+            builder.append_bit_one().unwrap();
+            builder.append_reference_cell(cell.clone());
+        }
+        None => { builder.append_bit_zero().unwrap(); }
+    }
+}
+
+fn test_parameters_set(
+    func_name: &str,
+    func_signature: &[u8],
+    timed_signature: &[u8],
+    inputs: &[Token],
+    params: Option<&[Param]>,
+    params_tree: BuilderData,
+) {
+    let check_time = params_tree.bits_free() > 64;
+
+    let mut params_slice = SliceData::from(&params_tree);
+    params_slice.get_next_u32().unwrap();
+    params_slice.checked_drain_reference().unwrap();
+    let func_id = get_function_id(func_signature);
+
+    let input_params: Vec<Param> = if let Some(params) = params {
+        params.to_vec()
+    } else {
+        params_from_tokens(inputs)
+    };
+
+    let function = Function {
+        name: func_name.to_owned(),
+        inputs: input_params.clone(),
+        outputs: input_params.clone(),
+        set_time: false,
+        id: None
+    };
+
+    let mut timed_function = function.clone();
+    timed_function.set_time = true;
+
+    // simple tree check
+    let test_tree = function
+        .encode_input(inputs.clone(), false, None)
+        .unwrap();
+
+    let mut test_tree = SliceData::from(&test_tree);
+    assert_eq!(test_tree.get_next_u32().unwrap(), func_id & 0x7FFFFFFF);
+    assert_eq!(test_tree.checked_drain_reference().unwrap(), BuilderData::new().into());
+    println!("{:#.2}", test_tree.into_cell());
+    println!("{:#.2}", params_slice.into_cell());
+    assert_eq!(test_tree, params_slice);
+
+    if check_time {
+        // timed tree check
+        let test_tree = timed_function
+            .encode_input(inputs.clone(), false, None)
+            .unwrap();
+
+        let mut test_tree = SliceData::from(&test_tree);
+        let func_id = get_function_id(timed_signature);
+        assert_eq!(test_tree.get_next_u32().unwrap(), func_id & 0x7FFFFFFF);
+        
+        // check time is correct
+        let tree_time = test_tree.get_next_u64().unwrap();
+        let now = Utc::now().timestamp_millis() as u64;
+        assert!(tree_time <= now && tree_time >= now - 1000);
+
+        assert_eq!(test_tree.checked_drain_reference().unwrap(), BuilderData::new().into());
+        assert_eq!(test_tree, params_slice);
+    }
+    
+
+    // check signing
+
+    let pair = Keypair::generate::<Sha512, _>(&mut rand::rngs::OsRng::new().unwrap());
+
+    let test_tree = function
+        .encode_input(inputs.clone(), false, Some(&pair))
+        .unwrap();
+    let mut test_tree = SliceData::from(test_tree);
+    let input_copy = test_tree.clone();
+
+    let mut signature = SliceData::from(test_tree.checked_drain_reference().unwrap());
+    let signature_data = Signature::from_bytes(signature.get_next_bytes(64).unwrap().as_slice()).unwrap();
+    let bag_hash = test_tree.into_cell().repr_hash();
+    pair.verify::<Sha512>(bag_hash.as_slice(), &signature_data).unwrap();
+
+    let public_key = signature.get_next_bytes(32).unwrap();
+    assert_eq!(public_key, pair.public.to_bytes());
+
+    assert_eq!(test_tree.get_next_u32().unwrap(), func_id & 0x7FFFFFFF);
+    assert_eq!(test_tree, params_slice);
+
+    // check inputs decoding
+
+    let test_inputs = function.decode_input(input_copy, false).unwrap();
+    assert_eq!(test_inputs, inputs);
+
+    // check outputs decoding
+
+    let mut test_tree = BuilderData::new();
+    test_tree.append_reference(BuilderData::new());
+    test_tree.append_u32(func_id | 0x80000000).unwrap();
+    test_tree.checked_append_references_and_data(&params_slice).unwrap();
+    let mut test_tree = SliceData::from(test_tree);
+    test_tree.checked_drain_reference().unwrap();
+
+    let test_outputs = function.decode_output(test_tree, false).unwrap();
+    assert_eq!(test_outputs, inputs);
+}
+
+fn params_from_tokens(tokens: &[Token]) -> Vec<Param> {
+     tokens.iter().map(|ref token| token.get_param()).collect()
+}
+
+fn tokens_from_values(values: Vec<TokenValue>) -> Vec<Token> {
+    let param_names = vec![
+        "a", "b", "c", "d", "e", "f", "g", "h", "i", "j", "k", "l", "m", "n", "o", "p", "q", "r",
+        "s", "t", "u", "v", "w", "x", "y", "z",
+    ];
+
+    values
+        .into_iter()
+        .zip(param_names)
+        .map(|(value, name)| Token {
+            name: name.to_owned(),
+            value: value,
+        })
+        .collect()
+}
+
+#[test]
+fn test_one_input_and_output() {
+    // builder with reserved signature reference and function ID
+    let mut builder = BuilderData::new();
+    builder.append_u32(0).unwrap();
+    builder.append_reference(BuilderData::new());
+
+    builder.append_u128(1123).unwrap();
+
+    let values = vec![TokenValue::Uint(Uint {
+        number: BigUint::from(1123u128),
+        size: 128,
+    })];
+
+    test_parameters_set(
+        "test_one_input_and_output",
+        b"test_one_input_and_output(uint128)(uint128)v1",
+        b"test_one_input_and_output(time,uint128)(uint128)v1",
+        &tokens_from_values(values),
+        None,
+        builder,
+    );
+}
+
+#[test]
+fn test_with_grams() {
+    // builder with reserved signature reference and function ID
+    let mut builder = BuilderData::new();
+    builder.append_u32(0).unwrap();
+    builder.append_reference(BuilderData::new());
+
+    let grams = Grams::from(173742);
+    grams.write_to(&mut builder).unwrap();
+
+    let values = vec![TokenValue::Gram(grams)];
+
+    test_parameters_set(
+        "test_with_grams",
+        b"test_with_grams(gram)(gram)v1",
+        b"test_with_grams(time,gram)(gram)v1",
+        &tokens_from_values(values),
+        None,
+        builder,
+    );
+}
+
+#[test]
+fn test_with_address() {
+    // builder with reserved signature reference and function ID
+    let mut builder = BuilderData::new();
+    builder.append_u32(0).unwrap();
+    builder.append_reference(BuilderData::new());
+
+    let anycast = AnycastInfo::with_rewrite_pfx(SliceData::new(vec![0x77, 0x78, 0x79, 0x80])).unwrap();
+    let addresses = vec![
+        MsgAddress::AddrNone,
+        MsgAddress::with_extern(SliceData::new(vec![0x55, 0x80])).unwrap(),
+        MsgAddress::with_standart(Some(anycast.clone()), -1, AccountId::from([0x11; 32])).unwrap(),
+        MsgAddress::with_standart(Some(anycast.clone()), -1, AccountId::from([0x11; 32])).unwrap(),
+        MsgAddress::with_variant(Some(anycast.clone()), -128, SliceData::new(vec![0x66, 0x67, 0x68, 0x69, 0x80])).unwrap(),
+        MsgAddress::with_standart(Some(anycast.clone()), -1, AccountId::from([0x11; 32])).unwrap(),
+    ];
+    builder.append_reference(BuilderData::with_bitstring(vec![1, 2, 3, 0x80]).unwrap());
+    let mut values = vec![TokenValue::Cell(BuilderData::with_bitstring(vec![1, 2, 3, 0x80]).unwrap().into())];
+    // we don't know about serilization changes in MsgAddress if them don't fit in one cell - split to references
+    addresses.iter().take(5).for_each(|address| address.write_to(&mut builder).unwrap());
+    builder.append_reference(addresses.last().unwrap().write_to_new_cell().unwrap());
+    addresses.iter().for_each(|address| {
+        values.push(TokenValue::Address(address.clone()));
+    });
+
+    test_parameters_set(
+        "test_with_address",
+        b"test_with_address(cell,address,address,address,address,address,address)(cell,address,address,address,address,address,address)v1",
+        b"test_with_address(time,cell,address,address,address,address,address,address)(cell,address,address,address,address,address,address)v1",
+        &tokens_from_values(values),
+        None,
+        builder,
+    );
+}
+
+#[test]
+fn test_one_input_and_output_by_data() {
+    // builder with reserved signature reference and function ID
+    let mut expected_tree = BuilderData::with_bitstring(vec![
+        0x00, 0x00, 0x00, 0x00, 0xFF, 0xFF, 0xFF, 0x75, 0x0C, 0xE4, 0x7B, 0xAC, 0x80,
+    ]).unwrap();
+    expected_tree.append_reference(BuilderData::new());
+
+    let values = vec![TokenValue::Int(Int {
+        number: BigInt::from(-596784153684i64),
+        size: 64,
+    })];
+
+    test_parameters_set(
+        "test_one_input_and_output_by_data",
+        b"test_one_input_and_output_by_data(int64)(int64)v1",
+        b"test_one_input_and_output_by_data(time,int64)(int64)v1",
+        &tokens_from_values(values),
+        None,
+        expected_tree,
+    );
+}
+
+#[test]
+fn test_empty_params() {
+    // builder with reserved signature reference and function ID
+    let mut builder = BuilderData::new();
+    builder.append_u32(0).unwrap();
+    builder.append_reference(BuilderData::new());
+
+    test_parameters_set(
+        "test_empty_params",
+        b"test_empty_params()()v1",
+        b"test_empty_params(time)()v1",
+        &[],
+        None,
+        builder);
+}
+
+#[test]
+fn test_two_params() {
+    // builder with reserved signature reference and function ID
+    let mut builder = BuilderData::new();
+    builder.append_u32(0).unwrap();
+    builder.append_reference(BuilderData::new());
+
+    builder.append_bit_one().unwrap();
+    builder.append_i32(9434567).unwrap();
+
+    let values = vec![
+        TokenValue::Bool(true),
+        TokenValue::Int(Int {
+            number: BigInt::from(9434567),
+            size: 32,
+        }),
+    ];
+
+    test_parameters_set(
+        "test_two_params",
+        b"test_two_params(bool,int32)(bool,int32)v1",
+        b"test_two_params(time,bool,int32)(bool,int32)v1",
+        &tokens_from_values(values),
+        None,
+        builder,
+    );
+}
+
+#[test]
+fn test_four_refs() {
+    // builder with reserved signature reference and function ID
+    let bytes = vec![0x55; 300]; // 300 = 127 + 127 + 46
+    let mut builder = BuilderData::with_raw(vec![0x55; 127], 127 * 8).unwrap();
+    builder.append_reference(BuilderData::with_raw(vec![0x55; 127], 127 * 8).unwrap());
+    let mut bytes_builder = BuilderData::with_raw(vec![0x55; 46], 46 * 8).unwrap();
+    bytes_builder.append_reference(builder);
+
+    let mut builder = BuilderData::new();
+    builder.append_u32(0).unwrap();
+    builder.append_bit_one().unwrap();
+    builder.append_reference(BuilderData::new());
+    builder.append_reference(bytes_builder.clone());
+    builder.append_reference(bytes_builder.clone());
+
+    let mut new_builder = BuilderData::new();
+    new_builder.append_i32(9434567).unwrap();
+    new_builder.append_reference(bytes_builder.clone());
+    new_builder.append_reference(bytes_builder.clone());
+    builder.append_reference(new_builder);
+
+    let values = vec![
+        TokenValue::Bool(true),
+        TokenValue::Bytes(bytes.clone()),
+        TokenValue::Bytes(bytes.clone()),
+        TokenValue::Bytes(bytes.clone()),
+        TokenValue::Bytes(bytes.clone()),
+        TokenValue::Int(Int::new(9434567, 32)),
+    ];
+
+    test_parameters_set(
+        "test_four_refs",
+        b"test_four_refs(bool,bytes,bytes,bytes,bytes,int32)(bool,bytes,bytes,bytes,bytes,int32)v1",
+        b"test_four_refs(time,bool,bytes,bytes,bytes,bytes,int32)(bool,bytes,bytes,bytes,bytes,int32)v1",
+        &tokens_from_values(values),
+        None,
+        builder,
+    );
+}
+
+#[test]
+fn test_nested_tuples_with_all_simples() {
+    // builder with reserved signature reference and function ID
+    let mut builder = BuilderData::new();
+    builder.append_u32(0).unwrap();
+    builder.append_reference(BuilderData::new());
+
+   
+    builder.append_bit_zero().unwrap();
+    builder.append_i8(-15 as i8).unwrap();
+    builder.append_i16(9845 as i16).unwrap();
+    builder.append_i32(-1 as i32).unwrap();
+    builder.append_i64(12345678 as i64).unwrap();
+    builder.append_i128(-12345678 as i128).unwrap();
+    builder.append_u8(255 as u8).unwrap();
+    builder.append_u16(0 as u16).unwrap();
+    builder.append_u32(256 as u32).unwrap();
+    builder.append_u64(123 as u64).unwrap();
+    builder.append_u128(1234567890 as u128).unwrap();
+
+    let values = vec![
+        TokenValue::Bool(false),
+        TokenValue::Tuple(tokens_from_values(vec![
+            TokenValue::Int(Int::new(-15, 8)),
+            TokenValue::Int(Int::new(9845, 16)),
+            TokenValue::Tuple(tokens_from_values(vec![
+                TokenValue::Int(Int::new(-1, 32)),
+                TokenValue::Int(Int::new(12345678, 64)),
+                TokenValue::Int(Int::new(-12345678, 128)),
+            ])),
+        ])),
+        TokenValue::Tuple(tokens_from_values(vec![
+            TokenValue::Uint(Uint::new(255, 8)),
+            TokenValue::Uint(Uint::new(0, 16)),
+            TokenValue::Tuple(tokens_from_values(vec![
+                TokenValue::Uint(Uint::new(256, 32)),
+                TokenValue::Uint(Uint::new(123, 64)),
+                TokenValue::Uint(Uint::new(1234567890, 128)),
+            ])),
+        ])),
+    ];
+
+    test_parameters_set(
+        "test_nested_tuples_with_all_simples",
+        b"test_nested_tuples_with_all_simples(bool,(int8,int16,(int32,int64,int128)),(uint8,uint16,(uint32,uint64,uint128)))(bool,(int8,int16,(int32,int64,int128)),(uint8,uint16,(uint32,uint64,uint128)))v1",
+        b"test_nested_tuples_with_all_simples(time,bool,(int8,int16,(int32,int64,int128)),(uint8,uint16,(uint32,uint64,uint128)))(bool,(int8,int16,(int32,int64,int128)),(uint8,uint16,(uint32,uint64,uint128)))v1",
+        &tokens_from_values(values),
+        None,
+        builder,
+    );
+}
+
+#[test]
+fn test_static_array_of_ints() {
+    let input_array: [u32; 8] = [1, 2, 3, 4, 5, 6, 7, 8];
+
+    // builder with reserved signature reference and function ID
+    let mut builder = BuilderData::new();
+    builder.append_u32(0).unwrap();
+    builder.append_reference(BuilderData::new());
+
+    add_array_as_map(&mut builder, &input_array, true);
+
+    let values = vec![TokenValue::FixedArray(
+        input_array
+            .iter()
+            .map(|i| TokenValue::Uint(Uint::new(i.to_owned() as u128, 32)))
+            .collect(),
+    )];
+
+    test_parameters_set(
+        "test_static_array_of_ints",
+        b"test_static_array_of_ints(uint32[8])(uint32[8])v1",
+        b"test_static_array_of_ints(time,uint32[8])(uint32[8])v1",
+        &tokens_from_values(values),
+        None,
+        builder,
+    );
+}
+
+#[test]
+fn test_empty_dynamic_array() {
+    // builder with reserved signature reference and function ID
+    let mut builder = BuilderData::new();
+    builder.append_u32(0).unwrap();
+    builder.append_reference(BuilderData::new());
+
+    add_array_as_map(&mut builder, &Vec::<u16>::new(), false);
+
+    let values = vec![TokenValue::Array(vec![])];
+
+    let params = vec![Param {
+        name: "a".to_owned(),
+        kind: ParamType::Array(Box::new(ParamType::Uint(16))),
+    }];
+
+    test_parameters_set(
+        "test_empty_dynamic_array",
+        b"test_empty_dynamic_array(uint16[])(uint16[])v1",
+        b"test_empty_dynamic_array(time,uint16[])(uint16[])v1",
+        &tokens_from_values(values),
+        Some(&params),
+        builder,
+    );
+}
+
+#[test]
+fn test_dynamic_array_of_ints() {
+    let input_array: Vec<u16> = vec![1, 2, 3, 4, 5, 6, 7, 8];
+
+    // builder with reserved signature reference and function ID
+    let mut builder = BuilderData::new();
+    builder.append_u32(0).unwrap();
+    builder.append_reference(BuilderData::new());
+
+    add_array_as_map(&mut builder, &input_array, false);
+
+    let values = vec![TokenValue::Array(
+        input_array
+            .iter()
+            .map(|i| TokenValue::Uint(Uint::new(i.to_owned() as u128, 16)))
+            .collect(),
+    )];
+
+    test_parameters_set(
+        "test_dynamic_array_of_ints",
+        b"test_dynamic_array_of_ints(uint16[])(uint16[])v1",
+        b"test_dynamic_array_of_ints(time,uint16[])(uint16[])v1",
+        &tokens_from_values(values),
+        None,
+        builder,
+    );
+}
+
+struct TupleDwordBool(u32, bool);
+
+impl Serializable for TupleDwordBool {
+    fn write_to(&self, cell: &mut BuilderData) -> BlockResult<()> {
+        self.0.write_to(cell)?;
+        self.1.write_to(cell)?;
+        Ok(())
+    }
+}
+
+impl From<&(u32, bool)> for TupleDwordBool {
+    fn from(a: &(u32, bool)) -> Self {
+        TupleDwordBool(a.0, a.1)
+    }
+}
+
+#[test]
+fn test_dynamic_array_of_tuples() {
+    let input_array: Vec<(u32, bool)> =
+        vec![(1, true), (2, false), (3, true), (4, false), (5, true)];
+
+    // builder with reserved signature reference and function ID
+    let mut builder = BuilderData::new();
+    builder.append_u32(0).unwrap();
+    builder.append_reference(BuilderData::new());
+
+    let bitstring_array: Vec<TupleDwordBool> = input_array
+        .iter()
+        .map(|a| TupleDwordBool::from(a))
+        .collect();
+
+    add_array_as_map(&mut builder, &bitstring_array, false);
+
+    let expected_tree = builder.into();
+
+    let values = vec![TokenValue::Array(
+        input_array
+            .iter()
+            .map(|i| {
+                TokenValue::Tuple(tokens_from_values(vec![
+                    TokenValue::Uint(Uint::new(i.0 as u128, 32)),
+                    TokenValue::Bool(i.1),
+                ]))
+            })
+            .collect(),
+    )];
+
+    test_parameters_set(
+        "test_dynamic_array_of_tuples",
+        b"test_dynamic_array_of_tuples((uint32,bool)[])((uint32,bool)[])v1",
+        b"test_dynamic_array_of_tuples(time,(uint32,bool)[])((uint32,bool)[])v1",
+        &tokens_from_values(values),
+        None,
+        expected_tree,
+    );
+}
+
+#[test]
+fn test_tuples_with_combined_types() {
+    let input_array1: Vec<(u32, bool)> = vec![(1, true), (2, false), (3, true), (4, false)];
+
+    let bitstring_array1: Vec<TupleDwordBool> = input_array1
+        .iter()
+        .map(|a| TupleDwordBool::from(a))
+        .collect();
+
+    let mut input_array2 = Vec::<u64>::new();
+    for i in 0..73 {
+        input_array2.push(i * i);
+    }
+
+    // builder with reserved signature reference and function ID
+    let mut chain_builder = BuilderData::new();
+    chain_builder.append_u32(0).unwrap();
+    chain_builder.append_reference(BuilderData::new());
+
+    // u8
+    chain_builder.append_u8(18).unwrap();
+
+
+    // Vec<(u32, bool)>
+    add_array_as_map(&mut chain_builder, &bitstring_array1, false);
+
+    // i16
+    chain_builder.append_i16(-290 as i16).unwrap();
+
+    // input_array2
+    add_array_as_map(&mut chain_builder, &input_array2, false);
+
+    let mut map = HashmapE::with_bit_len(32);
+
+    // [Vec<i64>; 5]
+    for i in 0..5 {
+        let mut builder = BuilderData::new();
+        add_array_as_map(&mut builder, &input_array2, false);
+
+        let mut index = BuilderData::new();
+        index.append_u32(i).unwrap();
+
+        map.set(index.into(), &builder.into()).unwrap();
+    }
+
+    let mut second_builder = BuilderData::new();
+    second_builder.append_bit_one().unwrap();
+    second_builder.append_reference(BuilderData::from(map.data().unwrap()));
+
+    chain_builder.append_reference(second_builder);
+
+    let array1_token_value = TokenValue::Array(
+        input_array1
+            .iter()
+            .map(|i| {
+                TokenValue::Tuple(tokens_from_values(vec![
+                    TokenValue::Uint(Uint::new(i.0 as u128, 32)),
+                    TokenValue::Bool(i.1),
+                ]))
+            })
+            .collect(),
+    );
+
+    let array2_token_value = TokenValue::Array(
+        input_array2
+            .iter()
+            .map(|i| TokenValue::Int(Int::new(*i as i128, 64)))
+            .collect(),
+    );
+
+    let array3_token_value = TokenValue::FixedArray(vec![
+        array2_token_value.clone(),
+        array2_token_value.clone(),
+        array2_token_value.clone(),
+        array2_token_value.clone(),
+        array2_token_value.clone(),
+    ]);
+
+    let values = vec![
+        TokenValue::Uint(Uint::new(18, 8)),
+        TokenValue::Tuple(tokens_from_values(vec![
+            array1_token_value,
+            TokenValue::Int(Int::new(-290, 16)),
+        ])),
+        TokenValue::Tuple(tokens_from_values(vec![
+            array2_token_value,
+            array3_token_value,
+        ])),
+    ];
+
+    test_parameters_set(
+        "test_tuples_with_combined_types",
+        b"test_tuples_with_combined_types(uint8,((uint32,bool)[],int16),(int64[],int64[][5]))(uint8,((uint32,bool)[],int16),(int64[],int64[][5]))v1",
+        b"test_tuples_with_combined_types(time,uint8,((uint32,bool)[],int16),(int64[],int64[][5]))(uint8,((uint32,bool)[],int16),(int64[],int64[][5]))v1",
+        &tokens_from_values(values),
+        None,
+        chain_builder,
+    );
+}
+
+#[test]
+fn test_add_signature() {
+    let tokens = tokens_from_values(vec![TokenValue::Uint(Uint::new(456, 32))]);
+
+    let function = Function {
+        name: "test_add_signature".to_owned(),
+        inputs: params_from_tokens(&tokens),
+        outputs: vec![],
+        set_time: false,
+        id: None
+    };
+
+    let (msg, data_to_sign) = function.create_unsigned_call(&tokens, false).unwrap();
+
+    let pair = Keypair::generate::<Sha512, _>(&mut rand::rngs::OsRng::new().unwrap());
+    let signature = pair.sign::<Sha512>(&data_to_sign).to_bytes().to_vec();
+
+    let msg = Function::add_sign_to_encoded_input(&signature, &pair.public.to_bytes(), msg.into()).unwrap();
+
+    assert_eq!(function.decode_input(msg.into(), false).unwrap(), tokens);
+}
+
+#[test]
+fn test_decode_event() {
+    let mut builder = BuilderData::new();
+    builder.append_u32(get_function_id(b"event(uint64)v1")).unwrap();
+    builder.append_u64(123).unwrap();
+
+    let tokens = tokens_from_values(vec![TokenValue::Uint(Uint::new(123, 64))]);
+
+    let event = Event {
+        name: "event".to_owned(),
+        inputs: params_from_tokens(&tokens),
+        id: None
+    };
+
+    assert_eq!(event.decode_input(builder.into()).unwrap(), tokens);
+}