/*
* Copyright 2018-2019 TON DEV SOLUTIONS LTD.
*
* Licensed under the SOFTWARE EVALUATION License (the "License"); you may not use
* this file except in compliance with the License.  You may obtain a copy of the
* License at: https://ton.dev/licenses
*
* Unless required by applicable law or agreed to in writing, software
* distributed under the License is distributed on an "AS IS" BASIS,
* WITHOUT WARRANTIES OR CONDITIONS OF ANY KIND, either express or implied.
* See the License for the specific TON DEV software governing permissions and
* limitations under the License.
*/

use ed25519_dalek::*;
use sha2::Sha512;

<<<<<<< HEAD
use ton_vm::stack::{BuilderData, SliceData};
=======
use tvm::stack::{BuilderData, SliceData};
use tvm::stack::dictionary::HashmapE;
use tvm::block::{MsgAddressInt, Serializable};
>>>>>>> dfb5d123

use json_abi::*;

const WALLET_ABI: &str = r#"{
    "ABI version": 1,
    "setTime": false,
    "functions": [
        {
            "name": "sendTransaction",
            "inputs": [
                {"name":"dest","type":"address"},
                {"name":"value","type":"uint128"},
                {"name":"bounce","type":"bool"}
            ],
            "outputs": [
            ]
        },
        {
            "name": "setSubscriptionAccount",
            "inputs": [
                {"name":"addr","type":"address"}
            ],
            "outputs": [
            ]
        },
        {
            "name": "getSubscriptionAccount",
            "inputs": [
            ],
            "outputs": [
                {"name":"value0","type":"address"}
            ]
        },
        {
            "name": "createOperationLimit",
            "inputs": [
                {"name":"value","type":"uint256"}
            ],
            "outputs": [
                {"name":"value0","type":"uint256"}
            ]
        },
        {
            "name": "createArbitraryLimit",
            "inputs": [
                {"name":"value","type":"uint256"},
                {"name":"period","type":"uint32"}
            ],
            "outputs": [
                {"name":"value0","type":"uint64"}
            ]
        },
        {
            "name": "changeLimit",
            "inputs": [
                {"name":"limitId","type":"uint64"},
                {"name":"value","type":"uint256"},
                {"name":"period","type":"uint32"}
            ],
            "outputs": [
            ]
        },
        {
            "name": "deleteLimit",
            "inputs": [
                {"name":"limitId","type":"uint64"}
            ],
            "outputs": [
            ]
        },
        {
            "name": "getLimit",
            "inputs": [
                {"name":"limitId","type":"uint64"}
            ],
            "outputs": [
                {"components":[{"name":"value","type":"uint256"},{"name":"period","type":"uint32"},{"name":"ltype","type":"uint8"},{"name":"spent","type":"uint256"},{"name":"start","type":"uint32"}],"name":"value0","type":"tuple"}
            ]
        },
        {
            "name": "getLimitCount",
            "inputs": [
            ],
            "outputs": [
                {"name":"value0","type":"uint64"}
            ]
        },
        {
            "name": "getLimits",
            "inputs": [
            ],
            "outputs": [
                {"name":"value0","type":"uint64[]"}
            ]
        },
        {
            "name": "constructor",
            "inputs": [
            ],
            "outputs": [
            ]
        }
    ],
    "events": [{
        "name": "event",
        "inputs": [
            {"name":"param","type":"uint8"}
        ]
    }
    ],
    "data": [
        {"key":101,"name":"subscription","type":"address"},
        {"key":100,"name":"owner","type":"uint256"}
    ]
}
"#;

#[test]
fn test_constructor_call() {
    let params = r#"{}"#;

    let test_tree = encode_function_call(
        WALLET_ABI.to_owned(),
        "constructor".to_owned(),
        params.to_owned(),
        false,
        None,
    ).unwrap();

    let mut expected_tree = BuilderData::with_bitstring(vec![0x54, 0xc1, 0xf4, 0x0f, 0x80]).unwrap();
    expected_tree.prepend_reference(BuilderData::new());

    let test_tree = SliceData::from(test_tree);
    let expected_tree = SliceData::from(expected_tree);
    assert_eq!(test_tree, expected_tree);

    let response = decode_unknown_function_call(
        WALLET_ABI.to_owned(),
        test_tree.clone(),
        false
    ).unwrap();

    assert_eq!(response.params, params);
    assert_eq!(response.function_name, "constructor");


    let test_tree = SliceData::from_raw(vec![0xd4, 0xc1, 0xf4, 0x0f, 0x80], 32);

    let response = decode_unknown_function_response(
        WALLET_ABI.to_owned(),
        test_tree.clone(),
        false
    )
    .unwrap();

    assert_eq!(response.params, params);
    assert_eq!(response.function_name, "constructor");


    let response = decode_function_response(
        WALLET_ABI.to_owned(),
        "constructor".to_owned(),
        test_tree,
        false
    )
    .unwrap();

    assert_eq!(response, params);
}

#[test]
fn test_signed_call() {
    let params = r#"
    {
        "value": 12,
        "period": 30
    }"#;

    let expected_params = r#"{"value":"0xc","period":"0x1e"}"#;

    let pair = Keypair::generate::<Sha512, _>(&mut rand::rngs::OsRng::new().unwrap());

    let test_tree = encode_function_call(
        WALLET_ABI.to_owned(),
        "createArbitraryLimit".to_owned(),
        params.to_owned(),
        false,
        Some(&pair),
    )
    .unwrap();

    let mut test_tree = SliceData::from(test_tree);

    let response = decode_unknown_function_call(
        WALLET_ABI.to_owned(),
        test_tree.clone(),
        false
    )
    .unwrap();

    assert_eq!(response.params, expected_params);
    assert_eq!(response.function_name, "createArbitraryLimit");

    let mut vec = vec![0x3C, 0x0B, 0xB9, 0xBC];
    vec.resize(vec.len() + 31, 0);
    vec.extend_from_slice(&[0x0C, 0x00, 0x00, 0x00, 0x1E, 0x80]);

    let expected_tree = BuilderData::with_bitstring(vec).unwrap();

    test_tree.checked_drain_reference().unwrap();
    assert_eq!(test_tree, SliceData::from(expected_tree));


    let expected_response = r#"{"value0":"0x0"}"#;

    let response_tree = SliceData::from(
        BuilderData::with_bitstring(
            vec![0xBC, 0x0B, 0xB9, 0xBC, 0x00, 0x00, 0x00, 0x00, 0x00, 0x00, 0x00, 0x00, 0x80])
        .unwrap());

    let response = decode_function_response(
        WALLET_ABI.to_owned(),
        "createArbitraryLimit".to_owned(),
        response_tree.clone(),
        false
    )
    .unwrap();

    assert_eq!(response, expected_response);


    let response = decode_unknown_function_response(
        WALLET_ABI.to_owned(),
        response_tree,
        false
    )
    .unwrap();

    assert_eq!(response.params, expected_response);
    assert_eq!(response.function_name, "createArbitraryLimit");
}

#[test]
fn test_not_signed_call() {
    let params = r#"{
        "limitId": "0x2"
    }"#;

    let test_tree = encode_function_call(
        WALLET_ABI.to_owned(),
        "getLimit".to_owned(),
        params.to_owned(),
        false,
        None,
    )
    .unwrap();

    let mut expected_tree = BuilderData::with_bitstring(vec![
            0x23, 0xF3, 0x3E, 0x2F, 0x00, 0x00, 0x00, 0x00, 0x00, 0x00, 0x00, 0x02, 0x80
        ]).unwrap();
    expected_tree.prepend_reference(BuilderData::new());

    assert_eq!(test_tree, expected_tree);
}

#[test]
fn test_add_signature_full() {
    let params = r#"{"limitId":"0x2"}"#;

    let (msg, data_to_sign) = prepare_function_call_for_sign(
        WALLET_ABI.to_owned(),
        "getLimit".to_owned(),
        params.to_owned()
    )
    .unwrap();

    let pair = Keypair::generate::<Sha512, _>(&mut rand::rngs::OsRng::new().unwrap());
    let signature = pair.sign::<Sha512>(&data_to_sign).to_bytes().to_vec();

    let msg = add_sign_to_function_call(&signature, &pair.public.to_bytes(), msg.into()).unwrap();

    let decoded = decode_unknown_function_call(WALLET_ABI.to_owned(), msg.into(), false).unwrap();

    assert_eq!(decoded.params, params);
}

#[test]
fn test_find_event() {
    let event_tree = SliceData::from(
        BuilderData::with_bitstring(
            vec![0x13, 0x47, 0xD7, 0x9D, 0xFF, 0x80])
        .unwrap());

    let decoded = decode_unknown_function_response(WALLET_ABI.to_owned(), event_tree, false).unwrap();

    assert_eq!(decoded.function_name, "event");
    assert_eq!(decoded.params, r#"{"param":"0xff"}"#);
}

#[test]
fn test_insert_pubkey() {
    let event_tree = SliceData::from(
        BuilderData::with_bitstring(
            vec![0x13, 0x47, 0xD7, 0x9D, 0xFF, 0x80])
        .unwrap());

    let decoded = decode_unknown_function_response(WALLET_ABI.to_owned(), event_tree, false).unwrap();

    assert_eq!(decoded.function_name, "event");
    assert_eq!(decoded.params, r#"{"param":"0xff"}"#);
}

#[test]
fn test_store_pubkey() {
    let mut test_map = HashmapE::with_bit_len(Contract::DATA_MAP_KEYLEN);
    let test_pubkey = vec![11u8; 32];
    test_map.set(
        0u64.write_to_new_cell().unwrap().into(),
        &BuilderData::with_raw(vec![0u8; 32], 256).unwrap().into(),
    ).unwrap();

    let data = test_map.write_to_new_cell().unwrap();

    let new_data = Contract::insert_pubkey(data.into(), &test_pubkey).unwrap();

    let new_map = HashmapE::with_data(Contract::DATA_MAP_KEYLEN, new_data.into());
    let key_slice = new_map.get(
        0u64.write_to_new_cell().unwrap().into(),
    )
    .unwrap()
    .unwrap();

    assert_eq!(key_slice.get_bytestring(0), test_pubkey);
}

#[test]
fn test_update_contract_data() {
    let mut test_map = HashmapE::with_bit_len(Contract::DATA_MAP_KEYLEN);
    test_map.set(
        0u64.write_to_new_cell().unwrap().into(),
        &BuilderData::with_raw(vec![0u8; 32], 256).unwrap().into(),
    ).unwrap();

    let params = r#"{
        "subscription": "0:1111111111111111111111111111111111111111111111111111111111111111",
        "owner": "0x2222222222222222222222222222222222222222222222222222222222222222"
     }
    "#;

    let data = test_map.write_to_new_cell().unwrap();
    let new_data = update_contract_data(WALLET_ABI, params, data.into()).unwrap();
    let new_map = HashmapE::with_data(Contract::DATA_MAP_KEYLEN, new_data.into());


    let key_slice = new_map.get(
        0u64.write_to_new_cell().unwrap().into(),
    )
    .unwrap()
    .unwrap();

    assert_eq!(key_slice.get_bytestring(0), vec![0u8; 32]);


    let subscription_slice = new_map.get(
        101u64.write_to_new_cell().unwrap().into(),
    )
    .unwrap()
    .unwrap();

    assert_eq!(
        subscription_slice,
        MsgAddressInt::with_standart(None, 0, vec![0x11; 32].into()).unwrap().write_to_new_cell().unwrap().into());


    let owner_slice = new_map.get(
        100u64.write_to_new_cell().unwrap().into(),
    )
    .unwrap()
    .unwrap();

    assert_eq!(owner_slice.get_bytestring(0), vec![0x22; 32]);
}<|MERGE_RESOLUTION|>--- conflicted
+++ resolved
@@ -1,406 +1,402 @@
-/*
-* Copyright 2018-2019 TON DEV SOLUTIONS LTD.
-*
-* Licensed under the SOFTWARE EVALUATION License (the "License"); you may not use
-* this file except in compliance with the License.  You may obtain a copy of the
-* License at: https://ton.dev/licenses
-*
-* Unless required by applicable law or agreed to in writing, software
-* distributed under the License is distributed on an "AS IS" BASIS,
-* WITHOUT WARRANTIES OR CONDITIONS OF ANY KIND, either express or implied.
-* See the License for the specific TON DEV software governing permissions and
-* limitations under the License.
-*/
-
-use ed25519_dalek::*;
-use sha2::Sha512;
-
-<<<<<<< HEAD
-use ton_vm::stack::{BuilderData, SliceData};
-=======
-use tvm::stack::{BuilderData, SliceData};
-use tvm::stack::dictionary::HashmapE;
-use tvm::block::{MsgAddressInt, Serializable};
->>>>>>> dfb5d123
-
-use json_abi::*;
-
-const WALLET_ABI: &str = r#"{
-    "ABI version": 1,
-    "setTime": false,
-    "functions": [
-        {
-            "name": "sendTransaction",
-            "inputs": [
-                {"name":"dest","type":"address"},
-                {"name":"value","type":"uint128"},
-                {"name":"bounce","type":"bool"}
-            ],
-            "outputs": [
-            ]
-        },
-        {
-            "name": "setSubscriptionAccount",
-            "inputs": [
-                {"name":"addr","type":"address"}
-            ],
-            "outputs": [
-            ]
-        },
-        {
-            "name": "getSubscriptionAccount",
-            "inputs": [
-            ],
-            "outputs": [
-                {"name":"value0","type":"address"}
-            ]
-        },
-        {
-            "name": "createOperationLimit",
-            "inputs": [
-                {"name":"value","type":"uint256"}
-            ],
-            "outputs": [
-                {"name":"value0","type":"uint256"}
-            ]
-        },
-        {
-            "name": "createArbitraryLimit",
-            "inputs": [
-                {"name":"value","type":"uint256"},
-                {"name":"period","type":"uint32"}
-            ],
-            "outputs": [
-                {"name":"value0","type":"uint64"}
-            ]
-        },
-        {
-            "name": "changeLimit",
-            "inputs": [
-                {"name":"limitId","type":"uint64"},
-                {"name":"value","type":"uint256"},
-                {"name":"period","type":"uint32"}
-            ],
-            "outputs": [
-            ]
-        },
-        {
-            "name": "deleteLimit",
-            "inputs": [
-                {"name":"limitId","type":"uint64"}
-            ],
-            "outputs": [
-            ]
-        },
-        {
-            "name": "getLimit",
-            "inputs": [
-                {"name":"limitId","type":"uint64"}
-            ],
-            "outputs": [
-                {"components":[{"name":"value","type":"uint256"},{"name":"period","type":"uint32"},{"name":"ltype","type":"uint8"},{"name":"spent","type":"uint256"},{"name":"start","type":"uint32"}],"name":"value0","type":"tuple"}
-            ]
-        },
-        {
-            "name": "getLimitCount",
-            "inputs": [
-            ],
-            "outputs": [
-                {"name":"value0","type":"uint64"}
-            ]
-        },
-        {
-            "name": "getLimits",
-            "inputs": [
-            ],
-            "outputs": [
-                {"name":"value0","type":"uint64[]"}
-            ]
-        },
-        {
-            "name": "constructor",
-            "inputs": [
-            ],
-            "outputs": [
-            ]
-        }
-    ],
-    "events": [{
-        "name": "event",
-        "inputs": [
-            {"name":"param","type":"uint8"}
-        ]
-    }
-    ],
-    "data": [
-        {"key":101,"name":"subscription","type":"address"},
-        {"key":100,"name":"owner","type":"uint256"}
-    ]
-}
-"#;
-
-#[test]
-fn test_constructor_call() {
-    let params = r#"{}"#;
-
-    let test_tree = encode_function_call(
-        WALLET_ABI.to_owned(),
-        "constructor".to_owned(),
-        params.to_owned(),
-        false,
-        None,
-    ).unwrap();
-
-    let mut expected_tree = BuilderData::with_bitstring(vec![0x54, 0xc1, 0xf4, 0x0f, 0x80]).unwrap();
-    expected_tree.prepend_reference(BuilderData::new());
-
-    let test_tree = SliceData::from(test_tree);
-    let expected_tree = SliceData::from(expected_tree);
-    assert_eq!(test_tree, expected_tree);
-
-    let response = decode_unknown_function_call(
-        WALLET_ABI.to_owned(),
-        test_tree.clone(),
-        false
-    ).unwrap();
-
-    assert_eq!(response.params, params);
-    assert_eq!(response.function_name, "constructor");
-
-
-    let test_tree = SliceData::from_raw(vec![0xd4, 0xc1, 0xf4, 0x0f, 0x80], 32);
-
-    let response = decode_unknown_function_response(
-        WALLET_ABI.to_owned(),
-        test_tree.clone(),
-        false
-    )
-    .unwrap();
-
-    assert_eq!(response.params, params);
-    assert_eq!(response.function_name, "constructor");
-
-
-    let response = decode_function_response(
-        WALLET_ABI.to_owned(),
-        "constructor".to_owned(),
-        test_tree,
-        false
-    )
-    .unwrap();
-
-    assert_eq!(response, params);
-}
-
-#[test]
-fn test_signed_call() {
-    let params = r#"
-    {
-        "value": 12,
-        "period": 30
-    }"#;
-
-    let expected_params = r#"{"value":"0xc","period":"0x1e"}"#;
-
-    let pair = Keypair::generate::<Sha512, _>(&mut rand::rngs::OsRng::new().unwrap());
-
-    let test_tree = encode_function_call(
-        WALLET_ABI.to_owned(),
-        "createArbitraryLimit".to_owned(),
-        params.to_owned(),
-        false,
-        Some(&pair),
-    )
-    .unwrap();
-
-    let mut test_tree = SliceData::from(test_tree);
-
-    let response = decode_unknown_function_call(
-        WALLET_ABI.to_owned(),
-        test_tree.clone(),
-        false
-    )
-    .unwrap();
-
-    assert_eq!(response.params, expected_params);
-    assert_eq!(response.function_name, "createArbitraryLimit");
-
-    let mut vec = vec![0x3C, 0x0B, 0xB9, 0xBC];
-    vec.resize(vec.len() + 31, 0);
-    vec.extend_from_slice(&[0x0C, 0x00, 0x00, 0x00, 0x1E, 0x80]);
-
-    let expected_tree = BuilderData::with_bitstring(vec).unwrap();
-
-    test_tree.checked_drain_reference().unwrap();
-    assert_eq!(test_tree, SliceData::from(expected_tree));
-
-
-    let expected_response = r#"{"value0":"0x0"}"#;
-
-    let response_tree = SliceData::from(
-        BuilderData::with_bitstring(
-            vec![0xBC, 0x0B, 0xB9, 0xBC, 0x00, 0x00, 0x00, 0x00, 0x00, 0x00, 0x00, 0x00, 0x80])
-        .unwrap());
-
-    let response = decode_function_response(
-        WALLET_ABI.to_owned(),
-        "createArbitraryLimit".to_owned(),
-        response_tree.clone(),
-        false
-    )
-    .unwrap();
-
-    assert_eq!(response, expected_response);
-
-
-    let response = decode_unknown_function_response(
-        WALLET_ABI.to_owned(),
-        response_tree,
-        false
-    )
-    .unwrap();
-
-    assert_eq!(response.params, expected_response);
-    assert_eq!(response.function_name, "createArbitraryLimit");
-}
-
-#[test]
-fn test_not_signed_call() {
-    let params = r#"{
-        "limitId": "0x2"
-    }"#;
-
-    let test_tree = encode_function_call(
-        WALLET_ABI.to_owned(),
-        "getLimit".to_owned(),
-        params.to_owned(),
-        false,
-        None,
-    )
-    .unwrap();
-
-    let mut expected_tree = BuilderData::with_bitstring(vec![
-            0x23, 0xF3, 0x3E, 0x2F, 0x00, 0x00, 0x00, 0x00, 0x00, 0x00, 0x00, 0x02, 0x80
-        ]).unwrap();
-    expected_tree.prepend_reference(BuilderData::new());
-
-    assert_eq!(test_tree, expected_tree);
-}
-
-#[test]
-fn test_add_signature_full() {
-    let params = r#"{"limitId":"0x2"}"#;
-
-    let (msg, data_to_sign) = prepare_function_call_for_sign(
-        WALLET_ABI.to_owned(),
-        "getLimit".to_owned(),
-        params.to_owned()
-    )
-    .unwrap();
-
-    let pair = Keypair::generate::<Sha512, _>(&mut rand::rngs::OsRng::new().unwrap());
-    let signature = pair.sign::<Sha512>(&data_to_sign).to_bytes().to_vec();
-
-    let msg = add_sign_to_function_call(&signature, &pair.public.to_bytes(), msg.into()).unwrap();
-
-    let decoded = decode_unknown_function_call(WALLET_ABI.to_owned(), msg.into(), false).unwrap();
-
-    assert_eq!(decoded.params, params);
-}
-
-#[test]
-fn test_find_event() {
-    let event_tree = SliceData::from(
-        BuilderData::with_bitstring(
-            vec![0x13, 0x47, 0xD7, 0x9D, 0xFF, 0x80])
-        .unwrap());
-
-    let decoded = decode_unknown_function_response(WALLET_ABI.to_owned(), event_tree, false).unwrap();
-
-    assert_eq!(decoded.function_name, "event");
-    assert_eq!(decoded.params, r#"{"param":"0xff"}"#);
-}
-
-#[test]
-fn test_insert_pubkey() {
-    let event_tree = SliceData::from(
-        BuilderData::with_bitstring(
-            vec![0x13, 0x47, 0xD7, 0x9D, 0xFF, 0x80])
-        .unwrap());
-
-    let decoded = decode_unknown_function_response(WALLET_ABI.to_owned(), event_tree, false).unwrap();
-
-    assert_eq!(decoded.function_name, "event");
-    assert_eq!(decoded.params, r#"{"param":"0xff"}"#);
-}
-
-#[test]
-fn test_store_pubkey() {
-    let mut test_map = HashmapE::with_bit_len(Contract::DATA_MAP_KEYLEN);
-    let test_pubkey = vec![11u8; 32];
-    test_map.set(
-        0u64.write_to_new_cell().unwrap().into(),
-        &BuilderData::with_raw(vec![0u8; 32], 256).unwrap().into(),
-    ).unwrap();
-
-    let data = test_map.write_to_new_cell().unwrap();
-
-    let new_data = Contract::insert_pubkey(data.into(), &test_pubkey).unwrap();
-
-    let new_map = HashmapE::with_data(Contract::DATA_MAP_KEYLEN, new_data.into());
-    let key_slice = new_map.get(
-        0u64.write_to_new_cell().unwrap().into(),
-    )
-    .unwrap()
-    .unwrap();
-
-    assert_eq!(key_slice.get_bytestring(0), test_pubkey);
-}
-
-#[test]
-fn test_update_contract_data() {
-    let mut test_map = HashmapE::with_bit_len(Contract::DATA_MAP_KEYLEN);
-    test_map.set(
-        0u64.write_to_new_cell().unwrap().into(),
-        &BuilderData::with_raw(vec![0u8; 32], 256).unwrap().into(),
-    ).unwrap();
-
-    let params = r#"{
-        "subscription": "0:1111111111111111111111111111111111111111111111111111111111111111",
-        "owner": "0x2222222222222222222222222222222222222222222222222222222222222222"
-     }
-    "#;
-
-    let data = test_map.write_to_new_cell().unwrap();
-    let new_data = update_contract_data(WALLET_ABI, params, data.into()).unwrap();
-    let new_map = HashmapE::with_data(Contract::DATA_MAP_KEYLEN, new_data.into());
-
-
-    let key_slice = new_map.get(
-        0u64.write_to_new_cell().unwrap().into(),
-    )
-    .unwrap()
-    .unwrap();
-
-    assert_eq!(key_slice.get_bytestring(0), vec![0u8; 32]);
-
-
-    let subscription_slice = new_map.get(
-        101u64.write_to_new_cell().unwrap().into(),
-    )
-    .unwrap()
-    .unwrap();
-
-    assert_eq!(
-        subscription_slice,
-        MsgAddressInt::with_standart(None, 0, vec![0x11; 32].into()).unwrap().write_to_new_cell().unwrap().into());
-
-
-    let owner_slice = new_map.get(
-        100u64.write_to_new_cell().unwrap().into(),
-    )
-    .unwrap()
-    .unwrap();
-
-    assert_eq!(owner_slice.get_bytestring(0), vec![0x22; 32]);
+/*
+* Copyright 2018-2019 TON DEV SOLUTIONS LTD.
+*
+* Licensed under the SOFTWARE EVALUATION License (the "License"); you may not use
+* this file except in compliance with the License.  You may obtain a copy of the
+* License at: https://ton.dev/licenses
+*
+* Unless required by applicable law or agreed to in writing, software
+* distributed under the License is distributed on an "AS IS" BASIS,
+* WITHOUT WARRANTIES OR CONDITIONS OF ANY KIND, either express or implied.
+* See the License for the specific TON DEV software governing permissions and
+* limitations under the License.
+*/
+
+use ed25519_dalek::*;
+use sha2::Sha512;
+
+use ton_types::{BuilderData, SliceData};
+use ton_types::dictionary::HashmapE;
+use ton_block::{MsgAddressInt, Serializable};
+
+use json_abi::*;
+
+const WALLET_ABI: &str = r#"{
+    "ABI version": 1,
+    "setTime": false,
+    "functions": [
+        {
+            "name": "sendTransaction",
+            "inputs": [
+                {"name":"dest","type":"address"},
+                {"name":"value","type":"uint128"},
+                {"name":"bounce","type":"bool"}
+            ],
+            "outputs": [
+            ]
+        },
+        {
+            "name": "setSubscriptionAccount",
+            "inputs": [
+                {"name":"addr","type":"address"}
+            ],
+            "outputs": [
+            ]
+        },
+        {
+            "name": "getSubscriptionAccount",
+            "inputs": [
+            ],
+            "outputs": [
+                {"name":"value0","type":"address"}
+            ]
+        },
+        {
+            "name": "createOperationLimit",
+            "inputs": [
+                {"name":"value","type":"uint256"}
+            ],
+            "outputs": [
+                {"name":"value0","type":"uint256"}
+            ]
+        },
+        {
+            "name": "createArbitraryLimit",
+            "inputs": [
+                {"name":"value","type":"uint256"},
+                {"name":"period","type":"uint32"}
+            ],
+            "outputs": [
+                {"name":"value0","type":"uint64"}
+            ]
+        },
+        {
+            "name": "changeLimit",
+            "inputs": [
+                {"name":"limitId","type":"uint64"},
+                {"name":"value","type":"uint256"},
+                {"name":"period","type":"uint32"}
+            ],
+            "outputs": [
+            ]
+        },
+        {
+            "name": "deleteLimit",
+            "inputs": [
+                {"name":"limitId","type":"uint64"}
+            ],
+            "outputs": [
+            ]
+        },
+        {
+            "name": "getLimit",
+            "inputs": [
+                {"name":"limitId","type":"uint64"}
+            ],
+            "outputs": [
+                {"components":[{"name":"value","type":"uint256"},{"name":"period","type":"uint32"},{"name":"ltype","type":"uint8"},{"name":"spent","type":"uint256"},{"name":"start","type":"uint32"}],"name":"value0","type":"tuple"}
+            ]
+        },
+        {
+            "name": "getLimitCount",
+            "inputs": [
+            ],
+            "outputs": [
+                {"name":"value0","type":"uint64"}
+            ]
+        },
+        {
+            "name": "getLimits",
+            "inputs": [
+            ],
+            "outputs": [
+                {"name":"value0","type":"uint64[]"}
+            ]
+        },
+        {
+            "name": "constructor",
+            "inputs": [
+            ],
+            "outputs": [
+            ]
+        }
+    ],
+    "events": [{
+        "name": "event",
+        "inputs": [
+            {"name":"param","type":"uint8"}
+        ]
+    }
+    ],
+    "data": [
+        {"key":101,"name":"subscription","type":"address"},
+        {"key":100,"name":"owner","type":"uint256"}
+    ]
+}
+"#;
+
+#[test]
+fn test_constructor_call() {
+    let params = r#"{}"#;
+
+    let test_tree = encode_function_call(
+        WALLET_ABI.to_owned(),
+        "constructor".to_owned(),
+        params.to_owned(),
+        false,
+        None,
+    ).unwrap();
+
+    let mut expected_tree = BuilderData::with_bitstring(vec![0x54, 0xc1, 0xf4, 0x0f, 0x80]).unwrap();
+    expected_tree.prepend_reference(BuilderData::new());
+
+    let test_tree = SliceData::from(test_tree);
+    let expected_tree = SliceData::from(expected_tree);
+    assert_eq!(test_tree, expected_tree);
+
+    let response = decode_unknown_function_call(
+        WALLET_ABI.to_owned(),
+        test_tree.clone(),
+        false
+    ).unwrap();
+
+    assert_eq!(response.params, params);
+    assert_eq!(response.function_name, "constructor");
+
+
+    let test_tree = SliceData::from_raw(vec![0xd4, 0xc1, 0xf4, 0x0f, 0x80], 32);
+
+    let response = decode_unknown_function_response(
+        WALLET_ABI.to_owned(),
+        test_tree.clone(),
+        false
+    )
+    .unwrap();
+
+    assert_eq!(response.params, params);
+    assert_eq!(response.function_name, "constructor");
+
+
+    let response = decode_function_response(
+        WALLET_ABI.to_owned(),
+        "constructor".to_owned(),
+        test_tree,
+        false
+    )
+    .unwrap();
+
+    assert_eq!(response, params);
+}
+
+#[test]
+fn test_signed_call() {
+    let params = r#"
+    {
+        "value": 12,
+        "period": 30
+    }"#;
+
+    let expected_params = r#"{"value":"0xc","period":"0x1e"}"#;
+
+    let pair = Keypair::generate::<Sha512, _>(&mut rand::rngs::OsRng::new().unwrap());
+
+    let test_tree = encode_function_call(
+        WALLET_ABI.to_owned(),
+        "createArbitraryLimit".to_owned(),
+        params.to_owned(),
+        false,
+        Some(&pair),
+    )
+    .unwrap();
+
+    let mut test_tree = SliceData::from(test_tree);
+
+    let response = decode_unknown_function_call(
+        WALLET_ABI.to_owned(),
+        test_tree.clone(),
+        false
+    )
+    .unwrap();
+
+    assert_eq!(response.params, expected_params);
+    assert_eq!(response.function_name, "createArbitraryLimit");
+
+    let mut vec = vec![0x3C, 0x0B, 0xB9, 0xBC];
+    vec.resize(vec.len() + 31, 0);
+    vec.extend_from_slice(&[0x0C, 0x00, 0x00, 0x00, 0x1E, 0x80]);
+
+    let expected_tree = BuilderData::with_bitstring(vec).unwrap();
+
+    test_tree.checked_drain_reference().unwrap();
+    assert_eq!(test_tree, SliceData::from(expected_tree));
+
+
+    let expected_response = r#"{"value0":"0x0"}"#;
+
+    let response_tree = SliceData::from(
+        BuilderData::with_bitstring(
+            vec![0xBC, 0x0B, 0xB9, 0xBC, 0x00, 0x00, 0x00, 0x00, 0x00, 0x00, 0x00, 0x00, 0x80])
+        .unwrap());
+
+    let response = decode_function_response(
+        WALLET_ABI.to_owned(),
+        "createArbitraryLimit".to_owned(),
+        response_tree.clone(),
+        false
+    )
+    .unwrap();
+
+    assert_eq!(response, expected_response);
+
+
+    let response = decode_unknown_function_response(
+        WALLET_ABI.to_owned(),
+        response_tree,
+        false
+    )
+    .unwrap();
+
+    assert_eq!(response.params, expected_response);
+    assert_eq!(response.function_name, "createArbitraryLimit");
+}
+
+#[test]
+fn test_not_signed_call() {
+    let params = r#"{
+        "limitId": "0x2"
+    }"#;
+
+    let test_tree = encode_function_call(
+        WALLET_ABI.to_owned(),
+        "getLimit".to_owned(),
+        params.to_owned(),
+        false,
+        None,
+    )
+    .unwrap();
+
+    let mut expected_tree = BuilderData::with_bitstring(vec![
+            0x23, 0xF3, 0x3E, 0x2F, 0x00, 0x00, 0x00, 0x00, 0x00, 0x00, 0x00, 0x02, 0x80
+        ]).unwrap();
+    expected_tree.prepend_reference(BuilderData::new());
+
+    assert_eq!(test_tree, expected_tree);
+}
+
+#[test]
+fn test_add_signature_full() {
+    let params = r#"{"limitId":"0x2"}"#;
+
+    let (msg, data_to_sign) = prepare_function_call_for_sign(
+        WALLET_ABI.to_owned(),
+        "getLimit".to_owned(),
+        params.to_owned()
+    )
+    .unwrap();
+
+    let pair = Keypair::generate::<Sha512, _>(&mut rand::rngs::OsRng::new().unwrap());
+    let signature = pair.sign::<Sha512>(&data_to_sign).to_bytes().to_vec();
+
+    let msg = add_sign_to_function_call(&signature, &pair.public.to_bytes(), msg.into()).unwrap();
+
+    let decoded = decode_unknown_function_call(WALLET_ABI.to_owned(), msg.into(), false).unwrap();
+
+    assert_eq!(decoded.params, params);
+}
+
+#[test]
+fn test_find_event() {
+    let event_tree = SliceData::from(
+        BuilderData::with_bitstring(
+            vec![0x13, 0x47, 0xD7, 0x9D, 0xFF, 0x80])
+        .unwrap());
+
+    let decoded = decode_unknown_function_response(WALLET_ABI.to_owned(), event_tree, false).unwrap();
+
+    assert_eq!(decoded.function_name, "event");
+    assert_eq!(decoded.params, r#"{"param":"0xff"}"#);
+}
+
+#[test]
+fn test_insert_pubkey() {
+    let event_tree = SliceData::from(
+        BuilderData::with_bitstring(
+            vec![0x13, 0x47, 0xD7, 0x9D, 0xFF, 0x80])
+        .unwrap());
+
+    let decoded = decode_unknown_function_response(WALLET_ABI.to_owned(), event_tree, false).unwrap();
+
+    assert_eq!(decoded.function_name, "event");
+    assert_eq!(decoded.params, r#"{"param":"0xff"}"#);
+}
+
+#[test]
+fn test_store_pubkey() {
+    let mut test_map = HashmapE::with_bit_len(Contract::DATA_MAP_KEYLEN);
+    let test_pubkey = vec![11u8; 32];
+    test_map.set(
+        0u64.write_to_new_cell().unwrap().into(),
+        &BuilderData::with_raw(vec![0u8; 32], 256).unwrap().into(),
+    ).unwrap();
+
+    let data = test_map.write_to_new_cell().unwrap();
+
+    let new_data = Contract::insert_pubkey(data.into(), &test_pubkey).unwrap();
+
+    let new_map = HashmapE::with_data(Contract::DATA_MAP_KEYLEN, new_data.into());
+    let key_slice = new_map.get(
+        0u64.write_to_new_cell().unwrap().into(),
+    )
+    .unwrap()
+    .unwrap();
+
+    assert_eq!(key_slice.get_bytestring(0), test_pubkey);
+}
+
+#[test]
+fn test_update_contract_data() {
+    let mut test_map = HashmapE::with_bit_len(Contract::DATA_MAP_KEYLEN);
+    test_map.set(
+        0u64.write_to_new_cell().unwrap().into(),
+        &BuilderData::with_raw(vec![0u8; 32], 256).unwrap().into(),
+    ).unwrap();
+
+    let params = r#"{
+        "subscription": "0:1111111111111111111111111111111111111111111111111111111111111111",
+        "owner": "0x2222222222222222222222222222222222222222222222222222222222222222"
+     }
+    "#;
+
+    let data = test_map.write_to_new_cell().unwrap();
+    let new_data = update_contract_data(WALLET_ABI, params, data.into()).unwrap();
+    let new_map = HashmapE::with_data(Contract::DATA_MAP_KEYLEN, new_data.into());
+
+
+    let key_slice = new_map.get(
+        0u64.write_to_new_cell().unwrap().into(),
+    )
+    .unwrap()
+    .unwrap();
+
+    assert_eq!(key_slice.get_bytestring(0), vec![0u8; 32]);
+
+
+    let subscription_slice = new_map.get(
+        101u64.write_to_new_cell().unwrap().into(),
+    )
+    .unwrap()
+    .unwrap();
+
+    assert_eq!(
+        subscription_slice,
+        MsgAddressInt::with_standart(None, 0, vec![0x11; 32].into()).unwrap().write_to_new_cell().unwrap().into());
+
+
+    let owner_slice = new_map.get(
+        100u64.write_to_new_cell().unwrap().into(),
+    )
+    .unwrap()
+    .unwrap();
+
+    assert_eq!(owner_slice.get_bytestring(0), vec![0x22; 32]);
 }